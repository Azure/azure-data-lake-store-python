# -*- coding: utf-8 -*-
# coding=utf-8
# --------------------------------------------------------------------------
# Copyright (c) Microsoft Corporation. All rights reserved.
# Licensed under the MIT License. See License.txt in the project root for
# license information.
# --------------------------------------------------------------------------

"""
The main file-system class and functionality.

Provides an pythonic interface to the Azure Data-lake Store, including
file-system commands with typical names and options, and a File object
which is compatible with the built-in File.
"""

# standard imports
import io
import logging
import os
import re
import sys
import time

# local imports
from .lib import DatalakeRESTInterface, auth, refresh_token
from .utils import FileNotFoundError, PY2, ensure_writable, read_block, logger


class AzureDLFileSystem(object):
    """
    Access Azure DataLake Store as if it were a file-system

    Parameters
    ----------
    store : str ("")
        Store name to connect to
    token : dict
        When setting up a new connection, this contains the authorization
        credentials (see `lib.auth()`).
    url_suffix: str (None)
        Domain to send REST requests to. The end-point URL is constructed
        using this and the store_name. If None, use default.
    """
    _conn = {}
    _singleton = [None]

    def __init__(self, store=None, token=None, url_suffix=None):
        # store instance vars
        self.store = store
        self.url_suffix = url_suffix
        self.token = token
        self.connect()
        self.dirs = {}
        AzureDLFileSystem._singleton[0] = self

    @classmethod
    def current(cls):
        """ Return the most recently created AzureDLFileSystem
        """
        if not cls._singleton[0]:
            raise ValueError('No current connection')
        else:
            return cls._singleton[0]

    def connect(self, refresh=False):
        """
        Establish connection object.

        Parameters
        ----------
        refresh : bool (True)
            To request a new token (good for 3600s)
        """
        if self.store in self._conn:
            token = self._conn[self.store]
            if refresh or time.time() - token['time'] > 3000:
                token = refresh_token(token)
        else:
            token = self.token

        if token is None:
            # default connection
            tenant_id = os.environ['azure_tenant_id']
            username = os.environ['azure_username']
            password = os.environ['azure_password']
            self.store = self.store or os.environ['azure_store_name']
            self.url_suffix = (self.url_suffix or
                               os.environ.get('azure_url_suffix'))
            token = auth(tenant_id, username, password)

        self.azure = DatalakeRESTInterface(store_name=self.store,
                                           token=token['access'],
                                           url_suffix=self.url_suffix)
        self._conn[self.store] = token
        self.token = token

    def __setstate__(self, state):
        self.__dict__.update(state)
        self.connect()

    def open(self, path, mode='rb', blocksize=2**25, delimiter=None):
        """ Open a file for reading or writing

        Parameters
        ----------
        path: string
            Path of file on ADL
        mode: string
            One of 'rb' or 'wb'
        blocksize: int
            Size of data-node blocks if reading
        delimiter: byte(s) or None
            For writing delimiter-ended blocks
        """
        if 'b' not in mode:
            raise NotImplementedError("Text mode not supported, use mode='%s'"
                                      " and manage bytes" % (mode[0] + 'b'))
        return AzureDLFile(self, path, mode, blocksize=blocksize,
                           delimiter=delimiter)

    def _ls(self, path):
        """ List files at given path """
        path = path.rstrip('/').lstrip('/')
        if path not in self.dirs:
            out = self.azure.call('LISTSTATUS', path)
            self.dirs[path] = out['FileStatuses']['FileStatus']
            for f in self.dirs[path]:
                bits = [b for b in [path, f['pathSuffix'].lstrip('/')] if b]
                f['name'] = ('/'.join(bits))
        return self.dirs[path]

    def ls(self, path="", detail=False):
        """ List single directory with or without details """
        files = self._ls(path)
        if not files:
            inf = self.info(path)
            if inf['type'] == 'DIRECTORY':
                return []
            raise FileNotFoundError(path)
        if detail:
            return files
        else:
            return [f['name'] for f in files]

    def info(self, path):
        """ File information
        """
        path = path.rstrip('/').lstrip('/')
        root, fname = os.path.split(path)
        myfile = [f for f in self._ls(root) if f['name'] == path]
        if len(myfile) == 1:
            return myfile[0]
        raise FileNotFoundError(path)

    def _walk(self, path):
        fi = list(self._ls(path))
        for apath in fi:
            if apath['type'] == 'DIRECTORY':
                fi.extend(self._ls(apath['name']))
        return [f for f in fi if f['type'] == 'FILE']

    def walk(self, path):
        """ Get all files below given path
        """
        return [f['name'] for f in self._walk(path)]

    def glob(self, path):
        """
        Find files (not directories) by glob-matching.

        Note that the bucket part of the path must not contain a "*"
        """
        path0 = path
        if '*' not in path:
            path = path.rstrip('/') + '/*'
        if '/' in path[:path.index('*')]:
            ind = path[:path.index('*')].rindex('/')
            root = path[:ind + 1]
        else:
            root = ''
        allfiles = self.walk(root)
        pattern = re.compile("^" + path.replace('//', '/')
                             .rstrip('/')
                             .replace('*', '[^/]*')
                             .replace('?', '.') + "$")
        out = [f for f in allfiles if re.match(pattern,
               f.replace('//', '/').rstrip('/'))]
        if not out:
            out = self.ls(path0)
        return out

    def du(self, path, total=False, deep=False):
        """ Bytes in keys at path """
        if deep:
            files = self._walk(path)
        else:
            files = self.ls(path, detail=True)
        if total:
            return sum(f.get('length', 0) for f in files)
        else:
            return {p['name']: p['length'] for p in files}

    def df(self):
        """ Resource summary
        """
        return self.azure.call('GETCONTENTSUMMARY')['ContentSummary']

    def chmod(self, path, mod):
        """  Change access mode of path

        Note this is not recursive.

        Parameters
        ----------
        path: str
            Location to change
        mod: str
            Octal representation of access, e.g., "0777" for public read/write.
            See [docs](http://hadoop.apache.org/docs/r2.4.1/hadoop-project-dist/hadoop-hdfs/WebHDFS.html#Permission)
        """
        self.azure.call('SETPERMISSION', path, permission=mod)
        self.invalidate_cache(path)

    def chown(self, path, owner=None, group=None):
        """
        Change owner and/or owning group

        Note this is not recursive.

        Parameters
        ----------
        path: str
            Location to change
        owner: str
            UUID of owning entity
        group: str
            UUID of group
        """
        parms = {}
        if owner is None and group is None:
            raise ValueError('Must supply owner and/or group')
        if owner:
            parms['owner'] = owner
        if group:
            parms['group'] = group
        self.azure.call('SETOWNER', path, **parms)

    def exists(self, path):
        """ Does such a file/directory exist? """
        try:
            self.info(path)
            return True
        except FileNotFoundError:
            return False

    def cat(self, path):
        """ Returns contents of file """
        with self.open(path, 'rb') as f:
            return f.read()

    def tail(self, path, size=1024):
        """ Return last bytes of file """
        length = self.info(path)['length']
        if size > length:
            return self.cat(path)
        with self.open(path, 'rb') as f:
            f.seek(length - size)
            return f.read(size)

    def head(self, path, size=1024):
        """ Return first bytes of file """
        with self.open(path, 'rb', blocksize=size) as f:
            return f.read(size)

    def get(self, path, filename):
        """ Stream data from file at path to local filename """
        with self.open(path, 'rb') as f:
            with open(filename, 'wb') as f2:
                while True:
                    data = f.read(f.blocksize)
                    if len(data) == 0:
                        break
                    f2.write(data)

    def put(self, filename, path, delimiter=None):
        """ Stream data from local filename to file at path """
        with open(filename, 'rb') as f:
            with self.open(path, 'wb', delimiter=delimiter) as f2:
                while True:
                    data = f.read(f2.blocksize)
                    if len(data) == 0:
                        break
                    f2.write(data)

    def mkdir(self, path):
        """ Make new directory """
        self.azure.call('MKDIRS', path)
        self.invalidate_cache(path)

    def rmdir(self, path):
        """ Remove empty directory """
        if self.info(path)['type'] != "DIRECTORY":
            raise ValueError('Can only rmdir on directories')
        if self.ls(path):
            raise ValueError('Directory not empty: %s' % path)
        self.rm(path, False)

    def mv(self, path1, path2):
        """ Move file between locations on ADL """
        self.azure.call('RENAME', path1, destination=path2)
        self.invalidate_cache(path1)
        self.invalidate_cache(path2)

    def concat(self, outfile, filelist):
        """ Concatenate a list of files into one new file"""
        self.azure.call('CONCAT', outfile, sources=','.join(filelist))
        self.invalidate_cache(outfile)

    merge = concat

    def cp(self, path1, path2):
        """ Copy file between locations on ADL """
        # TODO: any implementation for this without download?
        raise NotImplementedError

    def rm(self, path, recursive=False):
        """
        Remove a file.

        Parameters
        ----------
        path : string
            The location to remove.
        recursive : bool (True)
            Whether to remove also all entries below, i.e., which are returned
            by `walk()`.
        """
        path = path.lstrip('/').rstrip('/')
        if not self.exists(path):
            raise FileNotFoundError(path)
        self.azure.call('DELETE', path, recursive=recursive)
        self.invalidate_cache(path)
        if recursive:
            matches = [p for p in self.dirs if p.startswith(
                       path.rstrip('/') + '/')]
            [self.invalidate_cache(m) for m in matches]

    def invalidate_cache(self, path=None):
        """Remove entry from object file-cache"""
        if path is None:
            self.dirs.clear()
        else:
            self.dirs.pop(path, None)
            parent = os.path.split(path)[0]
            self.dirs.pop(parent, None)

    def touch(self, path):
        """
        Create empty file

        If path is a bucket only, attempt to create bucket.
        """
        self.open(path, 'wb')

    def read_block(self, fn, offset, length, delimiter=None):
        """ Read a block of bytes from an ADL file

        Starting at ``offset`` of the file, read ``length`` bytes.  If
        ``delimiter`` is set then we ensure that the read starts and stops at
        delimiter boundaries that follow the locations ``offset`` and ``offset
        + length``.  If ``offset`` is zero then we start at zero.  The
        bytestring returned WILL include the end delimiter string.

        If offset+length is beyond the eof, reads to eof.

        Parameters
        ----------
        fn: string
            Path to filename on ADL
        offset: int
            Byte offset to start read
        length: int
            Number of bytes to read
        delimiter: bytes (optional)
            Ensure reading starts and stops at delimiter bytestring

        Examples
        --------
        >>> adl.read_block('data/file.csv', 0, 13)  # doctest: +SKIP
        b'Alice, 100\\nBo'
        >>> adl.read_block('data/file.csv', 0, 13, delimiter=b'\\n')  # doctest: +SKIP
        b'Alice, 100\\nBob, 200\\n'

        Use ``length=None`` to read to the end of the file.
        >>> adl.read_block('data/file.csv', 0, None, delimiter=b'\\n')  # doctest: +SKIP
        b'Alice, 100\\nBob, 200\\nCharlie, 300'

        See Also
        --------
        distributed.utils.read_block
        """
        with self.open(fn, 'rb') as f:
            size = f.info()['length']
            if offset >= size:
                return b''
            if length is None:
                length = size
            if offset + length > size:
                length = size - offset
            bytes = read_block(f, offset, length, delimiter)
        return bytes

    # ALIASES
    listdir = ls
    access = exists
    rename = mv
    stat = info
    unlink = remove = rm


class AzureDLFile(object):
    """
    Open ADL key as a file. Data is only loaded and cached on demand.

    Parameters
    ----------
    azure : azure connection
    path : str
        location of file
    mode : str {'wb', 'rb', 'ab'}
    blocksize : int
        Size of the write or read-ahead buffer. For writing, will be
        truncated to 4MB (2**22).
    delimiter : bytes or None
        If specified and in write mode, each flush will send data terminating
        on this bytestring, potentially leaving some data in the buffer.

    Examples
    --------
    >>> adl = AzureDLFileSystem()  # doctest: +SKIP
    >>> with adl.open('my-dir/my-file.txt', mode='rb') as f:  # doctest: +SKIP
    ...     f.read(10)  # doctest: +SKIP

    See Also
    --------
    AzureDLFileSystem.open: used to create AzureDLFile objects
    """

    def __init__(self, azure, path, mode='rb', blocksize=2**25,
                 delimiter=None):
        self.mode = mode
        if mode not in {'rb', 'wb', 'ab'}:
            raise NotImplementedError("File mode must be {'rb', 'wb', 'ab'}, not %s" % mode)
        self.path = path
        self.azure = azure
        self.cache = b""
        self.loc = 0
        self.delimiter = delimiter
        self.start = None
        self.end = None
        self.closed = False
        self.trim = True
        self.buffer = io.BytesIO()
        if mode == 'wb':
            self.azure.azure.call('CREATE', path, overwrite=True)
        if mode == 'ab':
            if not self.azure.exists(path):
                self.azure.azure.call('CREATE', path)
            else:
                self.loc = self.info()['length']
        if mode == 'rb':
            self.size = self.info()['length']
            self.blocksize = blocksize
<<<<<<< HEAD
        else:
=======
        elif delimiter:
            # force writing to 4MB blocks ending in delimiter
>>>>>>> 09568963
            self.blocksize = min(2**22, blocksize)

    def info(self):
        """ File information about this path """
        return self.azure.info(self.path)

    def tell(self):
        """ Current file location """
        return self.loc

    def seek(self, loc, whence=0):
        """ Set current file location

        Parameters
        ----------
        loc : int
            byte location
        whence : {0, 1, 2}
            from start of file, current location or end of file, resp.
        """
        if not self.mode == 'rb':
            raise ValueError('Seek only available in read mode')
        if whence == 0:
            nloc = loc
        elif whence == 1:
            nloc = self.loc + loc
        elif whence == 2:
            nloc = self.size + loc
        else:
            raise ValueError(
                "invalid whence (%s, should be 0, 1 or 2)" % whence)
        if nloc < 0:
            raise ValueError('Seek before start of file')
        if nloc > self.size:
            raise ValueError('ADLFS does not support seeking beyond file')
        self.loc = nloc
        return self.loc

    def readline(self, length=-1):
        """
        Read and return a line from the stream.

        If length is specified, at most size bytes will be read.
        """
        self._fetch(self.loc, self.loc + 1)
        while True:
            found = self.cache[self.loc - self.start:].find(b'\n') + 1
            if length > 0 and found > length:
                return self.read(length)
            if found:
                return self.read(found)
            if self.end >= self.size:
                return self.read(length)
            self._fetch(self.start, self.end + self.blocksize)

    def __next__(self):
        out =  self.readline()
        if not out:
            raise StopIteration
        return out

    next = __next__

    def __iter__(self):
        return self

    def readlines(self):
        """ Return all lines in a file as a list """
        return list(self)

    def _fetch(self, start, end):
        if self.start is None and self.end is None:
            # First read
            self.start = start
            self.end = min(end + self.blocksize, self.size)
            self.cache = _fetch_range(self.azure.azure, self.path, start,
                                      self.end)
        if start < self.start:
            new = _fetch_range(self.azure.azure, self.path, start, self.start)
            self.start = start
            self.cache = new + self.cache
        if end > self.end:
            if self.end >= self.size:
                return
            newend = min(self.size, end + self.blocksize)
            new = _fetch_range(self.azure.azure, self.path, self.end, newend)
            self.end = newend
            self.cache = self.cache + new

    def read(self, length=-1):
        """
        Return data from cache, or fetch pieces as necessary

        Parameters
        ----------
        length : int (-1)
            Number of bytes to read; if <0, all remaining bytes.
        """
        if self.mode != 'rb':
            raise ValueError('File not in read mode')
        if length < 0:
            length = self.size
        if self.closed:
            raise ValueError('I/O operation on closed file.')
        self._fetch(self.loc, self.loc + length)
        out = self.cache[self.loc - self.start:
                         self.loc - self.start + length]
        self.loc += len(out)
        if self.trim and self.blocksize:
            num = (self.loc - self.start) // self.blocksize - 1
            if num > 0:
                self.start += self.blocksize * num
                self.cache = self.cache[self.blocksize * num:]
        return out

    read1 = read

    def write(self, data):
        """
        Write data to buffer.

        Buffer only sent to ADL on flush() or if buffer is bigger than blocksize.

        Parameters
        ----------
        data : bytes
            Set of bytes to be written.
        """
        if self.mode not in {'wb', 'ab'}:
            raise ValueError('File not in write mode')
        if self.closed:
            raise ValueError('I/O operation on closed file.')
        out = self.buffer.write(ensure_writable(data))
        self.loc += out
        if self.buffer.tell() >= self.blocksize:
            self.flush()
        return out

    def flush(self, force=False):
        """
        Write buffered data to ADL.

        Without delimiter: Uploads the current buffer.

        With delimiter: writes an amount of data less than or equal to the
        block-size, which ends on the delimiter, until buffer is smaller than
        the blocksize. If there is no delimiter in a block uploads whole block.

        If force=True, flushes all data in the buffer, even if it doesn't end
        with a delimiter; appropriate when closing the file.
        """
        if self.mode in {'wb', 'ab'} and not self.closed:
            if self.buffer.tell() == 0:
                # no data in the buffer to write
                return
            self.buffer.seek(0)
            data = self.buffer.read()
            if self.delimiter:
                while len(data) >= self.blocksize:
                    place = data[:self.blocksize].rfind(self.delimiter)
                    if place < 0:
                        # not found - write whole block
                        limit = self.blocksize
                    else:
                        limit = place + len(self.delimiter)
                    out = self.azure.azure.call('APPEND', path=self.path,
                                                data=data[:limit])
                    logger.debug('Wrote %d bytes to %s' % (limit, self))
                    data = data[limit:]
                self.buffer = io.BytesIO(data)
                self.buffer.seek(0, 2)
            if not self.delimiter or force:
                out = self.azure.azure.call('APPEND', path=self.path,
                                            data=data)
                logger.debug('Wrote %d bytes to %s' % (len(data), self))
                self.buffer = io.BytesIO()
            return out

    def close(self):
        """ Close file

        If in write mode, causes flush of any unwritten data.
        """
        if self.closed:
            return
        if self.mode in {'wb', 'ab'}:
            self.flush(force=True)
            self.azure.invalidate_cache(self.path)
        self.closed = True

    def readable(self):
        """Return whether the AzureDLFile was opened for reading"""
        return self.mode == 'rb'

    def seekable(self):
        """Return whether the AzureDLFile is seekable (only in read mode)"""
        return self.readable()

    def writable(self):
        """Return whether the AzureDLFile was opened for writing"""
        return self.mode in {'wb', 'ab'}

    def __del__(self):
        self.close()

    def __str__(self):
        return "<ADL file: %s>" % (self.path)

    __repr__ = __str__

    def __enter__(self):
        return self

    def __exit__(self, *args):
        self.close()


def _fetch_range(rest, path, start, end, max_attempts=10):
    logger.debug("Fetch: %s, %s-%s", path, start, end)
    if end <= start:
        return b''
    for i in range(max_attempts):
        try:
            resp = rest.call('OPEN', path, offset=start, length=end-start)
            return resp
        except Exception as e:
            logger.debug('Exception %e on ADL download, retrying', e,
                         exc_info=True)
    raise RuntimeError("Max number of ADL retries exceeded")<|MERGE_RESOLUTION|>--- conflicted
+++ resolved
@@ -472,12 +472,7 @@
         if mode == 'rb':
             self.size = self.info()['length']
             self.blocksize = blocksize
-<<<<<<< HEAD
-        else:
-=======
-        elif delimiter:
-            # force writing to 4MB blocks ending in delimiter
->>>>>>> 09568963
+(??)
             self.blocksize = min(2**22, blocksize)
 
     def info(self):
