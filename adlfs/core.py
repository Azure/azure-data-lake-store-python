# -*- coding: utf-8 -*-
# coding=utf-8
# --------------------------------------------------------------------------
# Copyright (c) Microsoft Corporation. All rights reserved.
# Licensed under the MIT License. See License.txt in the project root for
# license information.
# --------------------------------------------------------------------------

"""
The main file-system class and functionality.

Provides an pythonic interface to the Azure Data-lake Store, including
file-system commands with typical names and options, and a File object
which is compatible with the built-in File.
"""

# standard imports
import io
import logging
import os
import re
import sys
import time

# local imports
from .lib import DatalakeRESTInterface, auth, refresh_token
from .utils import FileNotFoundError, PY2, ensure_writable, read_block, logger

if sys.version_info >= (3, 4):
    import pathlib
else:
    import pathlib2 as pathlib


class AzureDLFileSystem(object):
    """
    Access Azure DataLake Store as if it were a file-system

    Parameters
    ----------
    store : str ("")
        Store name to connect to
    token : dict
        When setting up a new connection, this contains the authorization
        credentials (see `lib.auth()`).
    url_suffix: str (None)
        Domain to send REST requests to. The end-point URL is constructed
        using this and the store_name. If None, use default.
    """
    _conn = {}
    _singleton = [None]

    def __init__(self, store=None, token=None, url_suffix=None):
        # store instance vars
        self.store = store
        self.url_suffix = url_suffix
        self.token = token
        self.connect()
        self.dirs = {}
        AzureDLFileSystem._singleton[0] = self

    @classmethod
    def current(cls):
        """ Return the most recently created AzureDLFileSystem
        """
        if not cls._singleton[0]:
            raise ValueError('No current connection')
        else:
            return cls._singleton[0]

    def connect(self, refresh=False):
        """
        Establish connection object.

        Parameters
        ----------
        refresh : bool (True)
            To request a new token (good for 3600s)
        """
        if self.store in self._conn:
            token = self._conn[self.store]
            if refresh or time.time() - token['time'] > 3000:
                token = refresh_token(token)
        else:
            token = self.token

        if token is None:
            # default connection
            tenant_id = os.environ.get('azure_tenant_id', "common")
            username = os.environ['azure_username']
            password = os.environ['azure_password']
            self.store = self.store or os.environ['azure_store_name']
            self.url_suffix = (self.url_suffix or
                               os.environ.get('azure_url_suffix'))
            token = auth(tenant_id, username, password)

        self.azure = DatalakeRESTInterface(store_name=self.store,
                                           token=token['access'],
                                           url_suffix=self.url_suffix)
        self._conn[self.store] = token
        self.token = token

    def __setstate__(self, state):
        self.__dict__.update(state)
        self.connect()

    def open(self, path, mode='rb', blocksize=2**25, delimiter=None):
        """ Open a file for reading or writing

        Parameters
        ----------
        path: string
            Path of file on ADL
        mode: string
            One of 'rb' or 'wb'
        blocksize: int
            Size of data-node blocks if reading
        delimiter: byte(s) or None
            For writing delimiter-ended blocks
        """
        if 'b' not in mode:
            raise NotImplementedError("Text mode not supported, use mode='%s'"
                                      " and manage bytes" % (mode[0] + 'b'))
        return AzureDLFile(self, AzureDLPath(path), mode, blocksize=blocksize,
                           delimiter=delimiter)

    def _ls(self, path):
        """ List files at given path """
        path = AzureDLPath(path).trim()
        if path not in self.dirs:
            out = self.azure.call('LISTSTATUS', path.as_posix())
            self.dirs[path] = out['FileStatuses']['FileStatus']
            for f in self.dirs[path]:
                f['name'] = (path / f['pathSuffix']).as_posix()
        return self.dirs[path]

    def ls(self, path="", detail=False):
        """ List single directory with or without details """
        path = AzureDLPath(path)
        files = self._ls(path)
        if not files:
            inf = self.info(path)
            if inf['type'] == 'DIRECTORY':
                return []
            raise FileNotFoundError(path)
        if detail:
            return files
        else:
            return [f['name'] for f in files]

    def info(self, path):
        """ File information
        """
        path = AzureDLPath(path).trim()
        root = path.parent
        myfile = [f for f in self._ls(root) if f['name'] == path.as_posix()]
        if len(myfile) == 1:
            return myfile[0]
        raise FileNotFoundError(path)

    def _walk(self, path):
        fi = list(self._ls(path))
        for apath in fi:
            if apath['type'] == 'DIRECTORY':
                fi.extend(self._ls(apath['name']))
        return [f for f in fi if f['type'] == 'FILE']

    def walk(self, path=''):
        """ Get all files below given path
        """
        return [f['name'] for f in self._walk(path)]

    def glob(self, path):
        """
        Find files (not directories) by glob-matching.
        """
        path = AzureDLPath(path).trim()
        prefix = path.globless_prefix
        allfiles = self.walk(prefix)
        if prefix == path:
            return allfiles
        return [f for f in allfiles if AzureDLPath(f).match(path.as_posix())]

    def du(self, path, total=False, deep=False):
        """ Bytes in keys at path """
        if deep:
            files = self._walk(path)
        else:
            files = self.ls(path, detail=True)
        if total:
            return sum(f.get('length', 0) for f in files)
        else:
            return {p['name']: p['length'] for p in files}

    def df(self):
        """ Resource summary
        """
        return self.azure.call('GETCONTENTSUMMARY')['ContentSummary']

    def chmod(self, path, mod):
        """  Change access mode of path

        Note this is not recursive.

        Parameters
        ----------
        path: str
            Location to change
        mod: str
            Octal representation of access, e.g., "0777" for public read/write.
            See [docs](http://hadoop.apache.org/docs/r2.4.1/hadoop-project-dist/hadoop-hdfs/WebHDFS.html#Permission)
        """
        path = AzureDLPath(path).trim()
        self.azure.call('SETPERMISSION', path.as_posix(), permission=mod)
        self.invalidate_cache(path.as_posix())

    def chown(self, path, owner=None, group=None):
        """
        Change owner and/or owning group

        Note this is not recursive.

        Parameters
        ----------
        path: str
            Location to change
        owner: str
            UUID of owning entity
        group: str
            UUID of group
        """
        parms = {}
        if owner is None and group is None:
            raise ValueError('Must supply owner and/or group')
        if owner:
            parms['owner'] = owner
        if group:
            parms['group'] = group
        path = AzureDLPath(path).trim()
        self.azure.call('SETOWNER', path.as_posix(), **parms)

    def exists(self, path):
        """ Does such a file/directory exist? """
        try:
            self.info(path)
            return True
        except FileNotFoundError:
            return False

    def cat(self, path):
        """ Returns contents of file """
        with self.open(path, 'rb') as f:
            return f.read()

    def tail(self, path, size=1024):
        """ Return last bytes of file """
        length = self.info(path)['length']
        if size > length:
            return self.cat(path)
        with self.open(path, 'rb') as f:
            f.seek(length - size)
            return f.read(size)

    def head(self, path, size=1024):
        """ Return first bytes of file """
        with self.open(path, 'rb', blocksize=size) as f:
            return f.read(size)

    def get(self, path, filename):
        """ Stream data from file at path to local filename """
        with self.open(path, 'rb') as f:
            with open(filename, 'wb') as f2:
                while True:
                    data = f.read(f.blocksize)
                    if len(data) == 0:
                        break
                    f2.write(data)

    def put(self, filename, path, delimiter=None):
        """ Stream data from local filename to file at path """
        with open(filename, 'rb') as f:
            with self.open(path, 'wb', delimiter=delimiter) as f2:
                while True:
                    data = f.read(f2.blocksize)
                    if len(data) == 0:
                        break
                    f2.write(data)

    def mkdir(self, path):
        """ Make new directory """
        path = AzureDLPath(path).trim()
        self.azure.call('MKDIRS', path.as_posix())
        self.invalidate_cache(path)

    def rmdir(self, path):
        """ Remove empty directory """
        if self.info(path)['type'] != "DIRECTORY":
            raise ValueError('Can only rmdir on directories')
        if self.ls(path):
            raise ValueError('Directory not empty: %s' % path)
        self.rm(path, False)

    def mv(self, path1, path2):
        """ Move file between locations on ADL """
        path1 = AzureDLPath(path1).trim()
        path2 = AzureDLPath(path2).trim()
        self.azure.call('RENAME', path1.as_posix(),
                        destination=path2.as_posix())
        self.invalidate_cache(path1)
        self.invalidate_cache(path2)

    def concat(self, outfile, filelist):
        """ Concatenate a list of files into one new file"""
        outfile = AzureDLPath(outfile).trim()
        self.azure.call('CONCAT', outfile.as_posix(),
                        sources=','.join(filelist))
        self.invalidate_cache(outfile)

    merge = concat

    def cp(self, path1, path2):
        """ Copy file between locations on ADL """
        # TODO: any implementation for this without download?
        raise NotImplementedError

    def rm(self, path, recursive=False):
        """
        Remove a file.

        Parameters
        ----------
        path : string
            The location to remove.
        recursive : bool (True)
            Whether to remove also all entries below, i.e., which are returned
            by `walk()`.
        """
        path = AzureDLPath(path).trim()
        if not self.exists(path):
            raise FileNotFoundError(path)
        self.azure.call('DELETE', path.as_posix(), recursive=recursive)
        self.invalidate_cache(path)
        if recursive:
            matches = [p for p in self.dirs if p.startswith(path)]
            [self.invalidate_cache(m) for m in matches]

    def invalidate_cache(self, path=None):
        """Remove entry from object file-cache"""
        if path is None:
            self.dirs.clear()
        else:
            path = AzureDLPath(path)
            self.dirs.pop(path, None)
            self.dirs.pop(path.parent, None)

    def touch(self, path):
        """
        Create empty file

        If path is a bucket only, attempt to create bucket.
        """
        self.open(path, 'wb')

    def read_block(self, fn, offset, length, delimiter=None):
        """ Read a block of bytes from an ADL file

        Starting at ``offset`` of the file, read ``length`` bytes.  If
        ``delimiter`` is set then we ensure that the read starts and stops at
        delimiter boundaries that follow the locations ``offset`` and ``offset
        + length``.  If ``offset`` is zero then we start at zero.  The
        bytestring returned WILL include the end delimiter string.

        If offset+length is beyond the eof, reads to eof.

        Parameters
        ----------
        fn: string
            Path to filename on ADL
        offset: int
            Byte offset to start read
        length: int
            Number of bytes to read
        delimiter: bytes (optional)
            Ensure reading starts and stops at delimiter bytestring

        Examples
        --------
        >>> adl.read_block('data/file.csv', 0, 13)  # doctest: +SKIP
        b'Alice, 100\\nBo'
        >>> adl.read_block('data/file.csv', 0, 13, delimiter=b'\\n')  # doctest: +SKIP
        b'Alice, 100\\nBob, 200\\n'

        Use ``length=None`` to read to the end of the file.
        >>> adl.read_block('data/file.csv', 0, None, delimiter=b'\\n')  # doctest: +SKIP
        b'Alice, 100\\nBob, 200\\nCharlie, 300'

        See Also
        --------
        distributed.utils.read_block
        """
        with self.open(fn, 'rb') as f:
            size = f.info()['length']
            if offset >= size:
                return b''
            if length is None:
                length = size
            if offset + length > size:
                length = size - offset
            bytes = read_block(f, offset, length, delimiter)
        return bytes

    # ALIASES
    listdir = ls
    access = exists
    rename = mv
    stat = info
    unlink = remove = rm


class AzureDLFile(object):
    """
    Open ADL key as a file. Data is only loaded and cached on demand.

    Parameters
    ----------
    azure : azure connection
    path : AzureDLPath
        location of file
    mode : str {'wb', 'rb', 'ab'}
    blocksize : int
        Size of the write or read-ahead buffer. For writing, will be
        truncated to 4MB (2**22).
    delimiter : bytes or None
        If specified and in write mode, each flush will send data terminating
        on this bytestring, potentially leaving some data in the buffer.

    Examples
    --------
    >>> adl = AzureDLFileSystem()  # doctest: +SKIP
    >>> with adl.open('my-dir/my-file.txt', mode='rb') as f:  # doctest: +SKIP
    ...     f.read(10)  # doctest: +SKIP

    See Also
    --------
    AzureDLFileSystem.open: used to create AzureDLFile objects
    """

    def __init__(self, azure, path, mode='rb', blocksize=2**25,
                 delimiter=None):
        self.mode = mode
        if mode not in {'rb', 'wb', 'ab'}:
            raise NotImplementedError("File mode must be {'rb', 'wb', 'ab'}, not %s" % mode)
        self.path = path
        self.azure = azure
        self.cache = b""
        self.loc = 0
        self.delimiter = delimiter
        self.start = None
        self.end = None
        self.closed = False
        self.trim = True
        self.buffer = io.BytesIO()
        self.blocksize = blocksize
        if mode == 'wb':
            self.azure.azure.call('CREATE', path.as_posix(), overwrite=True)
        if mode == 'ab':
            if not self.azure.exists(path):
                self.azure.azure.call('CREATE', path.as_posix())
            else:
                self.loc = self.info()['length']
        if mode == 'rb':
            self.size = self.info()['length']
        elif delimiter:
            self.blocksize = min(2**22, blocksize)

    def info(self):
        """ File information about this path """
        return self.azure.info(self.path)

    def tell(self):
        """ Current file location """
        return self.loc

    def seek(self, loc, whence=0):
        """ Set current file location

        Parameters
        ----------
        loc : int
            byte location
        whence : {0, 1, 2}
            from start of file, current location or end of file, resp.
        """
        if not self.mode == 'rb':
            raise ValueError('Seek only available in read mode')
        if whence == 0:
            nloc = loc
        elif whence == 1:
            nloc = self.loc + loc
        elif whence == 2:
            nloc = self.size + loc
        else:
            raise ValueError(
                "invalid whence (%s, should be 0, 1 or 2)" % whence)
        if nloc < 0:
            raise ValueError('Seek before start of file')
        if nloc > self.size:
            raise ValueError('ADLFS does not support seeking beyond file')
        self.loc = nloc
        return self.loc

    def readline(self, length=-1):
        """
        Read and return a line from the stream.

        If length is specified, at most size bytes will be read.
        """
        self._fetch(self.loc, self.loc + 1)
        while True:
            found = self.cache[self.loc - self.start:].find(b'\n') + 1
            if length > 0 and found > length:
                return self.read(length)
            if found:
                return self.read(found)
            if self.end >= self.size:
                return self.read(length)
            self._fetch(self.start, self.end + self.blocksize)

    def __next__(self):
        out = self.readline()
        if not out:
            raise StopIteration
        return out

    next = __next__

    def __iter__(self):
        return self

    def readlines(self):
        """ Return all lines in a file as a list """
        return list(self)

    def _fetch(self, start, end):
        if self.start is None and self.end is None:
            # First read
            self.start = start
            self.end = min(end + self.blocksize, self.size)
            self.cache = _fetch_range(self.azure.azure, self.path.as_posix(),
                                      start, self.end)
        if start < self.start:
            new = _fetch_range(self.azure.azure, self.path.as_posix(), start,
                               self.start)
            self.start = start
            self.cache = new + self.cache
        if end > self.end:
            if self.end >= self.size:
                return
            newend = min(self.size, end + self.blocksize)
            new = _fetch_range(self.azure.azure, self.path.as_posix(),
                               self.end, newend)
            self.end = newend
            self.cache = self.cache + new

    def read(self, length=-1):
        """
        Return data from cache, or fetch pieces as necessary

        Parameters
        ----------
        length : int (-1)
            Number of bytes to read; if <0, all remaining bytes.
        """
        if self.mode != 'rb':
            raise ValueError('File not in read mode')
        if length < 0:
            length = self.size
        if self.closed:
            raise ValueError('I/O operation on closed file.')
        self._fetch(self.loc, self.loc + length)
        out = self.cache[self.loc - self.start:
                         self.loc - self.start + length]
        self.loc += len(out)
        if self.trim and self.blocksize:
            num = (self.loc - self.start) // self.blocksize - 1
            if num > 0:
                self.start += self.blocksize * num
                self.cache = self.cache[self.blocksize * num:]
        return out

    read1 = read

    def write(self, data):
        """
        Write data to buffer.

        Buffer only sent to ADL on flush() or if buffer is bigger than
        blocksize.

        Parameters
        ----------
        data : bytes
            Set of bytes to be written.
        """
        if self.mode not in {'wb', 'ab'}:
            raise ValueError('File not in write mode')
        if self.closed:
            raise ValueError('I/O operation on closed file.')
        out = self.buffer.write(ensure_writable(data))
        self.loc += out
        if self.buffer.tell() >= self.blocksize:
            self.flush()
        return out

    def flush(self, force=False):
        """
        Write buffered data to ADL.

        Without delimiter: Uploads the current buffer.

        With delimiter: writes an amount of data less than or equal to the
        block-size, which ends on the delimiter, until buffer is smaller than
        the blocksize. If there is no delimiter in a block uploads whole block.

        If force=True, flushes all data in the buffer, even if it doesn't end
        with a delimiter; appropriate when closing the file.
        """
        if self.mode in {'wb', 'ab'} and not self.closed:
            if self.buffer.tell() == 0:
                # no data in the buffer to write
                return
            self.buffer.seek(0)
            data = self.buffer.read()
            if self.delimiter:
                while len(data) >= self.blocksize:
                    place = data[:self.blocksize].rfind(self.delimiter)
                    if place < 0:
                        # not found - write whole block
                        limit = self.blocksize
                    else:
                        limit = place + len(self.delimiter)
                    out = self.azure.azure.call('APPEND',
                                                path=self.path.as_posix(),
                                                data=data[:limit])
                    logger.debug('Wrote %d bytes to %s' % (limit, self))
                    data = data[limit:]
                self.buffer = io.BytesIO(data)
                self.buffer.seek(0, 2)
            if not self.delimiter or force:
<<<<<<< HEAD
                offsets = range(0, len(data), self.blocksize)
                for o in offsets:
                    out = self.azure.azure.call('APPEND', path=self.path,
                                                data=data[o:o+self.blocksize])
                    logger.debug('Wrote %d bytes to %s' % (len(data), self))
=======
                out = self.azure.azure.call('APPEND',
                                            path=self.path.as_posix(),
                                            data=data)
                logger.debug('Wrote %d bytes to %s' % (len(data), self))
>>>>>>> 18033657
                self.buffer = io.BytesIO()
            return out

    def close(self):
        """ Close file

        If in write mode, causes flush of any unwritten data.
        """
        if self.closed:
            return
        if self.mode in {'wb', 'ab'}:
            self.flush(force=True)
            self.azure.invalidate_cache(self.path.as_posix())
        self.closed = True

    def readable(self):
        """Return whether the AzureDLFile was opened for reading"""
        return self.mode == 'rb'

    def seekable(self):
        """Return whether the AzureDLFile is seekable (only in read mode)"""
        return self.readable()

    def writable(self):
        """Return whether the AzureDLFile was opened for writing"""
        return self.mode in {'wb', 'ab'}

    def __del__(self):
        self.close()

    def __str__(self):
        return "<ADL file: %s>" % (self.path.as_posix())

    __repr__ = __str__

    def __enter__(self):
        return self

    def __exit__(self, *args):
        self.close()


def _fetch_range(rest, path, start, end, max_attempts=10):
    logger.debug("Fetch: %s, %s-%s", path, start, end)
    if end <= start:
        return b''
    for i in range(max_attempts):
        try:
            resp = rest.call('OPEN', path, offset=start, length=end-start)
            return resp
        except Exception as e:
            logger.debug('Exception %e on ADL download, retrying', e,
                         exc_info=True)
    raise RuntimeError("Max number of ADL retries exceeded")


class AzureDLPath(type(pathlib.PurePath())):
    """
    Subclass of native object-oriented filesystem path.

    This is used as a convenience class for reducing boilerplate and
    eliminating differences between system-dependent paths.

    We subclass the system's concrete pathlib class due to this issue:

    http://stackoverflow.com/questions/29850801/subclass-pathlib-path-fails

    Parameters
    ----------
    path : AzureDLPath or string
        location of file or directory

    Examples
    --------
    >>> p1 = AzureDLPath('/Users/foo')  # doctest: +SKIP
    >>> p2 = AzureDLPath(p1.name)  # doctest: +SKIP
    """

    def __contains__(self, s):
        """ Return whether string is contained in path. """
        return s in self.as_posix()

    @property
    def globless_prefix(self):
        """ Return shortest path prefix without glob quantifiers. """
        parts = []
        for part in self.parts:
            if any(q in part for q in ['*', '?']):
                break
            parts.append(part)
        return pathlib.PurePath(*parts)

    def startswith(self, prefix, *args, **kwargs):
        """ Return whether string starts with the prefix.

        This is equivalent to `str.startswith`.
        """
        return self.as_posix().startswith(prefix.as_posix(), *args, **kwargs)

    def trim(self):
        """ Return path without anchor (concatenation of drive and root). """
        return self.relative_to(self.anchor)<|MERGE_RESOLUTION|>--- conflicted
+++ resolved
@@ -647,18 +647,12 @@
                 self.buffer = io.BytesIO(data)
                 self.buffer.seek(0, 2)
             if not self.delimiter or force:
-<<<<<<< HEAD
                 offsets = range(0, len(data), self.blocksize)
                 for o in offsets:
-                    out = self.azure.azure.call('APPEND', path=self.path,
+                    out = self.azure.azure.call('APPEND',
+                                                path=self.path.as_posix(),
                                                 data=data[o:o+self.blocksize])
                     logger.debug('Wrote %d bytes to %s' % (len(data), self))
-=======
-                out = self.azure.azure.call('APPEND',
-                                            path=self.path.as_posix(),
-                                            data=data)
-                logger.debug('Wrote %d bytes to %s' % (len(data), self))
->>>>>>> 18033657
                 self.buffer = io.BytesIO()
             return out
 
