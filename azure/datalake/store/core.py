# -*- coding: utf-8 -*-
# coding=utf-8
# --------------------------------------------------------------------------
# Copyright (c) Microsoft Corporation. All rights reserved.
# Licensed under the MIT License. See License.txt in the project root for
# license information.
# --------------------------------------------------------------------------

"""
The main file-system class and functionality.

Provides an pythonic interface to the Azure Data-lake Store, including
file-system commands with typical names and options, and a File object
which is compatible with the built-in File.
"""

# standard imports
import io
import logging
import sys
import time

# local imports
from .exceptions import DatalakeBadOffsetException
from .exceptions import FileNotFoundError, PermissionError
from .lib import DatalakeRESTInterface
from .utils import ensure_writable, read_block

if sys.version_info >= (3, 4):
    import pathlib
else:
    import pathlib2 as pathlib

logger = logging.getLogger(__name__)


class AzureDLFileSystem(object):
    """
    Access Azure DataLake Store as if it were a file-system

    Parameters
    ----------
    store_name : str ("")
        Store name to connect to
    token : dict
        When setting up a new connection, this contains the authorization
        credentials (see `lib.auth()`).
    url_suffix: str (None)
        Domain to send REST requests to. The end-point URL is constructed
        using this and the store_name. If None, use default.
    kwargs: optional key/values
        See ``lib.auth()``; full list: tenant_id, username, password, client_id,
        client_secret, resource
    """
    _singleton = [None]

    def __init__(self, token=None, **kwargs):
        # store instance vars
        self.token = token
        self.kwargs = kwargs
        self.connect()
        self.dirs = {}
        AzureDLFileSystem._singleton[0] = self

    @classmethod
    def current(cls):
        """ Return the most recently created AzureDLFileSystem
        """
        if not cls._singleton[0]:
            return cls()
        else:
            return cls._singleton[0]

    def connect(self):
        """
        Establish connection object.
        """
        self.azure = DatalakeRESTInterface(token=self.token, **self.kwargs)
        self.token = self.azure.token

    def __setstate__(self, state):
        self.__dict__.update(state)
        self.connect()

    def open(self, path, mode='rb', blocksize=2**25, delimiter=None):
        """ Open a file for reading or writing

        Parameters
        ----------
        path: string
            Path of file on ADL
        mode: string
            One of 'rb' or 'wb'
        blocksize: int
            Size of data-node blocks if reading
        delimiter: byte(s) or None
            For writing delimiter-ended blocks
        """
        if 'b' not in mode:
            raise NotImplementedError("Text mode not supported, use mode='%s'"
                                      " and manage bytes" % (mode[0] + 'b'))
        return AzureDLFile(self, AzureDLPath(path), mode, blocksize=blocksize,
                           delimiter=delimiter)

    def _ls(self, path):
        """ List files at given path """
        path = AzureDLPath(path).trim()
        if path not in self.dirs:
            out = self.azure.call('LISTSTATUS', path.as_posix())
            self.dirs[path] = out['FileStatuses']['FileStatus']
            for f in self.dirs[path]:
                f['name'] = (path / f['pathSuffix']).as_posix()
        return self.dirs[path]

    def ls(self, path="", detail=False):
        """ List single directory with or without details """
        path = AzureDLPath(path)
        files = self._ls(path)
        if not files:
            inf = self.info(path)
            if inf['type'] == 'DIRECTORY':
                return []
            raise FileNotFoundError(path)
        if detail:
            return files
        else:
            return [f['name'] for f in files]

    def info(self, path):
        """ File information
        """
        path = AzureDLPath(path).trim()
        root = path.parent
        myfile = [f for f in self._ls(root) if f['name'] == path.as_posix()]
        if len(myfile) == 1:
            return myfile[0]
        raise FileNotFoundError(path)

    def _walk(self, path):
        fi = list(self._ls(path))
        for apath in fi:
            if apath['type'] == 'DIRECTORY':
                fi.extend(self._ls(apath['name']))
        return [f for f in fi if f['type'] == 'FILE']

    def walk(self, path=''):
        """ Get all files below given path
        """
        return [f['name'] for f in self._walk(path)]

    def glob(self, path):
        """
        Find files (not directories) by glob-matching.
        """
        path = AzureDLPath(path).trim()
        prefix = path.globless_prefix
        allfiles = self.walk(prefix)
        if prefix == path:
            return allfiles
        return [f for f in allfiles if AzureDLPath(f).match(path.as_posix())]

    def du(self, path, total=False, deep=False):
        """ Bytes in keys at path """
        if deep:
            files = self._walk(path)
        else:
            files = self.ls(path, detail=True)
        if total:
            return sum(f.get('length', 0) for f in files)
        else:
            return {p['name']: p['length'] for p in files}

    def df(self):
        """ Resource summary
        """
        return self.azure.call('GETCONTENTSUMMARY')['ContentSummary']

    def chmod(self, path, mod):
        """  Change access mode of path

        Note this is not recursive.

        Parameters
        ----------
        path: str
            Location to change
        mod: str
            Octal representation of access, e.g., "0777" for public read/write.
            See [docs](http://hadoop.apache.org/docs/r2.4.1/hadoop-project-dist/hadoop-hdfs/WebHDFS.html#Permission)
        """
        path = AzureDLPath(path).trim()
        self.azure.call('SETPERMISSION', path.as_posix(), permission=mod)
        self.invalidate_cache(path.as_posix())

    def chown(self, path, owner=None, group=None):
        """
        Change owner and/or owning group

        Note this is not recursive.

        Parameters
        ----------
        path: str
            Location to change
        owner: str
            UUID of owning entity
        group: str
            UUID of group
        """
        parms = {}
        if owner is None and group is None:
            raise ValueError('Must supply owner and/or group')
        if owner:
            parms['owner'] = owner
        if group:
            parms['group'] = group
        path = AzureDLPath(path).trim()
        self.azure.call('SETOWNER', path.as_posix(), **parms)

    def exists(self, path):
        """ Does such a file/directory exist? """
        try:
            self.info(path)
            return True
        except FileNotFoundError:
            return False

    def cat(self, path):
        """ Returns contents of file """
        with self.open(path, 'rb') as f:
            return f.read()

    def tail(self, path, size=1024):
        """ Return last bytes of file """
        length = self.info(path)['length']
        if size > length:
            return self.cat(path)
        with self.open(path, 'rb') as f:
            f.seek(length - size)
            return f.read(size)

    def head(self, path, size=1024):
        """ Return first bytes of file """
        with self.open(path, 'rb', blocksize=size) as f:
            return f.read(size)

    def get(self, path, filename):
        """ Stream data from file at path to local filename """
        with self.open(path, 'rb') as f:
            with open(filename, 'wb') as f2:
                while True:
                    data = f.read(f.blocksize)
                    if len(data) == 0:
                        break
                    f2.write(data)

    def put(self, filename, path, delimiter=None):
        """ Stream data from local filename to file at path """
        with open(filename, 'rb') as f:
            with self.open(path, 'wb', delimiter=delimiter) as f2:
                while True:
                    data = f.read(f2.blocksize)
                    if len(data) == 0:
                        break
                    f2.write(data)

    def mkdir(self, path):
        """ Make new directory """
        path = AzureDLPath(path).trim()
        self.azure.call('MKDIRS', path.as_posix())
        self.invalidate_cache(path)

    def rmdir(self, path):
        """ Remove empty directory """
        if self.info(path)['type'] != "DIRECTORY":
            raise ValueError('Can only rmdir on directories')
        if self.ls(path):
            raise ValueError('Directory not empty: %s' % path)
        self.rm(path, False)

    def mv(self, path1, path2):
        """ Move file between locations on ADL """
        path1 = AzureDLPath(path1).trim()
        path2 = AzureDLPath(path2).trim()
        self.azure.call('RENAME', path1.as_posix(),
                        destination=path2.as_posix())
        self.invalidate_cache(path1)
        self.invalidate_cache(path2)

    def concat(self, outfile, filelist, delete_source=False):
        """ Concatenate a list of files into one new file

        Parameters
        ----------

        outfile : path
            The file which will be concatenated to. If it already exists,
            the extra pieces will be appended.
        filelist : list of paths
            Existing adl files to concatenate, in order
        delete_source : bool (False)
            If True, assume that the paths to concatenate exist alone in a
            directory, and delete that whole directory when done.
        """
        outfile = AzureDLPath(outfile).trim()
        filelist = ','.join(AzureDLPath(f).as_posix() for f in filelist)
        delete = 'true' if delete_source else 'false'
        self.azure.call('MSCONCAT', outfile.as_posix(),
                        data='sources='+filelist,
                        deleteSourceDirectory=delete)
        self.invalidate_cache(outfile)

    merge = concat

    def cp(self, path1, path2):
        """ Copy file between locations on ADL """
        # TODO: any implementation for this without download?
        raise NotImplementedError

    def rm(self, path, recursive=False):
        """
        Remove a file.

        Parameters
        ----------
        path : string
            The location to remove.
        recursive : bool (True)
            Whether to remove also all entries below, i.e., which are returned
            by `walk()`.
        """
        path = AzureDLPath(path).trim()
        if not self.exists(path):
            raise FileNotFoundError(path)
        self.azure.call('DELETE', path.as_posix(), recursive=recursive)
        self.invalidate_cache(path)
        if recursive:
            matches = [p for p in self.dirs if p.startswith(path)]
            [self.invalidate_cache(m) for m in matches]

    def invalidate_cache(self, path=None):
        """Remove entry from object file-cache"""
        if path is None:
            self.dirs.clear()
        else:
            path = AzureDLPath(path)
            self.dirs.pop(path, None)
            self.dirs.pop(path.parent, None)

    def touch(self, path):
        """
        Create empty file

        If path is a bucket only, attempt to create bucket.
        """
        self.open(path, 'wb')

    def read_block(self, fn, offset, length, delimiter=None):
        """ Read a block of bytes from an ADL file

        Starting at ``offset`` of the file, read ``length`` bytes.  If
        ``delimiter`` is set then we ensure that the read starts and stops at
        delimiter boundaries that follow the locations ``offset`` and ``offset
        + length``.  If ``offset`` is zero then we start at zero.  The
        bytestring returned WILL include the end delimiter string.

        If offset+length is beyond the eof, reads to eof.

        Parameters
        ----------
        fn: string
            Path to filename on ADL
        offset: int
            Byte offset to start read
        length: int
            Number of bytes to read
        delimiter: bytes (optional)
            Ensure reading starts and stops at delimiter bytestring

        Examples
        --------
        >>> adl.read_block('data/file.csv', 0, 13)  # doctest: +SKIP
        b'Alice, 100\\nBo'
        >>> adl.read_block('data/file.csv', 0, 13, delimiter=b'\\n')  # doctest: +SKIP
        b'Alice, 100\\nBob, 200\\n'

        Use ``length=None`` to read to the end of the file.
        >>> adl.read_block('data/file.csv', 0, None, delimiter=b'\\n')  # doctest: +SKIP
        b'Alice, 100\\nBob, 200\\nCharlie, 300'

        See Also
        --------
        distributed.utils.read_block
        """
        with self.open(fn, 'rb') as f:
            size = f.info()['length']
            if offset >= size:
                return b''
            if length is None:
                length = size
            if offset + length > size:
                length = size - offset
            bytes = read_block(f, offset, length, delimiter)
        return bytes

    # ALIASES
    listdir = ls
    access = exists
    rename = mv
    stat = info
    unlink = remove = rm


class AzureDLFile(object):
    """
    Open ADL key as a file. Data is only loaded and cached on demand.

    Parameters
    ----------
    azure : azure connection
    path : AzureDLPath
        location of file
    mode : str {'wb', 'rb', 'ab'}
    blocksize : int
        Size of the write or read-ahead buffer. For writing, will be
        truncated to 4MB (2**22).
    delimiter : bytes or None
        If specified and in write mode, each flush will send data terminating
        on this bytestring, potentially leaving some data in the buffer.

    Examples
    --------
    >>> adl = AzureDLFileSystem()  # doctest: +SKIP
    >>> with adl.open('my-dir/my-file.txt', mode='rb') as f:  # doctest: +SKIP
    ...     f.read(10)  # doctest: +SKIP

    See Also
    --------
    AzureDLFileSystem.open: used to create AzureDLFile objects
    """

    def __init__(self, azure, path, mode='rb', blocksize=2**25,
                 delimiter=None):
        self.mode = mode
        if mode not in {'rb', 'wb', 'ab'}:
            raise NotImplementedError("File mode must be {'rb', 'wb', 'ab'}, not %s" % mode)
        self.path = path
        self.azure = azure
        self.cache = b""
        self.loc = 0
        self.delimiter = delimiter
        self.start = None
        self.end = None
        self.closed = False
        self.trim = True
        self.buffer = io.BytesIO()
        self.blocksize = blocksize
        self.first_write = True
        if mode == 'ab' and self.azure.exists(path):
            self.loc = self.info()['length']
            self.first_write = False
        if mode == 'rb':
            self.size = self.info()['length']
        else:
            self.blocksize = min(2**22, blocksize)

    def info(self):
        """ File information about this path """
        return self.azure.info(self.path)

    def tell(self):
        """ Current file location """
        return self.loc

    def seek(self, loc, whence=0):
        """ Set current file location

        Parameters
        ----------
        loc : int
            byte location
        whence : {0, 1, 2}
            from start of file, current location or end of file, resp.
        """
        if not self.mode == 'rb':
            raise ValueError('Seek only available in read mode')
        if whence == 0:
            nloc = loc
        elif whence == 1:
            nloc = self.loc + loc
        elif whence == 2:
            nloc = self.size + loc
        else:
            raise ValueError(
                "invalid whence (%s, should be 0, 1 or 2)" % whence)
        if nloc < 0:
            raise ValueError('Seek before start of file')
        if nloc > self.size:
            raise ValueError('ADLFS does not support seeking beyond file')
        self.loc = nloc
        return self.loc

    def readline(self, length=-1):
        """
        Read and return a line from the stream.

        If length is specified, at most size bytes will be read.
        """
        self._fetch(self.loc, self.loc + 1)
        while True:
            found = self.cache[self.loc - self.start:].find(b'\n') + 1
            if length > 0 and found > length:
                return self.read(length)
            if found:
                return self.read(found)
            if self.end >= self.size:
                return self.read(length)
            self._fetch(self.start, self.end + self.blocksize)

    def __next__(self):
        out = self.readline()
        if not out:
            raise StopIteration
        return out

    next = __next__

    def __iter__(self):
        return self

    def readlines(self):
        """ Return all lines in a file as a list """
        return list(self)

    def _fetch(self, start, end):
        if self.start is None and self.end is None:
            # First read
            self.start = start
            self.end = min(end + self.blocksize, self.size)
            response = _fetch_range_with_retry(
                self.azure.azure, self.path.as_posix(), start, self.end)
            self.cache = getattr(response, 'content', response)
        if start < self.start:
            response = _fetch_range_with_retry(
                self.azure.azure, self.path.as_posix(), start, self.start)
            new = getattr(response, 'content', response)
            self.start = start
            self.cache = new + self.cache
        if end > self.end:
            if self.end >= self.size:
                return
            newend = min(self.size, end + self.blocksize)
            response = _fetch_range_with_retry(
                self.azure.azure, self.path.as_posix(), self.end, newend)
            new = getattr(response, 'content', response)
            self.end = newend
            self.cache = self.cache + new

    def read(self, length=-1):
        """
        Return data from cache, or fetch pieces as necessary

        Parameters
        ----------
        length : int (-1)
            Number of bytes to read; if <0, all remaining bytes.
        """
        if self.mode != 'rb':
            raise ValueError('File not in read mode')
        if length < 0:
            length = self.size
        if self.closed:
            raise ValueError('I/O operation on closed file.')
        self._fetch(self.loc, self.loc + length)
        out = self.cache[self.loc - self.start:
                         self.loc - self.start + length]
        self.loc += len(out)
        if self.trim and self.blocksize:
            num = (self.loc - self.start) // self.blocksize - 1
            if num > 0:
                self.start += self.blocksize * num
                self.cache = self.cache[self.blocksize * num:]
        return out

    read1 = read

    def write(self, data):
        """
        Write data to buffer.

        Buffer only sent to ADL on flush() or if buffer is bigger than
        blocksize.

        Parameters
        ----------
        data : bytes
            Set of bytes to be written.
        """
        if self.mode not in {'wb', 'ab'}:
            raise ValueError('File not in write mode')
        if self.closed:
            raise ValueError('I/O operation on closed file.')
        out = self.buffer.write(ensure_writable(data))
        self.loc += out
        if self.buffer.tell() >= self.blocksize:
            self.flush()
        return out

    def flush(self, force=False):
        """
        Write buffered data to ADL.

        Without delimiter: Uploads the current buffer.

        With delimiter: writes an amount of data less than or equal to the
        block-size, which ends on the delimiter, until buffer is smaller than
        the blocksize. If there is no delimiter in a block uploads whole block.

        If force=True, flushes all data in the buffer, even if it doesn't end
        with a delimiter; appropriate when closing the file.
        """
        if not self.writable() or self.closed:
            return

        if self.buffer.tell() == 0:
            if force and self.first_write:
                _put_data_with_retry(
                    self.azure.azure,
                    'CREATE',
                    path=self.path.as_posix(),
                    data=None,
                    overwrite='true',
                    write='true')
                self.first_write = False
            return

        self.buffer.seek(0)
        data = self.buffer.read()

        if self.delimiter:
            while len(data) >= self.blocksize:
                place = data[:self.blocksize].rfind(self.delimiter)
                if place < 0:
                    # not found - write whole block
                    limit = self.blocksize
                else:
                    limit = place + len(self.delimiter)
                if self.first_write:
                    _put_data_with_retry(
                        self.azure.azure,
                        'CREATE',
                        path=self.path.as_posix(),
                        data=data[:limit],
                        overwrite='true',
                        write='true')
                    self.first_write = False
                else:
                    _put_data_with_retry(
                        self.azure.azure,
                        'APPEND',
                        path=self.path.as_posix(),
                        data=data[:limit],
                        append='true')
                logger.debug('Wrote %d bytes to %s' % (limit, self))
                data = data[limit:]
            self.buffer = io.BytesIO(data)
            self.buffer.seek(0, 2)

        if not self.delimiter or force:
            zero_offset = self.tell() - len(data)
            offsets = range(0, len(data), self.blocksize)
            for o in offsets:
                offset = zero_offset + o
                d2 = data[o:o+self.blocksize]
                if self.first_write:
                    _put_data_with_retry(
                        self.azure.azure,
                        'CREATE',
                        path=self.path.as_posix(),
                        data=d2,
                        overwrite='true',
                        write='true')
                    self.first_write = False
                else:
                    _put_data_with_retry(
                        self.azure.azure,
                        'APPEND',
                        path=self.path.as_posix(),
                        data=d2,
                        offset=offset,
                        append='true')
                logger.debug('Wrote %d bytes to %s' % (len(d2), self))
            self.buffer = io.BytesIO()

    def close(self):
        """ Close file

        If in write mode, causes flush of any unwritten data.
        """
        if self.closed:
            return
        if self.writable():
            self.flush(force=True)
            self.azure.invalidate_cache(self.path.as_posix())
        self.closed = True

    def readable(self):
        """Return whether the AzureDLFile was opened for reading"""
        return self.mode == 'rb'

    def seekable(self):
        """Return whether the AzureDLFile is seekable (only in read mode)"""
        return self.readable()

    def writable(self):
        """Return whether the AzureDLFile was opened for writing"""
        return self.mode in {'wb', 'ab'}

    def __del__(self):
        try:
            self.close()
        except:
            pass

    def __str__(self):
        return "<ADL file: %s>" % (self.path.as_posix())

    __repr__ = __str__

    def __enter__(self):
        return self

    def __exit__(self, *args):
        self.close()


def _fetch_range(rest, path, start, end, stream=False):
    logger.debug('Fetch: %s, %s-%s', path, start, end)
    if end <= start:
        return b''
    return rest.call(
        'OPEN', path, offset=start, length=end-start, read='true', stream=stream)


def _fetch_range_with_retry(rest, path, start, end, stream=False, retries=10,
                            delay=0.01, backoff=2):
    err = None
    for i in range(retries):
        try:
            return _fetch_range(rest, path, start, end, stream=False)
        except Exception as e:
            err = e
            logger.debug('Exception %s on ADL download, retrying in %s seconds',
                         repr(err), delay, exc_info=True)
        time.sleep(delay)
        delay *= backoff
    exception = RuntimeError('Max number of ADL retries exceeded: exception ' + repr(err))
    rest.log_response_and_raise(None, exception)


def _put_data(rest, op, path, data, **kwargs):
    logger.debug('Put: %s %s, %s', op, path, kwargs)
    return rest.call(op, path=path, data=data, **kwargs)


def _put_data_with_retry(rest, op, path, data, retries=10, delay=0.01, backoff=2,
                         **kwargs):
    err = None
    for i in range(retries):
        try:
            return _put_data(rest, op, path, data, **kwargs)
        except (PermissionError, FileNotFoundError) as e:
<<<<<<< HEAD
            rest.log_response_and_raise(None, e)
=======
            rest.log_response_and_raise(resp, e)
        except DatalakeBadOffsetException as e:
            if i == 0:
                # on first attempt: if data already exists, this is a
                # true error
                rest.log_response_and_raise(resp, e)
            # on any other attempt: previous attempt succeeded, continue
            return
>>>>>>> 742f204c
        except Exception as e:
            err = e
            logger.debug('Exception %s on ADL upload, retrying in %s seconds',
                         repr(err), delay, exc_info=True)
        time.sleep(delay)
        delay *= backoff
    exception = RuntimeError('Max number of ADL retries exceeded: exception ' + repr(err))
    rest.log_response_and_raise(None, exception)


class AzureDLPath(type(pathlib.PurePath())):
    """
    Subclass of native object-oriented filesystem path.

    This is used as a convenience class for reducing boilerplate and
    eliminating differences between system-dependent paths.

    We subclass the system's concrete pathlib class due to this issue:

    http://stackoverflow.com/questions/29850801/subclass-pathlib-path-fails

    Parameters
    ----------
    path : AzureDLPath or string
        location of file or directory

    Examples
    --------
    >>> p1 = AzureDLPath('/Users/foo')  # doctest: +SKIP
    >>> p2 = AzureDLPath(p1.name)  # doctest: +SKIP
    """

    def __contains__(self, s):
        """ Return whether string is contained in path. """
        return s in self.as_posix()

    def __getstate__(self):
        return self.as_posix()

    def __setstate__(self, state):
        self.__init__(state)

    @property
    def globless_prefix(self):
        """ Return shortest path prefix without glob quantifiers. """
        parts = []
        for part in self.parts:
            if any(q in part for q in ['*', '?']):
                break
            parts.append(part)
        return pathlib.PurePath(*parts)

    def startswith(self, prefix, *args, **kwargs):
        """ Return whether string starts with the prefix.

        This is equivalent to `str.startswith`.
        """
        return self.as_posix().startswith(prefix.as_posix(), *args, **kwargs)

    def trim(self):
        """ Return path without anchor (concatenation of drive and root). """
        return self.relative_to(self.anchor)<|MERGE_RESOLUTION|>--- conflicted
+++ resolved
@@ -770,18 +770,14 @@
         try:
             return _put_data(rest, op, path, data, **kwargs)
         except (PermissionError, FileNotFoundError) as e:
-<<<<<<< HEAD
             rest.log_response_and_raise(None, e)
-=======
-            rest.log_response_and_raise(resp, e)
         except DatalakeBadOffsetException as e:
             if i == 0:
                 # on first attempt: if data already exists, this is a
                 # true error
-                rest.log_response_and_raise(resp, e)
+                rest.log_response_and_raise(None, e)
             # on any other attempt: previous attempt succeeded, continue
             return
->>>>>>> 742f204c
         except Exception as e:
             err = e
             logger.debug('Exception %s on ADL upload, retrying in %s seconds',
