# -*- coding: utf-8 -*-
# coding=utf-8
# --------------------------------------------------------------------------
# Copyright (c) Microsoft Corporation. All rights reserved.
# Licensed under the MIT License. See License.txt in the project root for
# license information.
# --------------------------------------------------------------------------

"""
Low-level calls to REST end-points.

Specific interfaces to the Data-lake Store filesystem layer and authentication code.
"""

# standard imports
import logging
import os
import threading
import time
import uuid
import platform

# 3rd party imports
import adal
import requests
import requests.exceptions

from .exceptions import DatalakeBadOffsetException, DatalakeRESTException
from .exceptions import FileNotFoundError, PermissionError
from . import __version__

logger = logging.getLogger(__name__)


default_tenant = os.environ.get('azure_tenant_id', "common")
default_username = os.environ.get('azure_username', None)
default_password = os.environ.get('azure_password', None)
default_client = os.environ.get('azure_client_id', "04b07795-8ddb-461a-bbee-02f9e1bf7b46")
default_secret = os.environ.get('azure_client_secret', None)
default_resource = "https://management.core.windows.net/"
default_store = os.environ.get('azure_data_lake_store_name', None)
default_suffix = os.environ.get('azure_data_lake_store_url_suffix', 'azuredatalakestore.net')

MAX_CONTENT_LENGTH = 2**16
MAX_POOL_CONNECTIONS = 1024

# This is the maximum number of active pool connections
# that are supported during a single operation (such as upload or download of a file).
# This ensures that no connections are prematurely evicted, which has negative performance implications.
MAX_POOL_CONNECTIONS = 1024

def refresh_token(token):
    """ Refresh an expired authorization token

    Parameters
    ----------
    token : dict
        Produced by `auth()` or `refresh_token`.
    """
    if token.get('refresh', False) is False:
        raise ValueError("Token cannot be auto-refreshed.")
    context = adal.AuthenticationContext('https://login.microsoftonline.com/' +
                                         token['tenant'])
    out = context.acquire_token_with_refresh_token(token['refresh'],
                                                   client_id=token['client'],
                                                   resource=token['resource'])
    out.update({'access': out['accessToken'], 'refresh': out['refreshToken'],
                'time': time.time(), 'tenant': token['tenant'],
                'resource': token['resource'], 'client': token['client']})
    return out


def auth(tenant_id=default_tenant, username=default_username,
         password=default_password, client_id=default_client,
         client_secret=default_secret, resource=default_resource,
         require_2fa=False, **kwargs):
    """ User/password authentication

    Parameters
    ----------

    tenant_id : str
        associated with the user's subscription, or "common"
    username : str
        active directory user
    password : str
        sign-in password
    client_id : str
        the service principal client
    client_secret : str
        the secret associated with the client_id
    resource : str
        resource for auth (e.g., https://management.core.windows.net/)
    require_2fa : bool
        indicates this authentication attempt requires two-factor authentication
    kwargs : key/values
        Other parameters, see http://msrestazure.readthedocs.io/en/latest/msrestazure.html#module-msrestazure.azure_active_directory
        Examples: auth_uri, token_uri, keyring

    Returns
    -------
    auth dict
    """
    context = adal.AuthenticationContext('https://login.microsoftonline.com/' +
                                         tenant_id)

    if tenant_id is None:
        raise ValueError("tenant_id must be supplied for authentication")

    if require_2fa or (username is None and client_secret is None and password is None):
        code = context.acquire_user_code(resource, client_id)
        print(code['message'])
        out = context.acquire_token_with_device_code(resource, code, client_id)

    elif username and password:
        out = context.acquire_token_with_username_password(resource, username,
                                                           password, client_id)
    elif client_id and client_secret:
        out = context.acquire_token_with_client_credentials(resource, client_id,
                                                            client_secret)
    else:
        raise ValueError("No authentication method found for credentials")
    out.update({'access': out['accessToken'], 'resource': resource,
                'refresh': out.get('refreshToken', False),
                'time': time.time(), 'tenant': tenant_id, 'client': client_id})
    return out


class DatalakeRESTInterface:
    """ Call factory for webHDFS endpoints on ADLS

    Parameters
    ----------
    store_name: str
    token: dict
        from `auth()` or `refresh_token()` or other ADAL source
    url_suffix: str (None)
        Domain to send REST requests to. The end-point URL is constructed
        using this and the store_name. If None, use default.
    kwargs: optional arguments to auth
        See ``auth()``. Includes, e.g., username, password, tenant; will pull
        values from environment variables if not provided.
    """

    ends = {
        # OP: (HTTP method, required fields, allowed fields)
        'APPEND': ('post', set(), {'append', 'offset'}),
        'CHECKACCESS': ('get', set(), {'fsaction'}),
        'CONCAT': ('post', {'sources'}, {'sources'}),
        'MSCONCAT': ('post', set(), {'deleteSourceDirectory'}),
        'CREATE': ('put', set(), {'overwrite', 'write'}),
        'DELETE': ('delete', set(), {'recursive'}),
        'GETCONTENTSUMMARY': ('get', set(), set()),
        'GETFILESTATUS': ('get', set(), set()),
        'LISTSTATUS': ('get', set(), set()),
        'MKDIRS': ('put', set(), set()),
        'OPEN': ('get', set(), {'offset', 'length', 'read'}),
        'RENAME': ('put', {'destination'}, {'destination'}),
        'TRUNCATE': ('post', {'newlength'}, {'newlength'}),
        'SETOWNER': ('put', set(), {'owner', 'group'}),
        'SETPERMISSION': ('put', set(), {'permission'})
    }

    def __init__(self, store_name=default_store, token=None,
                 url_suffix=default_suffix, **kwargs):
<<<<<<< HEAD
        # in the case where an empty string is passed for the url suffix, it must be replaced with the default.
        url_suffix = url_suffix or default_suffix
=======
        url_suffix = url_suffix or "azuredatalakestore.net"
        self.local = threading.local()
>>>>>>> 9ed3023f
        if token is None:
            token = auth(**kwargs)
        self.token = token
        self.head = {'Authorization': 'Bearer ' + token['access']}
        self.url = 'https://%s.%s/webhdfs/v1/' % (store_name, url_suffix)
        self.user_agent = "python/{} ({}) {}/{} Azure-Data-Lake-Store-SDK-For-Python".format(
            platform.python_version(),
            platform.platform(),
            __name__,
            __version__)
        
        # Based on this issue: https://github.com/kennethreitz/requests/issues/1871
        # Explicitly limiting requests to a single host should limit the risks of thread safety.
        self.global_session = requests.Session()
        adapter = requests.adapters.HTTPAdapter(pool_connections=MAX_POOL_CONNECTIONS, pool_maxsize=MAX_POOL_CONNECTIONS)
        self.global_session.mount('https://{}.{}'.format(store_name, url_suffix), adapter)

    @property
    def session(self):
        s = getattr(self.local, 'session', None)
        if s is None:
            adapter = requests.adapters.HTTPAdapter(
                pool_connections=MAX_POOL_CONNECTIONS,
                pool_maxsize=MAX_POOL_CONNECTIONS)
            s = requests.Session()
            s.mount(self.url, adapter)
            setattr(self.local, 'session', s)
        return s

    def _check_token(self):
        if time.time() - self.token['time'] > self.token['expiresIn'] - 100:
            self.token = refresh_token(self.token)
            self.head = {'Authorization': 'Bearer ' + self.token['access']}
            setattr(self.local, 'session', None)

    def _log_request(self, method, url, op, path, params, headers):
        msg = "HTTP Request\n{} {}\n".format(method.upper(), url)
        msg += "{} '{}' {}\n\n".format(
            op, path,
            " ".join(["{}={}".format(key, params[key]) for key in params]))
        msg += "\n".join(["{}: {}".format(header, headers[header])
                          for header in headers])
        logger.debug(msg)

    def _content_truncated(self, response):
        if 'content-length' not in response.headers:
            return False
        return int(response.headers['content-length']) > MAX_CONTENT_LENGTH

    def _log_response(self, response, payload=False):
        msg = "HTTP Response\n{}\n{}".format(
            response.status_code,
            "\n".join(["{}: {}".format(header, response.headers[header])
                       for header in response.headers]))
        if payload:
            msg += "\n\n{}".format(response.content[:MAX_CONTENT_LENGTH])
            if self._content_truncated(response):
                msg += "\n(Response body was truncated)"
        logger.debug(msg)

    def log_response_and_raise(self, response, exception, level=logging.ERROR):
        msg = "Exception " + repr(exception)
        if response is not None:
            msg += "\n{}\n{}".format(
                response.status_code,
                "\n".join([
                    "{}: {}".format(header, response.headers[header])
                    for header in response.headers]))
            msg += "\n\n{}".format(response.content[:MAX_CONTENT_LENGTH])
            if self._content_truncated(response):
                msg += "\n(Response body was truncated)"
        logger.log(level, msg)
        raise exception

    def _is_json_response(self, response):
        if 'content-type' not in response.headers:
            return False
        return response.headers['content-type'].startswith('application/json')

    def call(self, op, path='', **kwargs):
        """ Execute a REST call

        Parameters
        ----------
        op: str
            webHDFS operation to perform, one of `DatalakeRESTInterface.ends`
        path: str
            filepath on the remote system
        kwargs: dict
            other parameters, as defined by the webHDFS standard and
            https://msdn.microsoft.com/en-us/library/mt710547.aspx
        """
        if op not in self.ends:
            raise ValueError("No such op: %s", op)
        self._check_token()
        method, required, allowed = self.ends[op]
        data = kwargs.pop('data', b'')
        stream = kwargs.pop('stream', False)
        keys = set(kwargs)
        if required > keys:
            raise ValueError("Required parameters missing: %s",
                             required - keys)
        if keys - allowed > set():
            raise ValueError("Extra parameters given: %s",
                             keys - allowed)
        params = {'OP': op}
        params.update(kwargs)
<<<<<<< HEAD
        func = getattr(self.global_session, method)
=======
        func = getattr(self.session, method)
>>>>>>> 9ed3023f
        url = self.url + path
        try:
            headers = self.head.copy()
            headers['x-ms-client-request-id'] = str(uuid.uuid1())
            headers['User-Agent'] = self.user_agent
            self._log_request(method, url, op, path, kwargs, headers)
            r = func(url, params=params, headers=headers, data=data, stream=stream)
        except requests.exceptions.RequestException as e:
            raise DatalakeRESTException('HTTP error: ' + repr(e))

        if r.status_code == 403:
            self.log_response_and_raise(r, PermissionError(path))
        elif r.status_code == 404:
            self.log_response_and_raise(r, FileNotFoundError(path))
        elif r.status_code >= 400:
            err = DatalakeRESTException(
                'Data-lake REST exception: %s, %s' % (op, path))
            if self._is_json_response(r):
                out = r.json()
                if 'RemoteException' in out:
                    exception = out['RemoteException']['exception']
                    if exception == 'BadOffsetException':
                        err = DatalakeBadOffsetException(path)
                        self.log_response_and_raise(r, err, level=logging.DEBUG)
            self.log_response_and_raise(r, err)
        else:
            self._log_response(r)

        if self._is_json_response(r):
            out = r.json()
            if out.get('boolean', True) is False:
                err = DatalakeRESTException(
                    'Operation failed: %s, %s' % (op, path))
                self.log_response_and_raise(r, err)
            return out
        return r

    def __getstate__(self):
        dic2 = self.__dict__.copy()
        dic2.pop('local', None)
        return dic2

"""
Not yet implemented (or not applicable)
http://hadoop.apache.org/docs/stable/hadoop-project-dist/hadoop-hdfs/WebHDFS.html

GETFILECHECKSUM
GETHOMEDIRECTORY
GETDELEGATIONTOKEN n/a - use auth
GETDELEGATIONTOKENS n/a - use auth
GETXATTRS
LISTXATTRS
CREATESYMLINK n/a
SETREPLICATION n/a
SETTIMES
RENEWDELEGATIONTOKEN n/a - use auth
CANCELDELEGATIONTOKEN n/a - use auth
CREATESNAPSHOT
RENAMESNAPSHOT
SETXATTR
REMOVEXATTR
"""<|MERGE_RESOLUTION|>--- conflicted
+++ resolved
@@ -163,13 +163,9 @@
 
     def __init__(self, store_name=default_store, token=None,
                  url_suffix=default_suffix, **kwargs):
-<<<<<<< HEAD
         # in the case where an empty string is passed for the url suffix, it must be replaced with the default.
         url_suffix = url_suffix or default_suffix
-=======
-        url_suffix = url_suffix or "azuredatalakestore.net"
         self.local = threading.local()
->>>>>>> 9ed3023f
         if token is None:
             token = auth(**kwargs)
         self.token = token
@@ -180,12 +176,6 @@
             platform.platform(),
             __name__,
             __version__)
-        
-        # Based on this issue: https://github.com/kennethreitz/requests/issues/1871
-        # Explicitly limiting requests to a single host should limit the risks of thread safety.
-        self.global_session = requests.Session()
-        adapter = requests.adapters.HTTPAdapter(pool_connections=MAX_POOL_CONNECTIONS, pool_maxsize=MAX_POOL_CONNECTIONS)
-        self.global_session.mount('https://{}.{}'.format(store_name, url_suffix), adapter)
 
     @property
     def session(self):
@@ -277,11 +267,7 @@
                              keys - allowed)
         params = {'OP': op}
         params.update(kwargs)
-<<<<<<< HEAD
-        func = getattr(self.global_session, method)
-=======
         func = getattr(self.session, method)
->>>>>>> 9ed3023f
         url = self.url + path
         try:
             headers = self.head.copy()
