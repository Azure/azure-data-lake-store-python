--- conflicted
+++ resolved
@@ -6,11 +6,8 @@
 # license information.
 # --------------------------------------------------------------------------
 
-<<<<<<< HEAD
-__version__ = "0.0.35"
-=======
 __version__ = "0.0.37"
->>>>>>> 0adf4dd5
+
 
 
 from .core import AzureDLFileSystem
