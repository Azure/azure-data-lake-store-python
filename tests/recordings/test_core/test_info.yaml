interactions:
- request:
    body: null
    headers:
      Accept: ['*/*']
      Accept-Encoding: ['gzip, deflate']
      Connection: [keep-alive]
      Content-Length: ['0']
      User-Agent: [python-requests/2.10.0]
    method: PUT
    uri: https://fakestore.azuredatalakestore.net/webhdfs/v1/azure_test_dir/a?overwrite=True&OP=CREATE
  response:
    body: {string: ''}
    headers:
      cache-control: [no-cache]
      content-length: ['0']
      contentlength: ['0']
      date: ['Sun, 21 Aug 2016 08:52:36 GMT']
      expires: ['-1']
      location: ['https://fakestore.azuredatalakestore.net/webhdfs/v1/azure_test_dir/a?overwrite=True&OP=CREATE&write=true']
      pragma: [no-cache]
      server-perf: ['[56bbaeae-6476-43a7-894e-4be9511745f5][ AuthTime::0::PostAuthTime::0
          ][S-HdfsGetFileStatusV2 :: 00:00:005 ms]%0a[CREATE :: 00:00:006 ms]%0a']
      status: ['0x8309000A']
      strict-transport-security: [max-age=15724800; includeSubDomains]
      x-content-type-options: [nosniff]
      x-ms-request-id: [56bbaeae-6476-43a7-894e-4be9511745f5]
      x-ms-webhdfs-version: [16.07.07.01]
    status: {code: 307, message: Temporary Redirect}
- request:
    body: null
    headers:
      Accept: ['*/*']
      Accept-Encoding: ['gzip, deflate']
      Connection: [keep-alive]
      Content-Length: ['0']
      User-Agent: [python-requests/2.10.0]
    method: PUT
    uri: https://fakestore.azuredatalakestore.net/webhdfs/v1/azure_test_dir/a?overwrite=True&OP=CREATE&write=true
  response:
    body: {string: ''}
    headers:
      cache-control: [no-cache]
      content-length: ['0']
      contentlength: ['0']
      date: ['Sun, 21 Aug 2016 08:52:36 GMT']
      expires: ['-1']
      location: ['https://fakestore.azuredatalakestore.net/webhdfs/v1/azure_test_dir/a?overwrite=True&OP=CREATE&write=true']
      pragma: [no-cache]
      server-perf: ['[6a5863a5-5258-40f5-b2d1-4ab39a16f975][ AuthTime::0::PostAuthTime::0
          ][S-HdfsGetFileStatusV2 :: 00:00:006 ms]%0a[S-HdfsCheckAccess :: 00:00:002
          ms]%0a[S-FsDelete :: 00:00:005 ms]%0a[S-FsOpenStream :: 00:00:027 ms]%0a[BufferingTime
          :: 00:00:000 ms]%0a[WriteTime :: 00:00:000 ms]%0a[S-FsCloseHandle :: 00:00:001
          ms]%0a[CREATE :: 00:00:046 ms]%0a']
      status: ['0x0']
      strict-transport-security: [max-age=15724800; includeSubDomains]
      x-content-type-options: [nosniff]
      x-ms-request-id: [6a5863a5-5258-40f5-b2d1-4ab39a16f975]
      x-ms-webhdfs-version: [16.07.07.01]
    status: {code: 201, message: Created}
- request:
    body: aaaaa
    headers:
      Accept: ['*/*']
      Accept-Encoding: ['gzip, deflate']
      Connection: [keep-alive]
      Content-Length: ['5']
      User-Agent: [python-requests/2.10.0]
    method: POST
    uri: https://fakestore.azuredatalakestore.net/webhdfs/v1/azure_test_dir/a?OP=APPEND
  response:
    body: {string: ''}
    headers:
      cache-control: [no-cache]
      content-length: ['0']
      contentlength: ['0']
      date: ['Sun, 21 Aug 2016 08:52:36 GMT']
      expires: ['-1']
      location: ['https://fakestore.azuredatalakestore.net/webhdfs/v1/azure_test_dir/a?OP=APPEND&append=true']
      pragma: [no-cache]
      server-perf: ['[f09eece8-fdbd-4f90-9a1b-9c32dc3d1144][ AuthTime::0::PostAuthTime::0
          ][APPEND :: 00:00:000 ms]%0a']
      status: ['0x0']
      strict-transport-security: [max-age=15724800; includeSubDomains]
      x-content-type-options: [nosniff]
      x-ms-request-id: [f09eece8-fdbd-4f90-9a1b-9c32dc3d1144]
      x-ms-webhdfs-version: [16.07.07.01]
    status: {code: 307, message: Temporary Redirect}
- request:
    body: aaaaa
    headers:
      Accept: ['*/*']
      Accept-Encoding: ['gzip, deflate']
      Connection: [keep-alive]
      Content-Length: ['5']
      User-Agent: [python-requests/2.10.0]
    method: POST
    uri: https://fakestore.azuredatalakestore.net/webhdfs/v1/azure_test_dir/a?OP=APPEND&append=true
  response:
    body: {string: ''}
    headers:
      cache-control: [no-cache]
      content-length: ['0']
      date: ['Sun, 21 Aug 2016 08:52:36 GMT']
      expires: ['-1']
      pragma: [no-cache]
      server-perf: ['[9947b95e-255d-4f5c-a2ba-951017674713][ AuthTime::0::PostAuthTime::0
          ][S-FsOpenStream :: 00:00:010 ms]%0a[S-FsGetStreamLength :: 00:00:008 ms]%0a[S-FsAppendStream
          :: 00:00:104 ms]%0a[BufferingTime :: 00:00:000 ms]%0a[WriteTime :: 00:00:104
          ms]%0a[S-FsCloseHandle :: 00:00:001 ms]%0a[APPEND :: 00:00:126 ms]%0a']
      status: ['0x0']
      strict-transport-security: [max-age=15724800; includeSubDomains]
      x-content-type-options: [nosniff]
      x-ms-request-id: [9947b95e-255d-4f5c-a2ba-951017674713]
      x-ms-webhdfs-version: [16.07.07.01]
    status: {code: 200, message: OK}
- request:
    body: null
    headers:
      Accept: ['*/*']
      Accept-Encoding: ['gzip, deflate']
      Connection: [keep-alive]
      User-Agent: [python-requests/2.10.0]
    method: GET
    uri: https://fakestore.azuredatalakestore.net/webhdfs/v1/azure_test_dir?OP=LISTSTATUS
  response:
    body: {string: '{"FileStatuses":{"FileStatus":[{"length":5,"pathSuffix":"a","type":"FILE","blockSize":268435456,"accessTime":1471769556576,"modificationTime":1471769556937,"replication":1,"permission":"770","owner":"49b2f9ec-818a-49ca-9424-249e1f19f7d7","group":"49b2f9ec-818a-49ca-9424-249e1f19f7d7"}]}}'}
    headers:
      cache-control: [no-cache]
      content-length: ['288']
      content-type: [application/json; charset=utf-8]
      date: ['Sun, 21 Aug 2016 08:52:37 GMT']
      expires: ['-1']
      pragma: [no-cache]
      server-perf: ['[eeb46484-d970-4521-81a6-a4e2569c2f2b][ AuthTime::0::PostAuthTime::0
          ][S-HdfsListStatus :: 00:00:011 ms]%0a[LISTSTATUS :: 00:00:011 ms]%0a']
      status: ['0x0']
      strict-transport-security: [max-age=15724800; includeSubDomains]
      x-content-type-options: [nosniff]
      x-ms-request-id: [eeb46484-d970-4521-81a6-a4e2569c2f2b]
      x-ms-webhdfs-version: [16.07.07.01]
    status: {code: 200, message: OK}
- request:
    body: null
    headers:
      Accept: ['*/*']
      Accept-Encoding: ['gzip, deflate']
      Connection: [keep-alive]
      User-Agent: [python-requests/2.10.0]
    method: GET
    uri: https://fakestore.azuredatalakestore.net/webhdfs/v1/?OP=LISTSTATUS
  response:
    body: {string: '{"FileStatuses":{"FileStatus":[{"length":0,"pathSuffix":"a","type":"DIRECTORY","blockSize":0,"accessTime":1471639845701,"modificationTime":1471639848993,"replication":0,"permission":"770","owner":"49b2f9ec-818a-49ca-9424-249e1f19f7d7","group":"49b2f9ec-818a-49ca-9424-249e1f19f7d7"},{"length":0,"pathSuffix":"azure_test_dir","type":"DIRECTORY","blockSize":0,"accessTime":1471661723297,"modificationTime":1471769556597,"replication":0,"permission":"770","owner":"49b2f9ec-818a-49ca-9424-249e1f19f7d7","group":"49b2f9ec-818a-49ca-9424-249e1f19f7d7"},{"length":0,"pathSuffix":"azure_testdir","type":"DIRECTORY","blockSize":0,"accessTime":1470153480383,"modificationTime":1470156248128,"replication":0,"permission":"770","owner":"49b2f9ec-818a-49ca-9424-249e1f19f7d7","group":"49b2f9ec-818a-49ca-9424-249e1f19f7d7"},{"length":81840585,"pathSuffix":"gdelt20150827.csv","type":"FILE","blockSize":268435456,"accessTime":1469485983963,"modificationTime":1469485984240,"replication":1,"permission":"770","owner":"49b2f9ec-818a-49ca-9424-249e1f19f7d7","group":"49b2f9ec-818a-49ca-9424-249e1f19f7d7"},{"length":35,"pathSuffix":"test.csv","type":"FILE","blockSize":268435456,"accessTime":1469226766337,"modificationTime":1469226766897,"replication":1,"permission":"555","owner":"49b2f9ec-818a-49ca-9424-249e1f19f7d7","group":"49b2f9ec-818a-49ca-9424-249e1f19f7d7"},{"length":0,"pathSuffix":"tmp","type":"DIRECTORY","blockSize":0,"accessTime":1470230538260,"modificationTime":1471768711032,"replication":0,"permission":"770","owner":"49b2f9ec-818a-49ca-9424-249e1f19f7d7","group":"49b2f9ec-818a-49ca-9424-249e1f19f7d7"}]}}'}
    headers:
      cache-control: [no-cache]
      content-length: ['1609']
      content-type: [application/json; charset=utf-8]
      date: ['Sun, 21 Aug 2016 08:52:36 GMT']
      expires: ['-1']
      pragma: [no-cache]
      server-perf: ['[68cb465c-30cf-4a7a-88e6-03074fc8c46e][ AuthTime::0::PostAuthTime::0
          ][S-HdfsListStatus :: 00:00:010 ms]%0a[LISTSTATUS :: 00:00:011 ms]%0a']
      status: ['0x0']
      strict-transport-security: [max-age=15724800; includeSubDomains]
      x-content-type-options: [nosniff]
      x-ms-request-id: [68cb465c-30cf-4a7a-88e6-03074fc8c46e]
      x-ms-webhdfs-version: [16.07.07.01]
    status: {code: 200, message: OK}
- request:
    body: null
    headers:
      Accept: ['*/*']
      Accept-Encoding: ['gzip, deflate']
      Connection: [keep-alive]
      Content-Length: ['0']
      User-Agent: [python-requests/2.10.0]
    method: DELETE
    uri: https://fakestore.azuredatalakestore.net/webhdfs/v1/azure_test_dir/a?recursive=True&OP=DELETE
  response:
    body: {string: '{"boolean":true}'}
    headers:
      cache-control: [no-cache]
      content-length: ['16']
      content-type: [application/json; charset=utf-8]
      date: ['Sun, 21 Aug 2016 08:52:36 GMT']
      expires: ['-1']
      pragma: [no-cache]
      server-perf: ['[f3372fca-e6cf-4e39-9d8d-f5c5a4c8234d][ AuthTime::0::PostAuthTime::0
          ][S-FsDelete :: 00:00:055 ms]%0a[DELETE :: 00:00:056 ms]%0a']
      status: ['0x0']
      strict-transport-security: [max-age=15724800; includeSubDomains]
      x-content-type-options: [nosniff]
      x-ms-request-id: [f3372fca-e6cf-4e39-9d8d-f5c5a4c8234d]
      x-ms-webhdfs-version: [16.07.07.01]
    status: {code: 200, message: OK}
- request:
    body: null
    headers:
      Accept: ['*/*']
      Accept-Encoding: ['gzip, deflate']
      Connection: [keep-alive]
<<<<<<< HEAD
      Content-Length: ['0']
      User-Agent: [python-requests/2.11.1]
    method: PUT
    uri: https://fakestore.azuredatalakestore.net/webhdfs/v1/azure_test_dir/a?OP=CREATE&overwrite=True
  response:
    body: {string: ''}
    headers:
      Cache-Control: [no-cache]
      Content-Length: ['0']
      ContentLength: ['0']
      Date: ['Wed, 31 Aug 2016 23:07:24 GMT']
      Expires: ['-1']
      Location: ['https://fakestore.azuredatalakestore.net/webhdfs/v1/azure_test_dir/a?OP=CREATE&overwrite=True&write=true']
      Pragma: [no-cache]
      Server-Perf: ['[c3cd4967-c340-48f4-a198-71c815f5f6c6][ AuthTime::0::PostAuthTime::0
          ][S-HdfsGetFileStatusV2 :: 00:00:005 ms]%0a[CREATE :: 00:00:006 ms]%0a']
      Status: ['0x8309000A']
      Strict-Transport-Security: [max-age=15724800; includeSubDomains]
      X-Content-Type-Options: [nosniff]
      x-ms-request-id: [c3cd4967-c340-48f4-a198-71c815f5f6c6]
      x-ms-webhdfs-version: [16.07.07.01]
    status: {code: 307, message: Temporary Redirect}
- request:
    body: null
    headers:
      Accept: ['*/*']
      Accept-Encoding: ['gzip, deflate']
      Connection: [keep-alive]
      Content-Length: ['0']
      User-Agent: [python-requests/2.11.1]
    method: PUT
    uri: https://fakestore.azuredatalakestore.net/webhdfs/v1/azure_test_dir/a?OP=CREATE&overwrite=True&write=true
  response:
    body: {string: ''}
    headers:
      Cache-Control: [no-cache]
      Content-Length: ['0']
      ContentLength: ['0']
      Date: ['Wed, 31 Aug 2016 23:07:25 GMT']
      Expires: ['-1']
      Location: ['https://fakestore.azuredatalakestore.net/webhdfs/v1/azure_test_dir/a?OP=CREATE&overwrite=True&write=true']
      Pragma: [no-cache]
      Server-Perf: ['[15b2e1ce-ce53-4476-9571-5b0d8931d2c4][ AuthTime::0::PostAuthTime::0
          ][S-HdfsGetFileStatusV2 :: 00:00:006 ms]%0a[S-HdfsCheckAccess :: 00:00:002
          ms]%0a[S-FsDelete :: 00:00:006 ms]%0a[S-FsOpenStream :: 00:00:647 ms]%0a[BufferingTime
          :: 00:00:000 ms]%0a[WriteTime :: 00:00:000 ms]%0a[S-FsAppendStream :: 00:00:037
          ms]%0a[S-FsCloseHandle :: 00:00:001 ms]%0a[CREATE :: 00:00:706 ms]%0a']
      Status: ['0x0']
      Strict-Transport-Security: [max-age=15724800; includeSubDomains]
      X-Content-Type-Options: [nosniff]
      x-ms-request-id: [15b2e1ce-ce53-4476-9571-5b0d8931d2c4]
      x-ms-webhdfs-version: [16.07.07.01]
    status: {code: 201, message: Created}
- request:
    body: aaaaa
    headers:
      Accept: ['*/*']
      Accept-Encoding: ['gzip, deflate']
      Connection: [keep-alive]
      Content-Length: ['5']
      User-Agent: [python-requests/2.11.1]
    method: POST
    uri: https://fakestore.azuredatalakestore.net/webhdfs/v1/azure_test_dir/a?OP=APPEND
  response:
    body: {string: ''}
    headers:
      Cache-Control: [no-cache]
      Content-Length: ['0']
      ContentLength: ['0']
      Date: ['Wed, 31 Aug 2016 23:07:25 GMT']
      Expires: ['-1']
      Location: ['https://fakestore.azuredatalakestore.net/webhdfs/v1/azure_test_dir/a?OP=APPEND&append=true']
      Pragma: [no-cache]
      Server-Perf: ['[126cd776-f8ce-4119-b470-a8465d767613][ AuthTime::0::PostAuthTime::0
          ][APPEND :: 00:00:000 ms]%0a']
      Status: ['0x0']
      Strict-Transport-Security: [max-age=15724800; includeSubDomains]
      X-Content-Type-Options: [nosniff]
      x-ms-request-id: [126cd776-f8ce-4119-b470-a8465d767613]
      x-ms-webhdfs-version: [16.07.07.01]
    status: {code: 307, message: Temporary Redirect}
- request:
    body: aaaaa
    headers:
      Accept: ['*/*']
      Accept-Encoding: ['gzip, deflate']
      Connection: [keep-alive]
      Content-Length: ['5']
      User-Agent: [python-requests/2.11.1]
    method: POST
    uri: https://fakestore.azuredatalakestore.net/webhdfs/v1/azure_test_dir/a?OP=APPEND&append=true
  response:
    body: {string: ''}
    headers:
      Cache-Control: [no-cache]
      Content-Length: ['0']
      Date: ['Wed, 31 Aug 2016 23:07:26 GMT']
      Expires: ['-1']
      Pragma: [no-cache]
      Server-Perf: ['[a593702d-0046-49d2-bc81-3b7d7600410a][ AuthTime::0::PostAuthTime::0
          ][S-FsOpenStream :: 00:00:009 ms]%0a[S-FsGetStreamLength :: 00:00:008 ms]%0a[S-FsAppendStream
          :: 00:00:504 ms]%0a[BufferingTime :: 00:00:000 ms]%0a[WriteTime :: 00:00:504
          ms]%0a[S-FsAppendStream :: 00:00:037 ms]%0a[S-FsCloseHandle :: 00:00:002
          ms]%0a[APPEND :: 00:00:565 ms]%0a']
      Status: ['0x0']
      Strict-Transport-Security: [max-age=15724800; includeSubDomains]
      X-Content-Type-Options: [nosniff]
      x-ms-request-id: [a593702d-0046-49d2-bc81-3b7d7600410a]
      x-ms-webhdfs-version: [16.07.07.01]
    status: {code: 200, message: OK}
- request:
    body: null
    headers:
      Accept: ['*/*']
      Accept-Encoding: ['gzip, deflate']
      Connection: [keep-alive]
      User-Agent: [python-requests/2.11.1]
    method: GET
    uri: https://fakestore.azuredatalakestore.net/webhdfs/v1/azure_test_dir?OP=LISTSTATUS
  response:
    body: {string: '{"FileStatuses":{"FileStatus":[{"length":5,"pathSuffix":"a","type":"FILE","blockSize":268435456,"accessTime":1472684845660,"modificationTime":1472684846446,"replication":1,"permission":"770","owner":"49b2f9ec-818a-49ca-9424-249e1f19f7d7","group":"49b2f9ec-818a-49ca-9424-249e1f19f7d7"}]}}'}
    headers:
      Cache-Control: [no-cache]
      Content-Length: ['288']
      Content-Type: [application/json; charset=utf-8]
      Date: ['Wed, 31 Aug 2016 23:07:26 GMT']
      Expires: ['-1']
      Pragma: [no-cache]
      Server-Perf: ['[9b970db2-6819-4bfe-959f-8688e730c619][ AuthTime::0::PostAuthTime::0
          ][S-HdfsListStatus :: 00:00:011 ms]%0a[LISTSTATUS :: 00:00:012 ms]%0a']
      Status: ['0x0']
      Strict-Transport-Security: [max-age=15724800; includeSubDomains]
      X-Content-Type-Options: [nosniff]
      x-ms-request-id: [9b970db2-6819-4bfe-959f-8688e730c619]
      x-ms-webhdfs-version: [16.07.07.01]
    status: {code: 200, message: OK}
- request:
    body: null
    headers:
      Accept: ['*/*']
      Accept-Encoding: ['gzip, deflate']
      Connection: [keep-alive]
      User-Agent: [python-requests/2.11.1]
    method: GET
    uri: https://fakestore.azuredatalakestore.net/webhdfs/v1/?OP=LISTSTATUS
  response:
    body: {string: '{"FileStatuses":{"FileStatus":[{"length":0,"pathSuffix":"a","type":"DIRECTORY","blockSize":0,"accessTime":1471639845701,"modificationTime":1471639848993,"replication":0,"permission":"770","owner":"49b2f9ec-818a-49ca-9424-249e1f19f7d7","group":"49b2f9ec-818a-49ca-9424-249e1f19f7d7"},{"length":0,"pathSuffix":"azure_test_dir","type":"DIRECTORY","blockSize":0,"accessTime":1471873455266,"modificationTime":1472684845690,"replication":0,"permission":"770","owner":"49b2f9ec-818a-49ca-9424-249e1f19f7d7","group":"49b2f9ec-818a-49ca-9424-249e1f19f7d7"},{"length":0,"pathSuffix":"azure_testdir","type":"DIRECTORY","blockSize":0,"accessTime":1470153480383,"modificationTime":1470156248128,"replication":0,"permission":"770","owner":"49b2f9ec-818a-49ca-9424-249e1f19f7d7","group":"49b2f9ec-818a-49ca-9424-249e1f19f7d7"},{"length":0,"pathSuffix":"begoldsm","type":"DIRECTORY","blockSize":0,"accessTime":1472597222084,"modificationTime":1472599773049,"replication":0,"permission":"770","owner":"49b2f9ec-818a-49ca-9424-249e1f19f7d7","group":"49b2f9ec-818a-49ca-9424-249e1f19f7d7"},{"length":81840585,"pathSuffix":"gdelt20150827.csv","type":"FILE","blockSize":268435456,"accessTime":1469485983963,"modificationTime":1469485984240,"replication":1,"permission":"770","owner":"49b2f9ec-818a-49ca-9424-249e1f19f7d7","group":"49b2f9ec-818a-49ca-9424-249e1f19f7d7"},{"length":0,"pathSuffix":"joseph","type":"DIRECTORY","blockSize":0,"accessTime":1472608724061,"modificationTime":1472660753594,"replication":0,"permission":"770","owner":"49b2f9ec-818a-49ca-9424-249e1f19f7d7","group":"49b2f9ec-818a-49ca-9424-249e1f19f7d7"},{"length":35,"pathSuffix":"test.csv","type":"FILE","blockSize":268435456,"accessTime":1469226766337,"modificationTime":1469226766897,"replication":1,"permission":"555","owner":"49b2f9ec-818a-49ca-9424-249e1f19f7d7","group":"49b2f9ec-818a-49ca-9424-249e1f19f7d7"},{"length":0,"pathSuffix":"tmp","type":"DIRECTORY","blockSize":0,"accessTime":1472663977899,"modificationTime":1472684773570,"replication":0,"permission":"770","owner":"49b2f9ec-818a-49ca-9424-249e1f19f7d7","group":"49b2f9ec-818a-49ca-9424-249e1f19f7d7"}]}}'}
    headers:
      Cache-Control: [no-cache]
      Content-Length: ['2125']
      Content-Type: [application/json; charset=utf-8]
      Date: ['Wed, 31 Aug 2016 23:07:26 GMT']
      Expires: ['-1']
      Pragma: [no-cache]
      Server-Perf: ['[446b8fae-f344-4cad-a7b4-0c298526a0bc][ AuthTime::0::PostAuthTime::0
          ][S-HdfsListStatus :: 00:00:358 ms]%0a[LISTSTATUS :: 00:00:359 ms]%0a']
      Status: ['0x0']
      Strict-Transport-Security: [max-age=15724800; includeSubDomains]
      X-Content-Type-Options: [nosniff]
      x-ms-request-id: [446b8fae-f344-4cad-a7b4-0c298526a0bc]
      x-ms-webhdfs-version: [16.07.07.01]
    status: {code: 200, message: OK}
- request:
    body: null
    headers:
      Accept: ['*/*']
      Accept-Encoding: ['gzip, deflate']
      Connection: [keep-alive]
      Content-Length: ['0']
      User-Agent: [python-requests/2.11.1]
    method: DELETE
    uri: https://fakestore.azuredatalakestore.net/webhdfs/v1/azure_test_dir/a?OP=DELETE&recursive=True
  response:
    body: {string: '{"boolean":true}'}
    headers:
      Cache-Control: [no-cache]
      Content-Length: ['16']
      Content-Type: [application/json; charset=utf-8]
      Date: ['Wed, 31 Aug 2016 23:07:27 GMT']
      Expires: ['-1']
      Pragma: [no-cache]
      Server-Perf: ['[be5e15ac-49cf-4033-ba98-89e4113069c8][ AuthTime::1374.48285830852::PostAuthTime::434.069726566008
          ][S-FsDelete :: 00:00:095 ms]%0a[DELETE :: 00:00:098 ms]%0a']
      Status: ['0x0']
      Strict-Transport-Security: [max-age=15724800; includeSubDomains]
      X-Content-Type-Options: [nosniff]
      x-ms-request-id: [be5e15ac-49cf-4033-ba98-89e4113069c8]
=======
      User-Agent: [python-requests/2.10.0]
    method: GET
    uri: https://fakestore.azuredatalakestore.net/webhdfs/v1/.?OP=LISTSTATUS
  response:
    body: {string: !!python/unicode '{"FileStatuses":{"FileStatus":[{"length":0,"pathSuffix":"a","type":"DIRECTORY","blockSize":0,"accessTime":1471639845701,"modificationTime":1471639848993,"replication":0,"permission":"770","owner":"49b2f9ec-818a-49ca-9424-249e1f19f7d7","group":"49b2f9ec-818a-49ca-9424-249e1f19f7d7"},{"length":0,"pathSuffix":"azure_test_dir","type":"DIRECTORY","blockSize":0,"accessTime":1471873455266,"modificationTime":1472276357269,"replication":0,"permission":"770","owner":"49b2f9ec-818a-49ca-9424-249e1f19f7d7","group":"49b2f9ec-818a-49ca-9424-249e1f19f7d7"},{"length":0,"pathSuffix":"azure_testdir","type":"DIRECTORY","blockSize":0,"accessTime":1470153480383,"modificationTime":1470156248128,"replication":0,"permission":"770","owner":"49b2f9ec-818a-49ca-9424-249e1f19f7d7","group":"49b2f9ec-818a-49ca-9424-249e1f19f7d7"},{"length":81840585,"pathSuffix":"gdelt20150827.csv","type":"FILE","blockSize":268435456,"accessTime":1469485983963,"modificationTime":1469485984240,"replication":1,"permission":"770","owner":"49b2f9ec-818a-49ca-9424-249e1f19f7d7","group":"49b2f9ec-818a-49ca-9424-249e1f19f7d7"},{"length":35,"pathSuffix":"test.csv","type":"FILE","blockSize":268435456,"accessTime":1469226766337,"modificationTime":1469226766897,"replication":1,"permission":"555","owner":"49b2f9ec-818a-49ca-9424-249e1f19f7d7","group":"49b2f9ec-818a-49ca-9424-249e1f19f7d7"},{"length":0,"pathSuffix":"tmp","type":"DIRECTORY","blockSize":0,"accessTime":1470230538260,"modificationTime":1471873450552,"replication":0,"permission":"770","owner":"49b2f9ec-818a-49ca-9424-249e1f19f7d7","group":"49b2f9ec-818a-49ca-9424-249e1f19f7d7"}]}}'}
    headers:
      cache-control: [no-cache]
      content-length: ['1609']
      content-type: [application/json; charset=utf-8]
      date: ['Sat, 27 Aug 2016 05:41:09 GMT']
      expires: ['-1']
      pragma: [no-cache]
      server-perf: ['[12791ba6-be79-431b-a7bf-626263b95311][ AuthTime::980.185037723439::PostAuthTime::230.078337825135
          ][S-HdfsListStatus :: 00:00:066 ms]%0a[LISTSTATUS :: 00:00:067 ms]%0a']
      status: ['0x0']
      strict-transport-security: [max-age=15724800; includeSubDomains]
      x-content-type-options: [nosniff]
      x-ms-request-id: [12791ba6-be79-431b-a7bf-626263b95311]
>>>>>>> 18033657
      x-ms-webhdfs-version: [16.07.07.01]
    status: {code: 200, message: OK}
version: 1<|MERGE_RESOLUTION|>--- conflicted
+++ resolved
@@ -5,201 +5,6 @@
       Accept: ['*/*']
       Accept-Encoding: ['gzip, deflate']
       Connection: [keep-alive]
-      Content-Length: ['0']
-      User-Agent: [python-requests/2.10.0]
-    method: PUT
-    uri: https://fakestore.azuredatalakestore.net/webhdfs/v1/azure_test_dir/a?overwrite=True&OP=CREATE
-  response:
-    body: {string: ''}
-    headers:
-      cache-control: [no-cache]
-      content-length: ['0']
-      contentlength: ['0']
-      date: ['Sun, 21 Aug 2016 08:52:36 GMT']
-      expires: ['-1']
-      location: ['https://fakestore.azuredatalakestore.net/webhdfs/v1/azure_test_dir/a?overwrite=True&OP=CREATE&write=true']
-      pragma: [no-cache]
-      server-perf: ['[56bbaeae-6476-43a7-894e-4be9511745f5][ AuthTime::0::PostAuthTime::0
-          ][S-HdfsGetFileStatusV2 :: 00:00:005 ms]%0a[CREATE :: 00:00:006 ms]%0a']
-      status: ['0x8309000A']
-      strict-transport-security: [max-age=15724800; includeSubDomains]
-      x-content-type-options: [nosniff]
-      x-ms-request-id: [56bbaeae-6476-43a7-894e-4be9511745f5]
-      x-ms-webhdfs-version: [16.07.07.01]
-    status: {code: 307, message: Temporary Redirect}
-- request:
-    body: null
-    headers:
-      Accept: ['*/*']
-      Accept-Encoding: ['gzip, deflate']
-      Connection: [keep-alive]
-      Content-Length: ['0']
-      User-Agent: [python-requests/2.10.0]
-    method: PUT
-    uri: https://fakestore.azuredatalakestore.net/webhdfs/v1/azure_test_dir/a?overwrite=True&OP=CREATE&write=true
-  response:
-    body: {string: ''}
-    headers:
-      cache-control: [no-cache]
-      content-length: ['0']
-      contentlength: ['0']
-      date: ['Sun, 21 Aug 2016 08:52:36 GMT']
-      expires: ['-1']
-      location: ['https://fakestore.azuredatalakestore.net/webhdfs/v1/azure_test_dir/a?overwrite=True&OP=CREATE&write=true']
-      pragma: [no-cache]
-      server-perf: ['[6a5863a5-5258-40f5-b2d1-4ab39a16f975][ AuthTime::0::PostAuthTime::0
-          ][S-HdfsGetFileStatusV2 :: 00:00:006 ms]%0a[S-HdfsCheckAccess :: 00:00:002
-          ms]%0a[S-FsDelete :: 00:00:005 ms]%0a[S-FsOpenStream :: 00:00:027 ms]%0a[BufferingTime
-          :: 00:00:000 ms]%0a[WriteTime :: 00:00:000 ms]%0a[S-FsCloseHandle :: 00:00:001
-          ms]%0a[CREATE :: 00:00:046 ms]%0a']
-      status: ['0x0']
-      strict-transport-security: [max-age=15724800; includeSubDomains]
-      x-content-type-options: [nosniff]
-      x-ms-request-id: [6a5863a5-5258-40f5-b2d1-4ab39a16f975]
-      x-ms-webhdfs-version: [16.07.07.01]
-    status: {code: 201, message: Created}
-- request:
-    body: aaaaa
-    headers:
-      Accept: ['*/*']
-      Accept-Encoding: ['gzip, deflate']
-      Connection: [keep-alive]
-      Content-Length: ['5']
-      User-Agent: [python-requests/2.10.0]
-    method: POST
-    uri: https://fakestore.azuredatalakestore.net/webhdfs/v1/azure_test_dir/a?OP=APPEND
-  response:
-    body: {string: ''}
-    headers:
-      cache-control: [no-cache]
-      content-length: ['0']
-      contentlength: ['0']
-      date: ['Sun, 21 Aug 2016 08:52:36 GMT']
-      expires: ['-1']
-      location: ['https://fakestore.azuredatalakestore.net/webhdfs/v1/azure_test_dir/a?OP=APPEND&append=true']
-      pragma: [no-cache]
-      server-perf: ['[f09eece8-fdbd-4f90-9a1b-9c32dc3d1144][ AuthTime::0::PostAuthTime::0
-          ][APPEND :: 00:00:000 ms]%0a']
-      status: ['0x0']
-      strict-transport-security: [max-age=15724800; includeSubDomains]
-      x-content-type-options: [nosniff]
-      x-ms-request-id: [f09eece8-fdbd-4f90-9a1b-9c32dc3d1144]
-      x-ms-webhdfs-version: [16.07.07.01]
-    status: {code: 307, message: Temporary Redirect}
-- request:
-    body: aaaaa
-    headers:
-      Accept: ['*/*']
-      Accept-Encoding: ['gzip, deflate']
-      Connection: [keep-alive]
-      Content-Length: ['5']
-      User-Agent: [python-requests/2.10.0]
-    method: POST
-    uri: https://fakestore.azuredatalakestore.net/webhdfs/v1/azure_test_dir/a?OP=APPEND&append=true
-  response:
-    body: {string: ''}
-    headers:
-      cache-control: [no-cache]
-      content-length: ['0']
-      date: ['Sun, 21 Aug 2016 08:52:36 GMT']
-      expires: ['-1']
-      pragma: [no-cache]
-      server-perf: ['[9947b95e-255d-4f5c-a2ba-951017674713][ AuthTime::0::PostAuthTime::0
-          ][S-FsOpenStream :: 00:00:010 ms]%0a[S-FsGetStreamLength :: 00:00:008 ms]%0a[S-FsAppendStream
-          :: 00:00:104 ms]%0a[BufferingTime :: 00:00:000 ms]%0a[WriteTime :: 00:00:104
-          ms]%0a[S-FsCloseHandle :: 00:00:001 ms]%0a[APPEND :: 00:00:126 ms]%0a']
-      status: ['0x0']
-      strict-transport-security: [max-age=15724800; includeSubDomains]
-      x-content-type-options: [nosniff]
-      x-ms-request-id: [9947b95e-255d-4f5c-a2ba-951017674713]
-      x-ms-webhdfs-version: [16.07.07.01]
-    status: {code: 200, message: OK}
-- request:
-    body: null
-    headers:
-      Accept: ['*/*']
-      Accept-Encoding: ['gzip, deflate']
-      Connection: [keep-alive]
-      User-Agent: [python-requests/2.10.0]
-    method: GET
-    uri: https://fakestore.azuredatalakestore.net/webhdfs/v1/azure_test_dir?OP=LISTSTATUS
-  response:
-    body: {string: '{"FileStatuses":{"FileStatus":[{"length":5,"pathSuffix":"a","type":"FILE","blockSize":268435456,"accessTime":1471769556576,"modificationTime":1471769556937,"replication":1,"permission":"770","owner":"49b2f9ec-818a-49ca-9424-249e1f19f7d7","group":"49b2f9ec-818a-49ca-9424-249e1f19f7d7"}]}}'}
-    headers:
-      cache-control: [no-cache]
-      content-length: ['288']
-      content-type: [application/json; charset=utf-8]
-      date: ['Sun, 21 Aug 2016 08:52:37 GMT']
-      expires: ['-1']
-      pragma: [no-cache]
-      server-perf: ['[eeb46484-d970-4521-81a6-a4e2569c2f2b][ AuthTime::0::PostAuthTime::0
-          ][S-HdfsListStatus :: 00:00:011 ms]%0a[LISTSTATUS :: 00:00:011 ms]%0a']
-      status: ['0x0']
-      strict-transport-security: [max-age=15724800; includeSubDomains]
-      x-content-type-options: [nosniff]
-      x-ms-request-id: [eeb46484-d970-4521-81a6-a4e2569c2f2b]
-      x-ms-webhdfs-version: [16.07.07.01]
-    status: {code: 200, message: OK}
-- request:
-    body: null
-    headers:
-      Accept: ['*/*']
-      Accept-Encoding: ['gzip, deflate']
-      Connection: [keep-alive]
-      User-Agent: [python-requests/2.10.0]
-    method: GET
-    uri: https://fakestore.azuredatalakestore.net/webhdfs/v1/?OP=LISTSTATUS
-  response:
-    body: {string: '{"FileStatuses":{"FileStatus":[{"length":0,"pathSuffix":"a","type":"DIRECTORY","blockSize":0,"accessTime":1471639845701,"modificationTime":1471639848993,"replication":0,"permission":"770","owner":"49b2f9ec-818a-49ca-9424-249e1f19f7d7","group":"49b2f9ec-818a-49ca-9424-249e1f19f7d7"},{"length":0,"pathSuffix":"azure_test_dir","type":"DIRECTORY","blockSize":0,"accessTime":1471661723297,"modificationTime":1471769556597,"replication":0,"permission":"770","owner":"49b2f9ec-818a-49ca-9424-249e1f19f7d7","group":"49b2f9ec-818a-49ca-9424-249e1f19f7d7"},{"length":0,"pathSuffix":"azure_testdir","type":"DIRECTORY","blockSize":0,"accessTime":1470153480383,"modificationTime":1470156248128,"replication":0,"permission":"770","owner":"49b2f9ec-818a-49ca-9424-249e1f19f7d7","group":"49b2f9ec-818a-49ca-9424-249e1f19f7d7"},{"length":81840585,"pathSuffix":"gdelt20150827.csv","type":"FILE","blockSize":268435456,"accessTime":1469485983963,"modificationTime":1469485984240,"replication":1,"permission":"770","owner":"49b2f9ec-818a-49ca-9424-249e1f19f7d7","group":"49b2f9ec-818a-49ca-9424-249e1f19f7d7"},{"length":35,"pathSuffix":"test.csv","type":"FILE","blockSize":268435456,"accessTime":1469226766337,"modificationTime":1469226766897,"replication":1,"permission":"555","owner":"49b2f9ec-818a-49ca-9424-249e1f19f7d7","group":"49b2f9ec-818a-49ca-9424-249e1f19f7d7"},{"length":0,"pathSuffix":"tmp","type":"DIRECTORY","blockSize":0,"accessTime":1470230538260,"modificationTime":1471768711032,"replication":0,"permission":"770","owner":"49b2f9ec-818a-49ca-9424-249e1f19f7d7","group":"49b2f9ec-818a-49ca-9424-249e1f19f7d7"}]}}'}
-    headers:
-      cache-control: [no-cache]
-      content-length: ['1609']
-      content-type: [application/json; charset=utf-8]
-      date: ['Sun, 21 Aug 2016 08:52:36 GMT']
-      expires: ['-1']
-      pragma: [no-cache]
-      server-perf: ['[68cb465c-30cf-4a7a-88e6-03074fc8c46e][ AuthTime::0::PostAuthTime::0
-          ][S-HdfsListStatus :: 00:00:010 ms]%0a[LISTSTATUS :: 00:00:011 ms]%0a']
-      status: ['0x0']
-      strict-transport-security: [max-age=15724800; includeSubDomains]
-      x-content-type-options: [nosniff]
-      x-ms-request-id: [68cb465c-30cf-4a7a-88e6-03074fc8c46e]
-      x-ms-webhdfs-version: [16.07.07.01]
-    status: {code: 200, message: OK}
-- request:
-    body: null
-    headers:
-      Accept: ['*/*']
-      Accept-Encoding: ['gzip, deflate']
-      Connection: [keep-alive]
-      Content-Length: ['0']
-      User-Agent: [python-requests/2.10.0]
-    method: DELETE
-    uri: https://fakestore.azuredatalakestore.net/webhdfs/v1/azure_test_dir/a?recursive=True&OP=DELETE
-  response:
-    body: {string: '{"boolean":true}'}
-    headers:
-      cache-control: [no-cache]
-      content-length: ['16']
-      content-type: [application/json; charset=utf-8]
-      date: ['Sun, 21 Aug 2016 08:52:36 GMT']
-      expires: ['-1']
-      pragma: [no-cache]
-      server-perf: ['[f3372fca-e6cf-4e39-9d8d-f5c5a4c8234d][ AuthTime::0::PostAuthTime::0
-          ][S-FsDelete :: 00:00:055 ms]%0a[DELETE :: 00:00:056 ms]%0a']
-      status: ['0x0']
-      strict-transport-security: [max-age=15724800; includeSubDomains]
-      x-content-type-options: [nosniff]
-      x-ms-request-id: [f3372fca-e6cf-4e39-9d8d-f5c5a4c8234d]
-      x-ms-webhdfs-version: [16.07.07.01]
-    status: {code: 200, message: OK}
-- request:
-    body: null
-    headers:
-      Accept: ['*/*']
-      Accept-Encoding: ['gzip, deflate']
-      Connection: [keep-alive]
-<<<<<<< HEAD
       Content-Length: ['0']
       User-Agent: [python-requests/2.11.1]
     method: PUT
@@ -210,16 +15,16 @@
       Cache-Control: [no-cache]
       Content-Length: ['0']
       ContentLength: ['0']
-      Date: ['Wed, 31 Aug 2016 23:07:24 GMT']
+      Date: ['Thu, 01 Sep 2016 17:00:42 GMT']
       Expires: ['-1']
       Location: ['https://fakestore.azuredatalakestore.net/webhdfs/v1/azure_test_dir/a?OP=CREATE&overwrite=True&write=true']
       Pragma: [no-cache]
-      Server-Perf: ['[c3cd4967-c340-48f4-a198-71c815f5f6c6][ AuthTime::0::PostAuthTime::0
-          ][S-HdfsGetFileStatusV2 :: 00:00:005 ms]%0a[CREATE :: 00:00:006 ms]%0a']
+      Server-Perf: ['[8d8fdba3-36c4-480c-bf26-7cdeebc6d8a7][ AuthTime::0::PostAuthTime::0
+          ][S-HdfsGetFileStatusV2 :: 00:00:005 ms]%0a[CREATE :: 00:00:005 ms]%0a']
       Status: ['0x8309000A']
       Strict-Transport-Security: [max-age=15724800; includeSubDomains]
       X-Content-Type-Options: [nosniff]
-      x-ms-request-id: [c3cd4967-c340-48f4-a198-71c815f5f6c6]
+      x-ms-request-id: [8d8fdba3-36c4-480c-bf26-7cdeebc6d8a7]
       x-ms-webhdfs-version: [16.07.07.01]
     status: {code: 307, message: Temporary Redirect}
 - request:
@@ -238,19 +43,19 @@
       Cache-Control: [no-cache]
       Content-Length: ['0']
       ContentLength: ['0']
-      Date: ['Wed, 31 Aug 2016 23:07:25 GMT']
+      Date: ['Thu, 01 Sep 2016 17:00:42 GMT']
       Expires: ['-1']
       Location: ['https://fakestore.azuredatalakestore.net/webhdfs/v1/azure_test_dir/a?OP=CREATE&overwrite=True&write=true']
       Pragma: [no-cache]
-      Server-Perf: ['[15b2e1ce-ce53-4476-9571-5b0d8931d2c4][ AuthTime::0::PostAuthTime::0
-          ][S-HdfsGetFileStatusV2 :: 00:00:006 ms]%0a[S-HdfsCheckAccess :: 00:00:002
-          ms]%0a[S-FsDelete :: 00:00:006 ms]%0a[S-FsOpenStream :: 00:00:647 ms]%0a[BufferingTime
-          :: 00:00:000 ms]%0a[WriteTime :: 00:00:000 ms]%0a[S-FsAppendStream :: 00:00:037
-          ms]%0a[S-FsCloseHandle :: 00:00:001 ms]%0a[CREATE :: 00:00:706 ms]%0a']
+      Server-Perf: ['[be05ad1b-bf98-4350-baeb-10015698ef60][ AuthTime::0::PostAuthTime::0
+          ][S-HdfsGetFileStatusV2 :: 00:00:005 ms]%0a[S-HdfsCheckAccess :: 00:00:002
+          ms]%0a[S-FsDelete :: 00:00:005 ms]%0a[S-FsOpenStream :: 00:00:053 ms]%0a[BufferingTime
+          :: 00:00:000 ms]%0a[WriteTime :: 00:00:000 ms]%0a[S-FsAppendStream :: 00:00:030
+          ms]%0a[S-FsCloseHandle :: 00:00:001 ms]%0a[CREATE :: 00:00:103 ms]%0a']
       Status: ['0x0']
       Strict-Transport-Security: [max-age=15724800; includeSubDomains]
       X-Content-Type-Options: [nosniff]
-      x-ms-request-id: [15b2e1ce-ce53-4476-9571-5b0d8931d2c4]
+      x-ms-request-id: [be05ad1b-bf98-4350-baeb-10015698ef60]
       x-ms-webhdfs-version: [16.07.07.01]
     status: {code: 201, message: Created}
 - request:
@@ -269,16 +74,16 @@
       Cache-Control: [no-cache]
       Content-Length: ['0']
       ContentLength: ['0']
-      Date: ['Wed, 31 Aug 2016 23:07:25 GMT']
+      Date: ['Thu, 01 Sep 2016 17:00:43 GMT']
       Expires: ['-1']
       Location: ['https://fakestore.azuredatalakestore.net/webhdfs/v1/azure_test_dir/a?OP=APPEND&append=true']
       Pragma: [no-cache]
-      Server-Perf: ['[126cd776-f8ce-4119-b470-a8465d767613][ AuthTime::0::PostAuthTime::0
+      Server-Perf: ['[b6efc6a3-8d07-4c1a-8692-a1c3e8d7a4b2][ AuthTime::0::PostAuthTime::0
           ][APPEND :: 00:00:000 ms]%0a']
       Status: ['0x0']
       Strict-Transport-Security: [max-age=15724800; includeSubDomains]
       X-Content-Type-Options: [nosniff]
-      x-ms-request-id: [126cd776-f8ce-4119-b470-a8465d767613]
+      x-ms-request-id: [b6efc6a3-8d07-4c1a-8692-a1c3e8d7a4b2]
       x-ms-webhdfs-version: [16.07.07.01]
     status: {code: 307, message: Temporary Redirect}
 - request:
@@ -296,18 +101,18 @@
     headers:
       Cache-Control: [no-cache]
       Content-Length: ['0']
-      Date: ['Wed, 31 Aug 2016 23:07:26 GMT']
+      Date: ['Thu, 01 Sep 2016 17:00:43 GMT']
       Expires: ['-1']
       Pragma: [no-cache]
-      Server-Perf: ['[a593702d-0046-49d2-bc81-3b7d7600410a][ AuthTime::0::PostAuthTime::0
+      Server-Perf: ['[1d8f84c6-d5cd-478d-8395-5b621b2b1e99][ AuthTime::0::PostAuthTime::0
           ][S-FsOpenStream :: 00:00:009 ms]%0a[S-FsGetStreamLength :: 00:00:008 ms]%0a[S-FsAppendStream
-          :: 00:00:504 ms]%0a[BufferingTime :: 00:00:000 ms]%0a[WriteTime :: 00:00:504
-          ms]%0a[S-FsAppendStream :: 00:00:037 ms]%0a[S-FsCloseHandle :: 00:00:002
-          ms]%0a[APPEND :: 00:00:565 ms]%0a']
+          :: 00:00:132 ms]%0a[BufferingTime :: 00:00:000 ms]%0a[WriteTime :: 00:00:132
+          ms]%0a[S-FsAppendStream :: 00:00:033 ms]%0a[S-FsCloseHandle :: 00:00:001
+          ms]%0a[APPEND :: 00:00:186 ms]%0a']
       Status: ['0x0']
       Strict-Transport-Security: [max-age=15724800; includeSubDomains]
       X-Content-Type-Options: [nosniff]
-      x-ms-request-id: [a593702d-0046-49d2-bc81-3b7d7600410a]
+      x-ms-request-id: [1d8f84c6-d5cd-478d-8395-5b621b2b1e99]
       x-ms-webhdfs-version: [16.07.07.01]
     status: {code: 200, message: OK}
 - request:
@@ -320,20 +125,20 @@
     method: GET
     uri: https://fakestore.azuredatalakestore.net/webhdfs/v1/azure_test_dir?OP=LISTSTATUS
   response:
-    body: {string: '{"FileStatuses":{"FileStatus":[{"length":5,"pathSuffix":"a","type":"FILE","blockSize":268435456,"accessTime":1472684845660,"modificationTime":1472684846446,"replication":1,"permission":"770","owner":"49b2f9ec-818a-49ca-9424-249e1f19f7d7","group":"49b2f9ec-818a-49ca-9424-249e1f19f7d7"}]}}'}
+    body: {string: '{"FileStatuses":{"FileStatus":[{"length":5,"pathSuffix":"a","type":"FILE","blockSize":268435456,"accessTime":1472749243107,"modificationTime":1472749243553,"replication":1,"permission":"770","owner":"49b2f9ec-818a-49ca-9424-249e1f19f7d7","group":"49b2f9ec-818a-49ca-9424-249e1f19f7d7"}]}}'}
     headers:
       Cache-Control: [no-cache]
       Content-Length: ['288']
       Content-Type: [application/json; charset=utf-8]
-      Date: ['Wed, 31 Aug 2016 23:07:26 GMT']
+      Date: ['Thu, 01 Sep 2016 17:00:43 GMT']
       Expires: ['-1']
       Pragma: [no-cache]
-      Server-Perf: ['[9b970db2-6819-4bfe-959f-8688e730c619][ AuthTime::0::PostAuthTime::0
-          ][S-HdfsListStatus :: 00:00:011 ms]%0a[LISTSTATUS :: 00:00:012 ms]%0a']
+      Server-Perf: ['[8fb2ba6d-7741-4c23-9105-48134315165d][ AuthTime::0::PostAuthTime::0
+          ][S-HdfsListStatus :: 00:00:011 ms]%0a[LISTSTATUS :: 00:00:011 ms]%0a']
       Status: ['0x0']
       Strict-Transport-Security: [max-age=15724800; includeSubDomains]
       X-Content-Type-Options: [nosniff]
-      x-ms-request-id: [9b970db2-6819-4bfe-959f-8688e730c619]
+      x-ms-request-id: [8fb2ba6d-7741-4c23-9105-48134315165d]
       x-ms-webhdfs-version: [16.07.07.01]
     status: {code: 200, message: OK}
 - request:
@@ -344,22 +149,22 @@
       Connection: [keep-alive]
       User-Agent: [python-requests/2.11.1]
     method: GET
-    uri: https://fakestore.azuredatalakestore.net/webhdfs/v1/?OP=LISTSTATUS
+    uri: https://fakestore.azuredatalakestore.net/webhdfs/v1/.?OP=LISTSTATUS
   response:
-    body: {string: '{"FileStatuses":{"FileStatus":[{"length":0,"pathSuffix":"a","type":"DIRECTORY","blockSize":0,"accessTime":1471639845701,"modificationTime":1471639848993,"replication":0,"permission":"770","owner":"49b2f9ec-818a-49ca-9424-249e1f19f7d7","group":"49b2f9ec-818a-49ca-9424-249e1f19f7d7"},{"length":0,"pathSuffix":"azure_test_dir","type":"DIRECTORY","blockSize":0,"accessTime":1471873455266,"modificationTime":1472684845690,"replication":0,"permission":"770","owner":"49b2f9ec-818a-49ca-9424-249e1f19f7d7","group":"49b2f9ec-818a-49ca-9424-249e1f19f7d7"},{"length":0,"pathSuffix":"azure_testdir","type":"DIRECTORY","blockSize":0,"accessTime":1470153480383,"modificationTime":1470156248128,"replication":0,"permission":"770","owner":"49b2f9ec-818a-49ca-9424-249e1f19f7d7","group":"49b2f9ec-818a-49ca-9424-249e1f19f7d7"},{"length":0,"pathSuffix":"begoldsm","type":"DIRECTORY","blockSize":0,"accessTime":1472597222084,"modificationTime":1472599773049,"replication":0,"permission":"770","owner":"49b2f9ec-818a-49ca-9424-249e1f19f7d7","group":"49b2f9ec-818a-49ca-9424-249e1f19f7d7"},{"length":81840585,"pathSuffix":"gdelt20150827.csv","type":"FILE","blockSize":268435456,"accessTime":1469485983963,"modificationTime":1469485984240,"replication":1,"permission":"770","owner":"49b2f9ec-818a-49ca-9424-249e1f19f7d7","group":"49b2f9ec-818a-49ca-9424-249e1f19f7d7"},{"length":0,"pathSuffix":"joseph","type":"DIRECTORY","blockSize":0,"accessTime":1472608724061,"modificationTime":1472660753594,"replication":0,"permission":"770","owner":"49b2f9ec-818a-49ca-9424-249e1f19f7d7","group":"49b2f9ec-818a-49ca-9424-249e1f19f7d7"},{"length":35,"pathSuffix":"test.csv","type":"FILE","blockSize":268435456,"accessTime":1469226766337,"modificationTime":1469226766897,"replication":1,"permission":"555","owner":"49b2f9ec-818a-49ca-9424-249e1f19f7d7","group":"49b2f9ec-818a-49ca-9424-249e1f19f7d7"},{"length":0,"pathSuffix":"tmp","type":"DIRECTORY","blockSize":0,"accessTime":1472663977899,"modificationTime":1472684773570,"replication":0,"permission":"770","owner":"49b2f9ec-818a-49ca-9424-249e1f19f7d7","group":"49b2f9ec-818a-49ca-9424-249e1f19f7d7"}]}}'}
+    body: {string: '{"FileStatuses":{"FileStatus":[{"length":0,"pathSuffix":"a","type":"DIRECTORY","blockSize":0,"accessTime":1471639845701,"modificationTime":1471639848993,"replication":0,"permission":"770","owner":"49b2f9ec-818a-49ca-9424-249e1f19f7d7","group":"49b2f9ec-818a-49ca-9424-249e1f19f7d7"},{"length":0,"pathSuffix":"azure_test_dir","type":"DIRECTORY","blockSize":0,"accessTime":1471873455266,"modificationTime":1472749243150,"replication":0,"permission":"770","owner":"49b2f9ec-818a-49ca-9424-249e1f19f7d7","group":"49b2f9ec-818a-49ca-9424-249e1f19f7d7"},{"length":0,"pathSuffix":"azure_testdir","type":"DIRECTORY","blockSize":0,"accessTime":1470153480383,"modificationTime":1470156248128,"replication":0,"permission":"770","owner":"49b2f9ec-818a-49ca-9424-249e1f19f7d7","group":"49b2f9ec-818a-49ca-9424-249e1f19f7d7"},{"length":0,"pathSuffix":"begoldsm","type":"DIRECTORY","blockSize":0,"accessTime":1472597222084,"modificationTime":1472599773049,"replication":0,"permission":"770","owner":"49b2f9ec-818a-49ca-9424-249e1f19f7d7","group":"49b2f9ec-818a-49ca-9424-249e1f19f7d7"},{"length":81840585,"pathSuffix":"gdelt20150827.csv","type":"FILE","blockSize":268435456,"accessTime":1469485983963,"modificationTime":1469485984240,"replication":1,"permission":"770","owner":"49b2f9ec-818a-49ca-9424-249e1f19f7d7","group":"49b2f9ec-818a-49ca-9424-249e1f19f7d7"},{"length":0,"pathSuffix":"joseph","type":"DIRECTORY","blockSize":0,"accessTime":1472608724061,"modificationTime":1472748327043,"replication":0,"permission":"770","owner":"49b2f9ec-818a-49ca-9424-249e1f19f7d7","group":"49b2f9ec-818a-49ca-9424-249e1f19f7d7"},{"length":35,"pathSuffix":"test.csv","type":"FILE","blockSize":268435456,"accessTime":1469226766337,"modificationTime":1469226766897,"replication":1,"permission":"555","owner":"49b2f9ec-818a-49ca-9424-249e1f19f7d7","group":"49b2f9ec-818a-49ca-9424-249e1f19f7d7"},{"length":0,"pathSuffix":"tmp","type":"DIRECTORY","blockSize":0,"accessTime":1472663977899,"modificationTime":1472747485410,"replication":0,"permission":"770","owner":"49b2f9ec-818a-49ca-9424-249e1f19f7d7","group":"49b2f9ec-818a-49ca-9424-249e1f19f7d7"}]}}'}
     headers:
       Cache-Control: [no-cache]
       Content-Length: ['2125']
       Content-Type: [application/json; charset=utf-8]
-      Date: ['Wed, 31 Aug 2016 23:07:26 GMT']
+      Date: ['Thu, 01 Sep 2016 17:00:43 GMT']
       Expires: ['-1']
       Pragma: [no-cache]
-      Server-Perf: ['[446b8fae-f344-4cad-a7b4-0c298526a0bc][ AuthTime::0::PostAuthTime::0
-          ][S-HdfsListStatus :: 00:00:358 ms]%0a[LISTSTATUS :: 00:00:359 ms]%0a']
+      Server-Perf: ['[3ec46ebd-d40b-4935-8599-f60c89699ece][ AuthTime::0::PostAuthTime::0
+          ][S-HdfsListStatus :: 00:00:039 ms]%0a[LISTSTATUS :: 00:00:039 ms]%0a']
       Status: ['0x0']
       Strict-Transport-Security: [max-age=15724800; includeSubDomains]
       X-Content-Type-Options: [nosniff]
-      x-ms-request-id: [446b8fae-f344-4cad-a7b4-0c298526a0bc]
+      x-ms-request-id: [3ec46ebd-d40b-4935-8599-f60c89699ece]
       x-ms-webhdfs-version: [16.07.07.01]
     status: {code: 200, message: OK}
 - request:
@@ -378,35 +183,15 @@
       Cache-Control: [no-cache]
       Content-Length: ['16']
       Content-Type: [application/json; charset=utf-8]
-      Date: ['Wed, 31 Aug 2016 23:07:27 GMT']
+      Date: ['Thu, 01 Sep 2016 17:00:43 GMT']
       Expires: ['-1']
       Pragma: [no-cache]
-      Server-Perf: ['[be5e15ac-49cf-4033-ba98-89e4113069c8][ AuthTime::1374.48285830852::PostAuthTime::434.069726566008
-          ][S-FsDelete :: 00:00:095 ms]%0a[DELETE :: 00:00:098 ms]%0a']
+      Server-Perf: ['[03b4c833-488d-40ba-9b7c-482d42e286ef][ AuthTime::0::PostAuthTime::0
+          ][S-FsDelete :: 00:00:126 ms]%0a[DELETE :: 00:00:128 ms]%0a']
       Status: ['0x0']
       Strict-Transport-Security: [max-age=15724800; includeSubDomains]
       X-Content-Type-Options: [nosniff]
-      x-ms-request-id: [be5e15ac-49cf-4033-ba98-89e4113069c8]
-=======
-      User-Agent: [python-requests/2.10.0]
-    method: GET
-    uri: https://fakestore.azuredatalakestore.net/webhdfs/v1/.?OP=LISTSTATUS
-  response:
-    body: {string: !!python/unicode '{"FileStatuses":{"FileStatus":[{"length":0,"pathSuffix":"a","type":"DIRECTORY","blockSize":0,"accessTime":1471639845701,"modificationTime":1471639848993,"replication":0,"permission":"770","owner":"49b2f9ec-818a-49ca-9424-249e1f19f7d7","group":"49b2f9ec-818a-49ca-9424-249e1f19f7d7"},{"length":0,"pathSuffix":"azure_test_dir","type":"DIRECTORY","blockSize":0,"accessTime":1471873455266,"modificationTime":1472276357269,"replication":0,"permission":"770","owner":"49b2f9ec-818a-49ca-9424-249e1f19f7d7","group":"49b2f9ec-818a-49ca-9424-249e1f19f7d7"},{"length":0,"pathSuffix":"azure_testdir","type":"DIRECTORY","blockSize":0,"accessTime":1470153480383,"modificationTime":1470156248128,"replication":0,"permission":"770","owner":"49b2f9ec-818a-49ca-9424-249e1f19f7d7","group":"49b2f9ec-818a-49ca-9424-249e1f19f7d7"},{"length":81840585,"pathSuffix":"gdelt20150827.csv","type":"FILE","blockSize":268435456,"accessTime":1469485983963,"modificationTime":1469485984240,"replication":1,"permission":"770","owner":"49b2f9ec-818a-49ca-9424-249e1f19f7d7","group":"49b2f9ec-818a-49ca-9424-249e1f19f7d7"},{"length":35,"pathSuffix":"test.csv","type":"FILE","blockSize":268435456,"accessTime":1469226766337,"modificationTime":1469226766897,"replication":1,"permission":"555","owner":"49b2f9ec-818a-49ca-9424-249e1f19f7d7","group":"49b2f9ec-818a-49ca-9424-249e1f19f7d7"},{"length":0,"pathSuffix":"tmp","type":"DIRECTORY","blockSize":0,"accessTime":1470230538260,"modificationTime":1471873450552,"replication":0,"permission":"770","owner":"49b2f9ec-818a-49ca-9424-249e1f19f7d7","group":"49b2f9ec-818a-49ca-9424-249e1f19f7d7"}]}}'}
-    headers:
-      cache-control: [no-cache]
-      content-length: ['1609']
-      content-type: [application/json; charset=utf-8]
-      date: ['Sat, 27 Aug 2016 05:41:09 GMT']
-      expires: ['-1']
-      pragma: [no-cache]
-      server-perf: ['[12791ba6-be79-431b-a7bf-626263b95311][ AuthTime::980.185037723439::PostAuthTime::230.078337825135
-          ][S-HdfsListStatus :: 00:00:066 ms]%0a[LISTSTATUS :: 00:00:067 ms]%0a']
-      status: ['0x0']
-      strict-transport-security: [max-age=15724800; includeSubDomains]
-      x-content-type-options: [nosniff]
-      x-ms-request-id: [12791ba6-be79-431b-a7bf-626263b95311]
->>>>>>> 18033657
+      x-ms-request-id: [03b4c833-488d-40ba-9b7c-482d42e286ef]
       x-ms-webhdfs-version: [16.07.07.01]
     status: {code: 200, message: OK}
 version: 1