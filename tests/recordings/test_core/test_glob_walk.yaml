--- conflicted
+++ resolved
@@ -6,79 +6,315 @@
       Accept-Encoding: ['gzip, deflate']
       Connection: [keep-alive]
       Content-Length: ['0']
-      User-Agent: [python-requests/2.10.0]
-    method: PUT
-    uri: https://fakestore.azuredatalakestore.net/webhdfs/v1/azure_test_dir/c/?OP=MKDIRS
+      User-Agent: [python-requests/2.11.1]
+    method: PUT
+    uri: https://fakestore.azuredatalakestore.net/webhdfs/v1/azure_test_dir/c?OP=MKDIRS
   response:
     body: {string: '{"boolean":true}'}
     headers:
-      cache-control: [no-cache]
-      content-length: ['16']
-      content-type: [application/json; charset=utf-8]
-      date: ['Sun, 21 Aug 2016 08:52:28 GMT']
-      expires: ['-1']
-      pragma: [no-cache]
-      server-perf: ['[6531d381-ddad-487d-977f-511718414f59][ AuthTime::0::PostAuthTime::0
-          ][S-HdfsMkdirs :: 00:00:010 ms]%0a[MKDIRS :: 00:00:011 ms]%0a']
-      status: ['0x0']
-      strict-transport-security: [max-age=15724800; includeSubDomains]
-      x-content-type-options: [nosniff]
-      x-ms-request-id: [6531d381-ddad-487d-977f-511718414f59]
-      x-ms-webhdfs-version: [16.07.07.01]
-    status: {code: 200, message: OK}
-- request:
-    body: null
-    headers:
-      Accept: ['*/*']
-      Accept-Encoding: ['gzip, deflate']
-      Connection: [keep-alive]
-      Content-Length: ['0']
-      User-Agent: [python-requests/2.10.0]
-    method: PUT
-    uri: https://fakestore.azuredatalakestore.net/webhdfs/v1/azure_test_dir/c/d/?OP=MKDIRS
+      Cache-Control: [no-cache]
+      Content-Length: ['16']
+      Content-Type: [application/json; charset=utf-8]
+      Date: ['Thu, 01 Sep 2016 17:00:34 GMT']
+      Expires: ['-1']
+      Pragma: [no-cache]
+      Server-Perf: ['[f03c00f5-d366-4c02-8d18-e7da4e1bffda][ AuthTime::0::PostAuthTime::0
+          ][S-HdfsMkdirs :: 00:00:037 ms]%0a[MKDIRS :: 00:00:040 ms]%0a']
+      Status: ['0x0']
+      Strict-Transport-Security: [max-age=15724800; includeSubDomains]
+      X-Content-Type-Options: [nosniff]
+      x-ms-request-id: [f03c00f5-d366-4c02-8d18-e7da4e1bffda]
+      x-ms-webhdfs-version: [16.07.07.01]
+    status: {code: 200, message: OK}
+- request:
+    body: null
+    headers:
+      Accept: ['*/*']
+      Accept-Encoding: ['gzip, deflate']
+      Connection: [keep-alive]
+      Content-Length: ['0']
+      User-Agent: [python-requests/2.11.1]
+    method: PUT
+    uri: https://fakestore.azuredatalakestore.net/webhdfs/v1/azure_test_dir/c/d?OP=MKDIRS
   response:
     body: {string: '{"boolean":true}'}
     headers:
-      cache-control: [no-cache]
-      content-length: ['16']
-      content-type: [application/json; charset=utf-8]
-      date: ['Sun, 21 Aug 2016 08:52:29 GMT']
-      expires: ['-1']
-      pragma: [no-cache]
-      server-perf: ['[0f103864-8e7f-4cfd-b8a9-6a5a04c00ce9][ AuthTime::0::PostAuthTime::0
-          ][S-HdfsMkdirs :: 00:00:024 ms]%0a[MKDIRS :: 00:00:024 ms]%0a']
-      status: ['0x0']
-      strict-transport-security: [max-age=15724800; includeSubDomains]
-      x-content-type-options: [nosniff]
-      x-ms-request-id: [0f103864-8e7f-4cfd-b8a9-6a5a04c00ce9]
-      x-ms-webhdfs-version: [16.07.07.01]
-    status: {code: 200, message: OK}
-- request:
-    body: null
-    headers:
-      Accept: ['*/*']
-      Accept-Encoding: ['gzip, deflate']
-      Connection: [keep-alive]
-      Content-Length: ['0']
-      User-Agent: [python-requests/2.10.0]
-    method: PUT
-    uri: https://fakestore.azuredatalakestore.net/webhdfs/v1/azure_test_dir/a?overwrite=True&OP=CREATE
-  response:
-    body: {string: ''}
-    headers:
-      cache-control: [no-cache]
-      content-length: ['0']
-      contentlength: ['0']
-      date: ['Sun, 21 Aug 2016 08:52:29 GMT']
-      expires: ['-1']
-      location: ['https://fakestore.azuredatalakestore.net/webhdfs/v1/azure_test_dir/a?overwrite=True&OP=CREATE&write=true']
-      pragma: [no-cache]
-      server-perf: ['[368207e0-341d-4b9b-8436-bed68b000102][ AuthTime::0::PostAuthTime::0
+      Cache-Control: [no-cache]
+      Content-Length: ['16']
+      Content-Type: [application/json; charset=utf-8]
+      Date: ['Thu, 01 Sep 2016 17:00:34 GMT']
+      Expires: ['-1']
+      Pragma: [no-cache]
+      Server-Perf: ['[66a37e62-c746-41c7-ad00-3186ff6d8c3c][ AuthTime::0::PostAuthTime::0
+          ][S-HdfsMkdirs :: 00:00:013 ms]%0a[MKDIRS :: 00:00:017 ms]%0a']
+      Status: ['0x0']
+      Strict-Transport-Security: [max-age=15724800; includeSubDomains]
+      X-Content-Type-Options: [nosniff]
+      x-ms-request-id: [66a37e62-c746-41c7-ad00-3186ff6d8c3c]
+      x-ms-webhdfs-version: [16.07.07.01]
+    status: {code: 200, message: OK}
+- request:
+    body: null
+    headers:
+      Accept: ['*/*']
+      Accept-Encoding: ['gzip, deflate']
+      Connection: [keep-alive]
+      Content-Length: ['0']
+      User-Agent: [python-requests/2.11.1]
+    method: PUT
+    uri: https://fakestore.azuredatalakestore.net/webhdfs/v1/azure_test_dir/a?OP=CREATE&overwrite=True
+  response:
+    body: {string: ''}
+    headers:
+      Cache-Control: [no-cache]
+      Content-Length: ['0']
+      ContentLength: ['0']
+      Date: ['Thu, 01 Sep 2016 17:00:34 GMT']
+      Expires: ['-1']
+      Location: ['https://fakestore.azuredatalakestore.net/webhdfs/v1/azure_test_dir/a?OP=CREATE&overwrite=True&write=true']
+      Pragma: [no-cache]
+      Server-Perf: ['[44cd998c-4ea1-4ef0-a3a7-d641752be738][ AuthTime::0::PostAuthTime::0
+          ][S-HdfsGetFileStatusV2 :: 00:00:005 ms]%0a[CREATE :: 00:00:006 ms]%0a']
+      Status: ['0x8309000A']
+      Strict-Transport-Security: [max-age=15724800; includeSubDomains]
+      X-Content-Type-Options: [nosniff]
+      x-ms-request-id: [44cd998c-4ea1-4ef0-a3a7-d641752be738]
+      x-ms-webhdfs-version: [16.07.07.01]
+    status: {code: 307, message: Temporary Redirect}
+- request:
+    body: null
+    headers:
+      Accept: ['*/*']
+      Accept-Encoding: ['gzip, deflate']
+      Connection: [keep-alive]
+      Content-Length: ['0']
+      User-Agent: [python-requests/2.11.1]
+    method: PUT
+    uri: https://fakestore.azuredatalakestore.net/webhdfs/v1/azure_test_dir/a?OP=CREATE&overwrite=True&write=true
+  response:
+    body: {string: ''}
+    headers:
+      Cache-Control: [no-cache]
+      Content-Length: ['0']
+      ContentLength: ['0']
+      Date: ['Thu, 01 Sep 2016 17:00:34 GMT']
+      Expires: ['-1']
+      Location: ['https://fakestore.azuredatalakestore.net/webhdfs/v1/azure_test_dir/a?OP=CREATE&overwrite=True&write=true']
+      Pragma: [no-cache]
+      Server-Perf: ['[0468f25b-c545-4ebf-bbb5-e45b71da9eb1][ AuthTime::0::PostAuthTime::0
+          ][S-HdfsGetFileStatusV2 :: 00:00:005 ms]%0a[S-HdfsCheckAccess :: 00:00:002
+          ms]%0a[S-FsDelete :: 00:00:005 ms]%0a[S-FsOpenStream :: 00:00:063 ms]%0a[BufferingTime
+          :: 00:00:000 ms]%0a[WriteTime :: 00:00:000 ms]%0a[S-FsAppendStream :: 00:00:041
+          ms]%0a[S-FsCloseHandle :: 00:00:001 ms]%0a[CREATE :: 00:00:123 ms]%0a']
+      Status: ['0x0']
+      Strict-Transport-Security: [max-age=15724800; includeSubDomains]
+      X-Content-Type-Options: [nosniff]
+      x-ms-request-id: [0468f25b-c545-4ebf-bbb5-e45b71da9eb1]
+      x-ms-webhdfs-version: [16.07.07.01]
+    status: {code: 201, message: Created}
+- request:
+    body: null
+    headers:
+      Accept: ['*/*']
+      Accept-Encoding: ['gzip, deflate']
+      Connection: [keep-alive]
+      Content-Length: ['0']
+      User-Agent: [python-requests/2.11.1]
+    method: PUT
+    uri: https://fakestore.azuredatalakestore.net/webhdfs/v1/azure_test_dir/a1?OP=CREATE&overwrite=True
+  response:
+    body: {string: ''}
+    headers:
+      Cache-Control: [no-cache]
+      Content-Length: ['0']
+      ContentLength: ['0']
+      Date: ['Thu, 01 Sep 2016 17:00:34 GMT']
+      Expires: ['-1']
+      Location: ['https://fakestore.azuredatalakestore.net/webhdfs/v1/azure_test_dir/a1?OP=CREATE&overwrite=True&write=true']
+      Pragma: [no-cache]
+      Server-Perf: ['[a6d7ab33-cf54-4195-a90a-0299b50a62a1][ AuthTime::0::PostAuthTime::0
+          ][S-HdfsGetFileStatusV2 :: 00:00:005 ms]%0a[CREATE :: 00:00:005 ms]%0a']
+      Status: ['0x8309000A']
+      Strict-Transport-Security: [max-age=15724800; includeSubDomains]
+      X-Content-Type-Options: [nosniff]
+      x-ms-request-id: [a6d7ab33-cf54-4195-a90a-0299b50a62a1]
+      x-ms-webhdfs-version: [16.07.07.01]
+    status: {code: 307, message: Temporary Redirect}
+- request:
+    body: null
+    headers:
+      Accept: ['*/*']
+      Accept-Encoding: ['gzip, deflate']
+      Connection: [keep-alive]
+      Content-Length: ['0']
+      User-Agent: [python-requests/2.11.1]
+    method: PUT
+    uri: https://fakestore.azuredatalakestore.net/webhdfs/v1/azure_test_dir/a1?OP=CREATE&overwrite=True&write=true
+  response:
+    body: {string: ''}
+    headers:
+      Cache-Control: [no-cache]
+      Content-Length: ['0']
+      ContentLength: ['0']
+      Date: ['Thu, 01 Sep 2016 17:00:34 GMT']
+      Expires: ['-1']
+      Location: ['https://fakestore.azuredatalakestore.net/webhdfs/v1/azure_test_dir/a1?OP=CREATE&overwrite=True&write=true']
+      Pragma: [no-cache]
+      Server-Perf: ['[27051d53-079d-415b-bb70-d2ec92fcfa82][ AuthTime::0::PostAuthTime::0
+          ][S-HdfsGetFileStatusV2 :: 00:00:006 ms]%0a[S-HdfsCheckAccess :: 00:00:002
+          ms]%0a[S-FsDelete :: 00:00:005 ms]%0a[S-FsOpenStream :: 00:00:056 ms]%0a[BufferingTime
+          :: 00:00:000 ms]%0a[WriteTime :: 00:00:000 ms]%0a[S-FsAppendStream :: 00:00:040
+          ms]%0a[S-FsCloseHandle :: 00:00:001 ms]%0a[CREATE :: 00:00:117 ms]%0a']
+      Status: ['0x0']
+      Strict-Transport-Security: [max-age=15724800; includeSubDomains]
+      X-Content-Type-Options: [nosniff]
+      x-ms-request-id: [27051d53-079d-415b-bb70-d2ec92fcfa82]
+      x-ms-webhdfs-version: [16.07.07.01]
+    status: {code: 201, message: Created}
+- request:
+    body: null
+    headers:
+      Accept: ['*/*']
+      Accept-Encoding: ['gzip, deflate']
+      Connection: [keep-alive]
+      Content-Length: ['0']
+      User-Agent: [python-requests/2.11.1]
+    method: PUT
+    uri: https://fakestore.azuredatalakestore.net/webhdfs/v1/azure_test_dir/a2?OP=CREATE&overwrite=True
+  response:
+    body: {string: ''}
+    headers:
+      Cache-Control: [no-cache]
+      Content-Length: ['0']
+      ContentLength: ['0']
+      Date: ['Thu, 01 Sep 2016 17:00:35 GMT']
+      Expires: ['-1']
+      Location: ['https://fakestore.azuredatalakestore.net/webhdfs/v1/azure_test_dir/a2?OP=CREATE&overwrite=True&write=true']
+      Pragma: [no-cache]
+      Server-Perf: ['[33ef0b14-0610-46b9-a7e3-0d772b7eee0d][ AuthTime::0::PostAuthTime::0
+          ][S-HdfsGetFileStatusV2 :: 00:00:005 ms]%0a[CREATE :: 00:00:005 ms]%0a']
+      Status: ['0x8309000A']
+      Strict-Transport-Security: [max-age=15724800; includeSubDomains]
+      X-Content-Type-Options: [nosniff]
+      x-ms-request-id: [33ef0b14-0610-46b9-a7e3-0d772b7eee0d]
+      x-ms-webhdfs-version: [16.07.07.01]
+    status: {code: 307, message: Temporary Redirect}
+- request:
+    body: null
+    headers:
+      Accept: ['*/*']
+      Accept-Encoding: ['gzip, deflate']
+      Connection: [keep-alive]
+      Content-Length: ['0']
+      User-Agent: [python-requests/2.11.1]
+    method: PUT
+    uri: https://fakestore.azuredatalakestore.net/webhdfs/v1/azure_test_dir/a2?OP=CREATE&overwrite=True&write=true
+  response:
+    body: {string: ''}
+    headers:
+      Cache-Control: [no-cache]
+      Content-Length: ['0']
+      ContentLength: ['0']
+      Date: ['Thu, 01 Sep 2016 17:00:35 GMT']
+      Expires: ['-1']
+      Location: ['https://fakestore.azuredatalakestore.net/webhdfs/v1/azure_test_dir/a2?OP=CREATE&overwrite=True&write=true']
+      Pragma: [no-cache]
+      Server-Perf: ['[755cae53-9b9b-4efe-b3d6-4ec67647fc8c][ AuthTime::0::PostAuthTime::0
+          ][S-HdfsGetFileStatusV2 :: 00:00:005 ms]%0a[S-HdfsCheckAccess :: 00:00:002
+          ms]%0a[S-FsDelete :: 00:00:005 ms]%0a[S-FsOpenStream :: 00:00:049 ms]%0a[BufferingTime
+          :: 00:00:000 ms]%0a[WriteTime :: 00:00:000 ms]%0a[S-FsAppendStream :: 00:00:030
+          ms]%0a[S-FsCloseHandle :: 00:00:001 ms]%0a[CREATE :: 00:00:097 ms]%0a']
+      Status: ['0x0']
+      Strict-Transport-Security: [max-age=15724800; includeSubDomains]
+      X-Content-Type-Options: [nosniff]
+      x-ms-request-id: [755cae53-9b9b-4efe-b3d6-4ec67647fc8c]
+      x-ms-webhdfs-version: [16.07.07.01]
+    status: {code: 201, message: Created}
+- request:
+    body: null
+    headers:
+      Accept: ['*/*']
+      Accept-Encoding: ['gzip, deflate']
+      Connection: [keep-alive]
+      Content-Length: ['0']
+      User-Agent: [python-requests/2.11.1]
+    method: PUT
+    uri: https://fakestore.azuredatalakestore.net/webhdfs/v1/azure_test_dir/a3?OP=CREATE&overwrite=True
+  response:
+    body: {string: ''}
+    headers:
+      Cache-Control: [no-cache]
+      Content-Length: ['0']
+      ContentLength: ['0']
+      Date: ['Thu, 01 Sep 2016 17:00:35 GMT']
+      Expires: ['-1']
+      Location: ['https://fakestore.azuredatalakestore.net/webhdfs/v1/azure_test_dir/a3?OP=CREATE&overwrite=True&write=true']
+      Pragma: [no-cache]
+      Server-Perf: ['[a8fc472a-312e-45e4-bfe1-1711ee8ec850][ AuthTime::0::PostAuthTime::0
+          ][S-HdfsGetFileStatusV2 :: 00:00:005 ms]%0a[CREATE :: 00:00:006 ms]%0a']
+      Status: ['0x8309000A']
+      Strict-Transport-Security: [max-age=15724800; includeSubDomains]
+      X-Content-Type-Options: [nosniff]
+      x-ms-request-id: [a8fc472a-312e-45e4-bfe1-1711ee8ec850]
+      x-ms-webhdfs-version: [16.07.07.01]
+    status: {code: 307, message: Temporary Redirect}
+- request:
+    body: null
+    headers:
+      Accept: ['*/*']
+      Accept-Encoding: ['gzip, deflate']
+      Connection: [keep-alive]
+      Content-Length: ['0']
+      User-Agent: [python-requests/2.11.1]
+    method: PUT
+    uri: https://fakestore.azuredatalakestore.net/webhdfs/v1/azure_test_dir/a3?OP=CREATE&overwrite=True&write=true
+  response:
+    body: {string: ''}
+    headers:
+      Cache-Control: [no-cache]
+      Content-Length: ['0']
+      ContentLength: ['0']
+      Date: ['Thu, 01 Sep 2016 17:00:36 GMT']
+      Expires: ['-1']
+      Location: ['https://fakestore.azuredatalakestore.net/webhdfs/v1/azure_test_dir/a3?OP=CREATE&overwrite=True&write=true']
+      Pragma: [no-cache]
+      Server-Perf: ['[11ae06f2-7ccf-4519-b466-e0927501b146][ AuthTime::0::PostAuthTime::0
+          ][S-HdfsGetFileStatusV2 :: 00:00:005 ms]%0a[S-HdfsCheckAccess :: 00:00:002
+          ms]%0a[S-FsDelete :: 00:00:005 ms]%0a[S-FsOpenStream :: 00:00:064 ms]%0a[BufferingTime
+          :: 00:00:000 ms]%0a[WriteTime :: 00:00:000 ms]%0a[S-FsAppendStream :: 00:00:022
+          ms]%0a[S-FsCloseHandle :: 00:00:001 ms]%0a[CREATE :: 00:00:106 ms]%0a']
+      Status: ['0x0']
+      Strict-Transport-Security: [max-age=15724800; includeSubDomains]
+      X-Content-Type-Options: [nosniff]
+      x-ms-request-id: [11ae06f2-7ccf-4519-b466-e0927501b146]
+      x-ms-webhdfs-version: [16.07.07.01]
+    status: {code: 201, message: Created}
+- request:
+    body: null
+    headers:
+      Accept: ['*/*']
+      Accept-Encoding: ['gzip, deflate']
+      Connection: [keep-alive]
+      Content-Length: ['0']
+      User-Agent: [python-requests/2.11.1]
+    method: PUT
+    uri: https://fakestore.azuredatalakestore.net/webhdfs/v1/azure_test_dir/b1?OP=CREATE&overwrite=True
+  response:
+    body: {string: ''}
+    headers:
+      Cache-Control: [no-cache]
+      Content-Length: ['0']
+      ContentLength: ['0']
+      Date: ['Thu, 01 Sep 2016 17:00:35 GMT']
+      Expires: ['-1']
+      Location: ['https://fakestore.azuredatalakestore.net/webhdfs/v1/azure_test_dir/b1?OP=CREATE&overwrite=True&write=true']
+      Pragma: [no-cache]
+      Server-Perf: ['[3142cfb9-3e13-4f91-a861-a7647d0f596b][ AuthTime::0::PostAuthTime::0
           ][S-HdfsGetFileStatusV2 :: 00:00:006 ms]%0a[CREATE :: 00:00:006 ms]%0a']
-      status: ['0x8309000A']
-      strict-transport-security: [max-age=15724800; includeSubDomains]
-      x-content-type-options: [nosniff]
-      x-ms-request-id: [368207e0-341d-4b9b-8436-bed68b000102]
+      Status: ['0x8309000A']
+      Strict-Transport-Security: [max-age=15724800; includeSubDomains]
+      X-Content-Type-Options: [nosniff]
+      x-ms-request-id: [3142cfb9-3e13-4f91-a861-a7647d0f596b]
       x-ms-webhdfs-version: [16.07.07.01]
     status: {code: 307, message: Temporary Redirect}
 - request:
@@ -88,28 +324,28 @@
       Accept-Encoding: ['gzip, deflate']
       Connection: [keep-alive]
       Content-Length: ['0']
-      User-Agent: [python-requests/2.10.0]
-    method: PUT
-    uri: https://fakestore.azuredatalakestore.net/webhdfs/v1/azure_test_dir/a?overwrite=True&OP=CREATE&write=true
-  response:
-    body: {string: ''}
-    headers:
-      cache-control: [no-cache]
-      content-length: ['0']
-      contentlength: ['0']
-      date: ['Sun, 21 Aug 2016 08:52:29 GMT']
-      expires: ['-1']
-      location: ['https://fakestore.azuredatalakestore.net/webhdfs/v1/azure_test_dir/a?overwrite=True&OP=CREATE&write=true']
-      pragma: [no-cache]
-      server-perf: ['[7f2dfeb3-9a2d-41bd-a253-089377cdd12d][ AuthTime::0::PostAuthTime::0
-          ][S-HdfsGetFileStatusV2 :: 00:00:006 ms]%0a[S-HdfsCheckAccess :: 00:00:002
-          ms]%0a[S-FsDelete :: 00:00:006 ms]%0a[S-FsOpenStream :: 00:00:047 ms]%0a[BufferingTime
-          :: 00:00:000 ms]%0a[WriteTime :: 00:00:000 ms]%0a[S-FsCloseHandle :: 00:00:001
-          ms]%0a[CREATE :: 00:00:067 ms]%0a']
-      status: ['0x0']
-      strict-transport-security: [max-age=15724800; includeSubDomains]
-      x-content-type-options: [nosniff]
-      x-ms-request-id: [7f2dfeb3-9a2d-41bd-a253-089377cdd12d]
+      User-Agent: [python-requests/2.11.1]
+    method: PUT
+    uri: https://fakestore.azuredatalakestore.net/webhdfs/v1/azure_test_dir/b1?OP=CREATE&overwrite=True&write=true
+  response:
+    body: {string: ''}
+    headers:
+      Cache-Control: [no-cache]
+      Content-Length: ['0']
+      ContentLength: ['0']
+      Date: ['Thu, 01 Sep 2016 17:00:36 GMT']
+      Expires: ['-1']
+      Location: ['https://fakestore.azuredatalakestore.net/webhdfs/v1/azure_test_dir/b1?OP=CREATE&overwrite=True&write=true']
+      Pragma: [no-cache]
+      Server-Perf: ['[47b82f52-c1a1-414f-a0a3-ff90eaf05622][ AuthTime::0::PostAuthTime::0
+          ][S-HdfsGetFileStatusV2 :: 00:00:005 ms]%0a[S-HdfsCheckAccess :: 00:00:002
+          ms]%0a[S-FsDelete :: 00:00:005 ms]%0a[S-FsOpenStream :: 00:00:062 ms]%0a[BufferingTime
+          :: 00:00:000 ms]%0a[WriteTime :: 00:00:000 ms]%0a[S-FsAppendStream :: 00:00:035
+          ms]%0a[S-FsCloseHandle :: 00:00:001 ms]%0a[CREATE :: 00:00:116 ms]%0a']
+      Status: ['0x0']
+      Strict-Transport-Security: [max-age=15724800; includeSubDomains]
+      X-Content-Type-Options: [nosniff]
+      x-ms-request-id: [47b82f52-c1a1-414f-a0a3-ff90eaf05622]
       x-ms-webhdfs-version: [16.07.07.01]
     status: {code: 201, message: Created}
 - request:
@@ -119,25 +355,25 @@
       Accept-Encoding: ['gzip, deflate']
       Connection: [keep-alive]
       Content-Length: ['0']
-      User-Agent: [python-requests/2.10.0]
-    method: PUT
-    uri: https://fakestore.azuredatalakestore.net/webhdfs/v1/azure_test_dir/a1?overwrite=True&OP=CREATE
-  response:
-    body: {string: ''}
-    headers:
-      cache-control: [no-cache]
-      content-length: ['0']
-      contentlength: ['0']
-      date: ['Sun, 21 Aug 2016 08:52:29 GMT']
-      expires: ['-1']
-      location: ['https://fakestore.azuredatalakestore.net/webhdfs/v1/azure_test_dir/a1?overwrite=True&OP=CREATE&write=true']
-      pragma: [no-cache]
-      server-perf: ['[7f414f1e-82be-4923-b131-462455ce07e4][ AuthTime::0::PostAuthTime::0
-          ][S-HdfsGetFileStatusV2 :: 00:00:006 ms]%0a[CREATE :: 00:00:007 ms]%0a']
-      status: ['0x8309000A']
-      strict-transport-security: [max-age=15724800; includeSubDomains]
-      x-content-type-options: [nosniff]
-      x-ms-request-id: [7f414f1e-82be-4923-b131-462455ce07e4]
+      User-Agent: [python-requests/2.11.1]
+    method: PUT
+    uri: https://fakestore.azuredatalakestore.net/webhdfs/v1/azure_test_dir/c/x1?OP=CREATE&overwrite=True
+  response:
+    body: {string: ''}
+    headers:
+      Cache-Control: [no-cache]
+      Content-Length: ['0']
+      ContentLength: ['0']
+      Date: ['Thu, 01 Sep 2016 17:00:36 GMT']
+      Expires: ['-1']
+      Location: ['https://fakestore.azuredatalakestore.net/webhdfs/v1/azure_test_dir/c/x1?OP=CREATE&overwrite=True&write=true']
+      Pragma: [no-cache]
+      Server-Perf: ['[305fe5f7-a62e-411e-a82f-d43db7386b17][ AuthTime::0::PostAuthTime::0
+          ][S-HdfsGetFileStatusV2 :: 00:00:005 ms]%0a[CREATE :: 00:00:005 ms]%0a']
+      Status: ['0x8309000A']
+      Strict-Transport-Security: [max-age=15724800; includeSubDomains]
+      X-Content-Type-Options: [nosniff]
+      x-ms-request-id: [305fe5f7-a62e-411e-a82f-d43db7386b17]
       x-ms-webhdfs-version: [16.07.07.01]
     status: {code: 307, message: Temporary Redirect}
 - request:
@@ -147,28 +383,28 @@
       Accept-Encoding: ['gzip, deflate']
       Connection: [keep-alive]
       Content-Length: ['0']
-      User-Agent: [python-requests/2.10.0]
-    method: PUT
-    uri: https://fakestore.azuredatalakestore.net/webhdfs/v1/azure_test_dir/a1?overwrite=True&OP=CREATE&write=true
-  response:
-    body: {string: ''}
-    headers:
-      cache-control: [no-cache]
-      content-length: ['0']
-      contentlength: ['0']
-      date: ['Sun, 21 Aug 2016 08:52:30 GMT']
-      expires: ['-1']
-      location: ['https://fakestore.azuredatalakestore.net/webhdfs/v1/azure_test_dir/a1?overwrite=True&OP=CREATE&write=true']
-      pragma: [no-cache]
-      server-perf: ['[af46afcf-30cc-4598-86d8-5557717d36ba][ AuthTime::0::PostAuthTime::0
-          ][S-HdfsGetFileStatusV2 :: 00:00:005 ms]%0a[S-HdfsCheckAccess :: 00:00:003
-          ms]%0a[S-FsDelete :: 00:00:006 ms]%0a[S-FsOpenStream :: 00:00:039 ms]%0a[BufferingTime
-          :: 00:00:000 ms]%0a[WriteTime :: 00:00:000 ms]%0a[S-FsCloseHandle :: 00:00:001
-          ms]%0a[CREATE :: 00:00:058 ms]%0a']
-      status: ['0x0']
-      strict-transport-security: [max-age=15724800; includeSubDomains]
-      x-content-type-options: [nosniff]
-      x-ms-request-id: [af46afcf-30cc-4598-86d8-5557717d36ba]
+      User-Agent: [python-requests/2.11.1]
+    method: PUT
+    uri: https://fakestore.azuredatalakestore.net/webhdfs/v1/azure_test_dir/c/x1?OP=CREATE&overwrite=True&write=true
+  response:
+    body: {string: ''}
+    headers:
+      Cache-Control: [no-cache]
+      Content-Length: ['0']
+      ContentLength: ['0']
+      Date: ['Thu, 01 Sep 2016 17:00:36 GMT']
+      Expires: ['-1']
+      Location: ['https://fakestore.azuredatalakestore.net/webhdfs/v1/azure_test_dir/c/x1?OP=CREATE&overwrite=True&write=true']
+      Pragma: [no-cache]
+      Server-Perf: ['[c0481e70-f518-499d-b711-a10d963dbf14][ AuthTime::0::PostAuthTime::0
+          ][S-HdfsGetFileStatusV2 :: 00:00:005 ms]%0a[S-HdfsCheckAccess :: 00:00:002
+          ms]%0a[S-FsDelete :: 00:00:006 ms]%0a[S-FsOpenStream :: 00:00:069 ms]%0a[BufferingTime
+          :: 00:00:000 ms]%0a[WriteTime :: 00:00:000 ms]%0a[S-FsAppendStream :: 00:00:036
+          ms]%0a[S-FsCloseHandle :: 00:00:001 ms]%0a[CREATE :: 00:00:126 ms]%0a']
+      Status: ['0x0']
+      Strict-Transport-Security: [max-age=15724800; includeSubDomains]
+      X-Content-Type-Options: [nosniff]
+      x-ms-request-id: [c0481e70-f518-499d-b711-a10d963dbf14]
       x-ms-webhdfs-version: [16.07.07.01]
     status: {code: 201, message: Created}
 - request:
@@ -178,25 +414,25 @@
       Accept-Encoding: ['gzip, deflate']
       Connection: [keep-alive]
       Content-Length: ['0']
-      User-Agent: [python-requests/2.10.0]
-    method: PUT
-    uri: https://fakestore.azuredatalakestore.net/webhdfs/v1/azure_test_dir/a2?overwrite=True&OP=CREATE
-  response:
-    body: {string: ''}
-    headers:
-      cache-control: [no-cache]
-      content-length: ['0']
-      contentlength: ['0']
-      date: ['Sun, 21 Aug 2016 08:52:30 GMT']
-      expires: ['-1']
-      location: ['https://fakestore.azuredatalakestore.net/webhdfs/v1/azure_test_dir/a2?overwrite=True&OP=CREATE&write=true']
-      pragma: [no-cache]
-      server-perf: ['[0c615ec0-9f6e-4bd8-bba5-951f452dc9ba][ AuthTime::0::PostAuthTime::0
-          ][S-HdfsGetFileStatusV2 :: 00:00:006 ms]%0a[CREATE :: 00:00:006 ms]%0a']
-      status: ['0x8309000A']
-      strict-transport-security: [max-age=15724800; includeSubDomains]
-      x-content-type-options: [nosniff]
-      x-ms-request-id: [0c615ec0-9f6e-4bd8-bba5-951f452dc9ba]
+      User-Agent: [python-requests/2.11.1]
+    method: PUT
+    uri: https://fakestore.azuredatalakestore.net/webhdfs/v1/azure_test_dir/c/x2?OP=CREATE&overwrite=True
+  response:
+    body: {string: ''}
+    headers:
+      Cache-Control: [no-cache]
+      Content-Length: ['0']
+      ContentLength: ['0']
+      Date: ['Thu, 01 Sep 2016 17:00:37 GMT']
+      Expires: ['-1']
+      Location: ['https://fakestore.azuredatalakestore.net/webhdfs/v1/azure_test_dir/c/x2?OP=CREATE&overwrite=True&write=true']
+      Pragma: [no-cache]
+      Server-Perf: ['[39caad22-d938-440c-9174-ac4e7188d931][ AuthTime::0::PostAuthTime::0
+          ][S-HdfsGetFileStatusV2 :: 00:00:005 ms]%0a[CREATE :: 00:00:005 ms]%0a']
+      Status: ['0x8309000A']
+      Strict-Transport-Security: [max-age=15724800; includeSubDomains]
+      X-Content-Type-Options: [nosniff]
+      x-ms-request-id: [39caad22-d938-440c-9174-ac4e7188d931]
       x-ms-webhdfs-version: [16.07.07.01]
     status: {code: 307, message: Temporary Redirect}
 - request:
@@ -206,28 +442,28 @@
       Accept-Encoding: ['gzip, deflate']
       Connection: [keep-alive]
       Content-Length: ['0']
-      User-Agent: [python-requests/2.10.0]
-    method: PUT
-    uri: https://fakestore.azuredatalakestore.net/webhdfs/v1/azure_test_dir/a2?overwrite=True&OP=CREATE&write=true
-  response:
-    body: {string: ''}
-    headers:
-      cache-control: [no-cache]
-      content-length: ['0']
-      contentlength: ['0']
-      date: ['Sun, 21 Aug 2016 08:52:30 GMT']
-      expires: ['-1']
-      location: ['https://fakestore.azuredatalakestore.net/webhdfs/v1/azure_test_dir/a2?overwrite=True&OP=CREATE&write=true']
-      pragma: [no-cache]
-      server-perf: ['[33621ecf-fc08-4ec0-af1d-a9a28bb0d2ae][ AuthTime::0::PostAuthTime::0
-          ][S-HdfsGetFileStatusV2 :: 00:00:006 ms]%0a[S-HdfsCheckAccess :: 00:00:002
-          ms]%0a[S-FsDelete :: 00:00:006 ms]%0a[S-FsOpenStream :: 00:00:049 ms]%0a[BufferingTime
-          :: 00:00:000 ms]%0a[WriteTime :: 00:00:000 ms]%0a[S-FsCloseHandle :: 00:00:001
-          ms]%0a[CREATE :: 00:00:066 ms]%0a']
-      status: ['0x0']
-      strict-transport-security: [max-age=15724800; includeSubDomains]
-      x-content-type-options: [nosniff]
-      x-ms-request-id: [33621ecf-fc08-4ec0-af1d-a9a28bb0d2ae]
+      User-Agent: [python-requests/2.11.1]
+    method: PUT
+    uri: https://fakestore.azuredatalakestore.net/webhdfs/v1/azure_test_dir/c/x2?OP=CREATE&overwrite=True&write=true
+  response:
+    body: {string: ''}
+    headers:
+      Cache-Control: [no-cache]
+      Content-Length: ['0']
+      ContentLength: ['0']
+      Date: ['Thu, 01 Sep 2016 17:00:37 GMT']
+      Expires: ['-1']
+      Location: ['https://fakestore.azuredatalakestore.net/webhdfs/v1/azure_test_dir/c/x2?OP=CREATE&overwrite=True&write=true']
+      Pragma: [no-cache]
+      Server-Perf: ['[460f4c22-e882-405b-93ad-a48b689bcf9f][ AuthTime::0::PostAuthTime::0
+          ][S-HdfsGetFileStatusV2 :: 00:00:005 ms]%0a[S-HdfsCheckAccess :: 00:00:002
+          ms]%0a[S-FsDelete :: 00:00:005 ms]%0a[S-FsOpenStream :: 00:00:042 ms]%0a[BufferingTime
+          :: 00:00:000 ms]%0a[WriteTime :: 00:00:000 ms]%0a[S-FsAppendStream :: 00:00:035
+          ms]%0a[S-FsCloseHandle :: 00:00:001 ms]%0a[CREATE :: 00:00:094 ms]%0a']
+      Status: ['0x0']
+      Strict-Transport-Security: [max-age=15724800; includeSubDomains]
+      X-Content-Type-Options: [nosniff]
+      x-ms-request-id: [460f4c22-e882-405b-93ad-a48b689bcf9f]
       x-ms-webhdfs-version: [16.07.07.01]
     status: {code: 201, message: Created}
 - request:
@@ -237,25 +473,25 @@
       Accept-Encoding: ['gzip, deflate']
       Connection: [keep-alive]
       Content-Length: ['0']
-      User-Agent: [python-requests/2.10.0]
-    method: PUT
-    uri: https://fakestore.azuredatalakestore.net/webhdfs/v1/azure_test_dir/a3?overwrite=True&OP=CREATE
-  response:
-    body: {string: ''}
-    headers:
-      cache-control: [no-cache]
-      content-length: ['0']
-      contentlength: ['0']
-      date: ['Sun, 21 Aug 2016 08:52:30 GMT']
-      expires: ['-1']
-      location: ['https://fakestore.azuredatalakestore.net/webhdfs/v1/azure_test_dir/a3?overwrite=True&OP=CREATE&write=true']
-      pragma: [no-cache]
-      server-perf: ['[12c5f59e-f678-4a96-915f-205dda8a2914][ AuthTime::0::PostAuthTime::0
-          ][S-HdfsGetFileStatusV2 :: 00:00:007 ms]%0a[CREATE :: 00:00:007 ms]%0a']
-      status: ['0x8309000A']
-      strict-transport-security: [max-age=15724800; includeSubDomains]
-      x-content-type-options: [nosniff]
-      x-ms-request-id: [12c5f59e-f678-4a96-915f-205dda8a2914]
+      User-Agent: [python-requests/2.11.1]
+    method: PUT
+    uri: https://fakestore.azuredatalakestore.net/webhdfs/v1/azure_test_dir/c/d/x3?OP=CREATE&overwrite=True
+  response:
+    body: {string: ''}
+    headers:
+      Cache-Control: [no-cache]
+      Content-Length: ['0']
+      ContentLength: ['0']
+      Date: ['Thu, 01 Sep 2016 17:00:37 GMT']
+      Expires: ['-1']
+      Location: ['https://fakestore.azuredatalakestore.net/webhdfs/v1/azure_test_dir/c/d/x3?OP=CREATE&overwrite=True&write=true']
+      Pragma: [no-cache]
+      Server-Perf: ['[cd7033aa-85da-4125-a216-98ae2a778a2f][ AuthTime::0::PostAuthTime::0
+          ][S-HdfsGetFileStatusV2 :: 00:00:005 ms]%0a[CREATE :: 00:00:005 ms]%0a']
+      Status: ['0x8309000A']
+      Strict-Transport-Security: [max-age=15724800; includeSubDomains]
+      X-Content-Type-Options: [nosniff]
+      x-ms-request-id: [cd7033aa-85da-4125-a216-98ae2a778a2f]
       x-ms-webhdfs-version: [16.07.07.01]
     status: {code: 307, message: Temporary Redirect}
 - request:
@@ -265,28 +501,28 @@
       Accept-Encoding: ['gzip, deflate']
       Connection: [keep-alive]
       Content-Length: ['0']
-      User-Agent: [python-requests/2.10.0]
-    method: PUT
-    uri: https://fakestore.azuredatalakestore.net/webhdfs/v1/azure_test_dir/a3?overwrite=True&OP=CREATE&write=true
-  response:
-    body: {string: ''}
-    headers:
-      cache-control: [no-cache]
-      content-length: ['0']
-      contentlength: ['0']
-      date: ['Sun, 21 Aug 2016 08:52:30 GMT']
-      expires: ['-1']
-      location: ['https://fakestore.azuredatalakestore.net/webhdfs/v1/azure_test_dir/a3?overwrite=True&OP=CREATE&write=true']
-      pragma: [no-cache]
-      server-perf: ['[08c4745b-5770-4cb0-b196-994872395ee6][ AuthTime::0::PostAuthTime::0
-          ][S-HdfsGetFileStatusV2 :: 00:00:006 ms]%0a[S-HdfsCheckAccess :: 00:00:002
-          ms]%0a[S-FsDelete :: 00:00:006 ms]%0a[S-FsOpenStream :: 00:00:056 ms]%0a[BufferingTime
-          :: 00:00:000 ms]%0a[WriteTime :: 00:00:000 ms]%0a[S-FsCloseHandle :: 00:00:001
-          ms]%0a[CREATE :: 00:00:074 ms]%0a']
-      status: ['0x0']
-      strict-transport-security: [max-age=15724800; includeSubDomains]
-      x-content-type-options: [nosniff]
-      x-ms-request-id: [08c4745b-5770-4cb0-b196-994872395ee6]
+      User-Agent: [python-requests/2.11.1]
+    method: PUT
+    uri: https://fakestore.azuredatalakestore.net/webhdfs/v1/azure_test_dir/c/d/x3?OP=CREATE&overwrite=True&write=true
+  response:
+    body: {string: ''}
+    headers:
+      Cache-Control: [no-cache]
+      Content-Length: ['0']
+      ContentLength: ['0']
+      Date: ['Thu, 01 Sep 2016 17:00:37 GMT']
+      Expires: ['-1']
+      Location: ['https://fakestore.azuredatalakestore.net/webhdfs/v1/azure_test_dir/c/d/x3?OP=CREATE&overwrite=True&write=true']
+      Pragma: [no-cache]
+      Server-Perf: ['[a549b70b-84a9-4b70-9cef-c635b387b8e3][ AuthTime::0::PostAuthTime::0
+          ][S-HdfsGetFileStatusV2 :: 00:00:005 ms]%0a[S-HdfsCheckAccess :: 00:00:002
+          ms]%0a[S-FsDelete :: 00:00:005 ms]%0a[S-FsOpenStream :: 00:00:070 ms]%0a[BufferingTime
+          :: 00:00:000 ms]%0a[WriteTime :: 00:00:000 ms]%0a[S-FsAppendStream :: 00:00:030
+          ms]%0a[S-FsCloseHandle :: 00:00:001 ms]%0a[CREATE :: 00:00:125 ms]%0a']
+      Status: ['0x0']
+      Strict-Transport-Security: [max-age=15724800; includeSubDomains]
+      X-Content-Type-Options: [nosniff]
+      x-ms-request-id: [a549b70b-84a9-4b70-9cef-c635b387b8e3]
       x-ms-webhdfs-version: [16.07.07.01]
     status: {code: 201, message: Created}
 - request:
@@ -295,1599 +531,393 @@
       Accept: ['*/*']
       Accept-Encoding: ['gzip, deflate']
       Connection: [keep-alive]
-      Content-Length: ['0']
-      User-Agent: [python-requests/2.10.0]
-    method: PUT
-    uri: https://fakestore.azuredatalakestore.net/webhdfs/v1/azure_test_dir/b1?overwrite=True&OP=CREATE
-  response:
-    body: {string: ''}
-    headers:
-      cache-control: [no-cache]
-      content-length: ['0']
-      contentlength: ['0']
-      date: ['Sun, 21 Aug 2016 08:52:30 GMT']
-      expires: ['-1']
-      location: ['https://fakestore.azuredatalakestore.net/webhdfs/v1/azure_test_dir/b1?overwrite=True&OP=CREATE&write=true']
-      pragma: [no-cache]
-      server-perf: ['[3dd3816a-555b-4790-9ed4-b3e4f349113d][ AuthTime::0::PostAuthTime::0
-          ][S-HdfsGetFileStatusV2 :: 00:00:006 ms]%0a[CREATE :: 00:00:007 ms]%0a']
-      status: ['0x8309000A']
-      strict-transport-security: [max-age=15724800; includeSubDomains]
-      x-content-type-options: [nosniff]
-      x-ms-request-id: [3dd3816a-555b-4790-9ed4-b3e4f349113d]
-      x-ms-webhdfs-version: [16.07.07.01]
-    status: {code: 307, message: Temporary Redirect}
-- request:
-    body: null
-    headers:
-      Accept: ['*/*']
-      Accept-Encoding: ['gzip, deflate']
-      Connection: [keep-alive]
-      Content-Length: ['0']
-      User-Agent: [python-requests/2.10.0]
-    method: PUT
-    uri: https://fakestore.azuredatalakestore.net/webhdfs/v1/azure_test_dir/b1?overwrite=True&OP=CREATE&write=true
-  response:
-    body: {string: ''}
-    headers:
-      cache-control: [no-cache]
-      content-length: ['0']
-      contentlength: ['0']
-      date: ['Sun, 21 Aug 2016 08:52:30 GMT']
-      expires: ['-1']
-      location: ['https://fakestore.azuredatalakestore.net/webhdfs/v1/azure_test_dir/b1?overwrite=True&OP=CREATE&write=true']
-      pragma: [no-cache]
-      server-perf: ['[1f196c70-36ea-4925-bf4a-73c515de6145][ AuthTime::0::PostAuthTime::0
-          ][S-HdfsGetFileStatusV2 :: 00:00:006 ms]%0a[S-HdfsCheckAccess :: 00:00:002
-          ms]%0a[S-FsDelete :: 00:00:006 ms]%0a[S-FsOpenStream :: 00:00:057 ms]%0a[BufferingTime
-          :: 00:00:000 ms]%0a[WriteTime :: 00:00:000 ms]%0a[S-FsCloseHandle :: 00:00:001
-          ms]%0a[CREATE :: 00:00:077 ms]%0a']
-      status: ['0x0']
-      strict-transport-security: [max-age=15724800; includeSubDomains]
-      x-content-type-options: [nosniff]
-      x-ms-request-id: [1f196c70-36ea-4925-bf4a-73c515de6145]
-      x-ms-webhdfs-version: [16.07.07.01]
-    status: {code: 201, message: Created}
-- request:
-    body: null
-    headers:
-      Accept: ['*/*']
-      Accept-Encoding: ['gzip, deflate']
-      Connection: [keep-alive]
-      Content-Length: ['0']
-      User-Agent: [python-requests/2.10.0]
-    method: PUT
-    uri: https://fakestore.azuredatalakestore.net/webhdfs/v1/azure_test_dir/c/x1?overwrite=True&OP=CREATE
-  response:
-    body: {string: ''}
-    headers:
-      cache-control: [no-cache]
-      content-length: ['0']
-      contentlength: ['0']
-      date: ['Sun, 21 Aug 2016 08:52:31 GMT']
-      expires: ['-1']
-      location: ['https://fakestore.azuredatalakestore.net/webhdfs/v1/azure_test_dir/c/x1?overwrite=True&OP=CREATE&write=true']
-      pragma: [no-cache]
-      server-perf: ['[59c8b614-f4b0-436e-8964-698ade230041][ AuthTime::0::PostAuthTime::0
-          ][S-HdfsGetFileStatusV2 :: 00:00:006 ms]%0a[CREATE :: 00:00:006 ms]%0a']
-      status: ['0x8309000A']
-      strict-transport-security: [max-age=15724800; includeSubDomains]
-      x-content-type-options: [nosniff]
-      x-ms-request-id: [59c8b614-f4b0-436e-8964-698ade230041]
-      x-ms-webhdfs-version: [16.07.07.01]
-    status: {code: 307, message: Temporary Redirect}
-- request:
-    body: null
-    headers:
-      Accept: ['*/*']
-      Accept-Encoding: ['gzip, deflate']
-      Connection: [keep-alive]
-      Content-Length: ['0']
-      User-Agent: [python-requests/2.10.0]
-    method: PUT
-    uri: https://fakestore.azuredatalakestore.net/webhdfs/v1/azure_test_dir/c/x1?overwrite=True&OP=CREATE&write=true
-  response:
-    body: {string: ''}
-    headers:
-      cache-control: [no-cache]
-      content-length: ['0']
-      contentlength: ['0']
-      date: ['Sun, 21 Aug 2016 08:52:31 GMT']
-      expires: ['-1']
-      location: ['https://fakestore.azuredatalakestore.net/webhdfs/v1/azure_test_dir/c/x1?overwrite=True&OP=CREATE&write=true']
-      pragma: [no-cache]
-      server-perf: ['[5a6152e2-d8d0-48a8-9e07-3389a5ee4ef6][ AuthTime::0::PostAuthTime::0
-          ][S-HdfsGetFileStatusV2 :: 00:00:006 ms]%0a[S-HdfsCheckAccess :: 00:00:002
-          ms]%0a[S-FsDelete :: 00:00:006 ms]%0a[S-FsOpenStream :: 00:00:044 ms]%0a[BufferingTime
-          :: 00:00:000 ms]%0a[WriteTime :: 00:00:000 ms]%0a[S-FsCloseHandle :: 00:00:001
-          ms]%0a[CREATE :: 00:00:062 ms]%0a']
-      status: ['0x0']
-      strict-transport-security: [max-age=15724800; includeSubDomains]
-      x-content-type-options: [nosniff]
-      x-ms-request-id: [5a6152e2-d8d0-48a8-9e07-3389a5ee4ef6]
-      x-ms-webhdfs-version: [16.07.07.01]
-    status: {code: 201, message: Created}
-- request:
-    body: null
-    headers:
-      Accept: ['*/*']
-      Accept-Encoding: ['gzip, deflate']
-      Connection: [keep-alive]
-      Content-Length: ['0']
-      User-Agent: [python-requests/2.10.0]
-    method: PUT
-    uri: https://fakestore.azuredatalakestore.net/webhdfs/v1/azure_test_dir/c/x2?overwrite=True&OP=CREATE
-  response:
-    body: {string: ''}
-    headers:
-      cache-control: [no-cache]
-      content-length: ['0']
-      contentlength: ['0']
-      date: ['Sun, 21 Aug 2016 08:52:31 GMT']
-      expires: ['-1']
-      location: ['https://fakestore.azuredatalakestore.net/webhdfs/v1/azure_test_dir/c/x2?overwrite=True&OP=CREATE&write=true']
-      pragma: [no-cache]
-      server-perf: ['[fd494f68-a1d8-4474-9568-b151877859db][ AuthTime::0::PostAuthTime::0
-          ][S-HdfsGetFileStatusV2 :: 00:00:006 ms]%0a[CREATE :: 00:00:006 ms]%0a']
-      status: ['0x8309000A']
-      strict-transport-security: [max-age=15724800; includeSubDomains]
-      x-content-type-options: [nosniff]
-      x-ms-request-id: [fd494f68-a1d8-4474-9568-b151877859db]
-      x-ms-webhdfs-version: [16.07.07.01]
-    status: {code: 307, message: Temporary Redirect}
-- request:
-    body: null
-    headers:
-      Accept: ['*/*']
-      Accept-Encoding: ['gzip, deflate']
-      Connection: [keep-alive]
-      Content-Length: ['0']
-      User-Agent: [python-requests/2.10.0]
-    method: PUT
-    uri: https://fakestore.azuredatalakestore.net/webhdfs/v1/azure_test_dir/c/x2?overwrite=True&OP=CREATE&write=true
-  response:
-    body: {string: ''}
-    headers:
-      cache-control: [no-cache]
-      content-length: ['0']
-      contentlength: ['0']
-      date: ['Sun, 21 Aug 2016 08:52:31 GMT']
-      expires: ['-1']
-      location: ['https://fakestore.azuredatalakestore.net/webhdfs/v1/azure_test_dir/c/x2?overwrite=True&OP=CREATE&write=true']
-      pragma: [no-cache]
-      server-perf: ['[2a1853b5-528d-4d0d-911a-78791af66d85][ AuthTime::0::PostAuthTime::0
-          ][S-HdfsGetFileStatusV2 :: 00:00:006 ms]%0a[S-HdfsCheckAccess :: 00:00:002
-          ms]%0a[S-FsDelete :: 00:00:005 ms]%0a[S-FsOpenStream :: 00:00:040 ms]%0a[BufferingTime
-          :: 00:00:000 ms]%0a[WriteTime :: 00:00:000 ms]%0a[S-FsCloseHandle :: 00:00:001
-          ms]%0a[CREATE :: 00:00:059 ms]%0a']
-      status: ['0x0']
-      strict-transport-security: [max-age=15724800; includeSubDomains]
-      x-content-type-options: [nosniff]
-      x-ms-request-id: [2a1853b5-528d-4d0d-911a-78791af66d85]
-      x-ms-webhdfs-version: [16.07.07.01]
-    status: {code: 201, message: Created}
-- request:
-    body: null
-    headers:
-      Accept: ['*/*']
-      Accept-Encoding: ['gzip, deflate']
-      Connection: [keep-alive]
-      Content-Length: ['0']
-      User-Agent: [python-requests/2.10.0]
-    method: PUT
-    uri: https://fakestore.azuredatalakestore.net/webhdfs/v1/azure_test_dir/c/d/x3?overwrite=True&OP=CREATE
-  response:
-    body: {string: ''}
-    headers:
-      cache-control: [no-cache]
-      content-length: ['0']
-      contentlength: ['0']
-      date: ['Sun, 21 Aug 2016 08:52:31 GMT']
-      expires: ['-1']
-      location: ['https://fakestore.azuredatalakestore.net/webhdfs/v1/azure_test_dir/c/d/x3?overwrite=True&OP=CREATE&write=true']
-      pragma: [no-cache]
-      server-perf: ['[4d61a4e5-710a-4fa6-9d8f-ff7c743e2fde][ AuthTime::0::PostAuthTime::0
-          ][S-HdfsGetFileStatusV2 :: 00:00:006 ms]%0a[CREATE :: 00:00:006 ms]%0a']
-      status: ['0x8309000A']
-      strict-transport-security: [max-age=15724800; includeSubDomains]
-      x-content-type-options: [nosniff]
-      x-ms-request-id: [4d61a4e5-710a-4fa6-9d8f-ff7c743e2fde]
-      x-ms-webhdfs-version: [16.07.07.01]
-    status: {code: 307, message: Temporary Redirect}
-- request:
-    body: null
-    headers:
-      Accept: ['*/*']
-      Accept-Encoding: ['gzip, deflate']
-      Connection: [keep-alive]
-      Content-Length: ['0']
-      User-Agent: [python-requests/2.10.0]
-    method: PUT
-    uri: https://fakestore.azuredatalakestore.net/webhdfs/v1/azure_test_dir/c/d/x3?overwrite=True&OP=CREATE&write=true
-  response:
-    body: {string: ''}
-    headers:
-      cache-control: [no-cache]
-      content-length: ['0']
-      contentlength: ['0']
-      date: ['Sun, 21 Aug 2016 08:52:31 GMT']
-      expires: ['-1']
-      location: ['https://fakestore.azuredatalakestore.net/webhdfs/v1/azure_test_dir/c/d/x3?overwrite=True&OP=CREATE&write=true']
-      pragma: [no-cache]
-      server-perf: ['[0c4095ed-2052-44ad-a814-23af101f12ce][ AuthTime::0::PostAuthTime::0
-          ][S-HdfsGetFileStatusV2 :: 00:00:006 ms]%0a[S-HdfsCheckAccess :: 00:00:002
-          ms]%0a[S-FsDelete :: 00:00:005 ms]%0a[S-FsOpenStream :: 00:00:034 ms]%0a[BufferingTime
-          :: 00:00:000 ms]%0a[WriteTime :: 00:00:000 ms]%0a[S-FsCloseHandle :: 00:00:001
-          ms]%0a[CREATE :: 00:00:052 ms]%0a']
-      status: ['0x0']
-      strict-transport-security: [max-age=15724800; includeSubDomains]
-      x-content-type-options: [nosniff]
-      x-ms-request-id: [0c4095ed-2052-44ad-a814-23af101f12ce]
-      x-ms-webhdfs-version: [16.07.07.01]
-    status: {code: 201, message: Created}
-- request:
-    body: null
-    headers:
-      Accept: ['*/*']
-      Accept-Encoding: ['gzip, deflate']
-      Connection: [keep-alive]
-      User-Agent: [python-requests/2.10.0]
+      User-Agent: [python-requests/2.11.1]
     method: GET
     uri: https://fakestore.azuredatalakestore.net/webhdfs/v1/azure_test_dir?OP=LISTSTATUS
   response:
-    body: {string: '{"FileStatuses":{"FileStatus":[{"length":0,"pathSuffix":"a","type":"FILE","blockSize":268435456,"accessTime":1471769550277,"modificationTime":1471769550277,"replication":1,"permission":"770","owner":"49b2f9ec-818a-49ca-9424-249e1f19f7d7","group":"49b2f9ec-818a-49ca-9424-249e1f19f7d7"},{"length":0,"pathSuffix":"a1","type":"FILE","blockSize":268435456,"accessTime":1471769550577,"modificationTime":1471769550577,"replication":1,"permission":"770","owner":"49b2f9ec-818a-49ca-9424-249e1f19f7d7","group":"49b2f9ec-818a-49ca-9424-249e1f19f7d7"},{"length":0,"pathSuffix":"a2","type":"FILE","blockSize":268435456,"accessTime":1471769550888,"modificationTime":1471769550888,"replication":1,"permission":"770","owner":"49b2f9ec-818a-49ca-9424-249e1f19f7d7","group":"49b2f9ec-818a-49ca-9424-249e1f19f7d7"},{"length":0,"pathSuffix":"a3","type":"FILE","blockSize":268435456,"accessTime":1471769551189,"modificationTime":1471769551189,"replication":1,"permission":"770","owner":"49b2f9ec-818a-49ca-9424-249e1f19f7d7","group":"49b2f9ec-818a-49ca-9424-249e1f19f7d7"},{"length":0,"pathSuffix":"b1","type":"FILE","blockSize":268435456,"accessTime":1471769551501,"modificationTime":1471769551501,"replication":1,"permission":"770","owner":"49b2f9ec-818a-49ca-9424-249e1f19f7d7","group":"49b2f9ec-818a-49ca-9424-249e1f19f7d7"},{"length":0,"pathSuffix":"c","type":"DIRECTORY","blockSize":0,"accessTime":1471769549675,"modificationTime":1471769552176,"replication":0,"permission":"770","owner":"49b2f9ec-818a-49ca-9424-249e1f19f7d7","group":"49b2f9ec-818a-49ca-9424-249e1f19f7d7"}]}}'}
-    headers:
-      cache-control: [no-cache]
-      content-length: ['1564']
-      content-type: [application/json; charset=utf-8]
-      date: ['Sun, 21 Aug 2016 08:52:32 GMT']
-      expires: ['-1']
-      pragma: [no-cache]
-      server-perf: ['[534510e4-278d-4ffc-9373-6ef0f5bc90a3][ AuthTime::0::PostAuthTime::0
-          ][S-HdfsListStatus :: 00:00:014 ms]%0a[LISTSTATUS :: 00:00:014 ms]%0a']
-      status: ['0x0']
-      strict-transport-security: [max-age=15724800; includeSubDomains]
-      x-content-type-options: [nosniff]
-      x-ms-request-id: [534510e4-278d-4ffc-9373-6ef0f5bc90a3]
-      x-ms-webhdfs-version: [16.07.07.01]
-    status: {code: 200, message: OK}
-- request:
-    body: null
-    headers:
-      Accept: ['*/*']
-      Accept-Encoding: ['gzip, deflate']
-      Connection: [keep-alive]
-      User-Agent: [python-requests/2.10.0]
+    body: {string: '{"FileStatuses":{"FileStatus":[{"length":0,"pathSuffix":"a","type":"FILE","blockSize":268435456,"accessTime":1472749235280,"modificationTime":1472749235280,"replication":1,"permission":"770","owner":"49b2f9ec-818a-49ca-9424-249e1f19f7d7","group":"49b2f9ec-818a-49ca-9424-249e1f19f7d7"},{"length":0,"pathSuffix":"a1","type":"FILE","blockSize":268435456,"accessTime":1472749235655,"modificationTime":1472749235655,"replication":1,"permission":"770","owner":"49b2f9ec-818a-49ca-9424-249e1f19f7d7","group":"49b2f9ec-818a-49ca-9424-249e1f19f7d7"},{"length":0,"pathSuffix":"a2","type":"FILE","blockSize":268435456,"accessTime":1472749236044,"modificationTime":1472749236044,"replication":1,"permission":"770","owner":"49b2f9ec-818a-49ca-9424-249e1f19f7d7","group":"49b2f9ec-818a-49ca-9424-249e1f19f7d7"},{"length":0,"pathSuffix":"a3","type":"FILE","blockSize":268435456,"accessTime":1472749236435,"modificationTime":1472749236435,"replication":1,"permission":"770","owner":"49b2f9ec-818a-49ca-9424-249e1f19f7d7","group":"49b2f9ec-818a-49ca-9424-249e1f19f7d7"},{"length":0,"pathSuffix":"b1","type":"FILE","blockSize":268435456,"accessTime":1472749236807,"modificationTime":1472749236807,"replication":1,"permission":"770","owner":"49b2f9ec-818a-49ca-9424-249e1f19f7d7","group":"49b2f9ec-818a-49ca-9424-249e1f19f7d7"},{"length":0,"pathSuffix":"c","type":"DIRECTORY","blockSize":0,"accessTime":1472749234652,"modificationTime":1472749237625,"replication":0,"permission":"770","owner":"49b2f9ec-818a-49ca-9424-249e1f19f7d7","group":"49b2f9ec-818a-49ca-9424-249e1f19f7d7"}]}}'}
+    headers:
+      Cache-Control: [no-cache]
+      Content-Length: ['1564']
+      Content-Type: [application/json; charset=utf-8]
+      Date: ['Thu, 01 Sep 2016 17:00:37 GMT']
+      Expires: ['-1']
+      Pragma: [no-cache]
+      Server-Perf: ['[b07bcf7c-f19c-4e9e-ac1e-94ef161edcf3][ AuthTime::0::PostAuthTime::0
+          ][S-HdfsListStatus :: 00:00:083 ms]%0a[LISTSTATUS :: 00:00:083 ms]%0a']
+      Status: ['0x0']
+      Strict-Transport-Security: [max-age=15724800; includeSubDomains]
+      X-Content-Type-Options: [nosniff]
+      x-ms-request-id: [b07bcf7c-f19c-4e9e-ac1e-94ef161edcf3]
+      x-ms-webhdfs-version: [16.07.07.01]
+    status: {code: 200, message: OK}
+- request:
+    body: null
+    headers:
+      Accept: ['*/*']
+      Accept-Encoding: ['gzip, deflate']
+      Connection: [keep-alive]
+      User-Agent: [python-requests/2.11.1]
     method: GET
     uri: https://fakestore.azuredatalakestore.net/webhdfs/v1/azure_test_dir/c?OP=LISTSTATUS
   response:
-    body: {string: '{"FileStatuses":{"FileStatus":[{"length":0,"pathSuffix":"d","type":"DIRECTORY","blockSize":0,"accessTime":1471769549864,"modificationTime":1471769552486,"replication":0,"permission":"770","owner":"49b2f9ec-818a-49ca-9424-249e1f19f7d7","group":"49b2f9ec-818a-49ca-9424-249e1f19f7d7"},{"length":0,"pathSuffix":"x1","type":"FILE","blockSize":268435456,"accessTime":1471769551827,"modificationTime":1471769551827,"replication":1,"permission":"770","owner":"49b2f9ec-818a-49ca-9424-249e1f19f7d7","group":"49b2f9ec-818a-49ca-9424-249e1f19f7d7"},{"length":0,"pathSuffix":"x2","type":"FILE","blockSize":268435456,"accessTime":1471769552140,"modificationTime":1471769552140,"replication":1,"permission":"770","owner":"49b2f9ec-818a-49ca-9424-249e1f19f7d7","group":"49b2f9ec-818a-49ca-9424-249e1f19f7d7"}]}}'}
-    headers:
-      cache-control: [no-cache]
-      content-length: ['797']
-      content-type: [application/json; charset=utf-8]
-      date: ['Sun, 21 Aug 2016 08:52:32 GMT']
-      expires: ['-1']
-      pragma: [no-cache]
-      server-perf: ['[26ff6c04-1028-41fb-923f-52733a20c2a0][ AuthTime::0::PostAuthTime::0
-          ][S-HdfsListStatus :: 00:00:012 ms]%0a[LISTSTATUS :: 00:00:012 ms]%0a']
-      status: ['0x0']
-      strict-transport-security: [max-age=15724800; includeSubDomains]
-      x-content-type-options: [nosniff]
-      x-ms-request-id: [26ff6c04-1028-41fb-923f-52733a20c2a0]
-      x-ms-webhdfs-version: [16.07.07.01]
-    status: {code: 200, message: OK}
-- request:
-    body: null
-    headers:
-      Accept: ['*/*']
-      Accept-Encoding: ['gzip, deflate']
-      Connection: [keep-alive]
-      User-Agent: [python-requests/2.10.0]
+    body: {string: '{"FileStatuses":{"FileStatus":[{"length":0,"pathSuffix":"d","type":"DIRECTORY","blockSize":0,"accessTime":1472749234956,"modificationTime":1472749238031,"replication":0,"permission":"770","owner":"49b2f9ec-818a-49ca-9424-249e1f19f7d7","group":"49b2f9ec-818a-49ca-9424-249e1f19f7d7"},{"length":0,"pathSuffix":"x1","type":"FILE","blockSize":268435456,"accessTime":1472749237213,"modificationTime":1472749237213,"replication":1,"permission":"770","owner":"49b2f9ec-818a-49ca-9424-249e1f19f7d7","group":"49b2f9ec-818a-49ca-9424-249e1f19f7d7"},{"length":0,"pathSuffix":"x2","type":"FILE","blockSize":268435456,"accessTime":1472749237588,"modificationTime":1472749237588,"replication":1,"permission":"770","owner":"49b2f9ec-818a-49ca-9424-249e1f19f7d7","group":"49b2f9ec-818a-49ca-9424-249e1f19f7d7"}]}}'}
+    headers:
+      Cache-Control: [no-cache]
+      Content-Length: ['797']
+      Content-Type: [application/json; charset=utf-8]
+      Date: ['Thu, 01 Sep 2016 17:00:38 GMT']
+      Expires: ['-1']
+      Pragma: [no-cache]
+      Server-Perf: ['[3986416e-1fd8-46cb-acf9-ba2aadda3efd][ AuthTime::0::PostAuthTime::0
+          ][S-HdfsListStatus :: 00:00:047 ms]%0a[LISTSTATUS :: 00:00:047 ms]%0a']
+      Status: ['0x0']
+      Strict-Transport-Security: [max-age=15724800; includeSubDomains]
+      X-Content-Type-Options: [nosniff]
+      x-ms-request-id: [3986416e-1fd8-46cb-acf9-ba2aadda3efd]
+      x-ms-webhdfs-version: [16.07.07.01]
+    status: {code: 200, message: OK}
+- request:
+    body: null
+    headers:
+      Accept: ['*/*']
+      Accept-Encoding: ['gzip, deflate']
+      Connection: [keep-alive]
+      User-Agent: [python-requests/2.11.1]
     method: GET
     uri: https://fakestore.azuredatalakestore.net/webhdfs/v1/azure_test_dir/c/d?OP=LISTSTATUS
   response:
-    body: {string: '{"FileStatuses":{"FileStatus":[{"length":0,"pathSuffix":"x3","type":"FILE","blockSize":268435456,"accessTime":1471769552465,"modificationTime":1471769552465,"replication":1,"permission":"770","owner":"49b2f9ec-818a-49ca-9424-249e1f19f7d7","group":"49b2f9ec-818a-49ca-9424-249e1f19f7d7"}]}}'}
-    headers:
-      cache-control: [no-cache]
-      content-length: ['289']
-      content-type: [application/json; charset=utf-8]
-      date: ['Sun, 21 Aug 2016 08:52:33 GMT']
-      expires: ['-1']
-      pragma: [no-cache]
-      server-perf: ['[55852a7f-4878-4fb5-bf95-ac632d098842][ AuthTime::0::PostAuthTime::0
-          ][S-HdfsListStatus :: 00:00:010 ms]%0a[LISTSTATUS :: 00:00:010 ms]%0a']
-      status: ['0x0']
-      strict-transport-security: [max-age=15724800; includeSubDomains]
-      x-content-type-options: [nosniff]
-      x-ms-request-id: [55852a7f-4878-4fb5-bf95-ac632d098842]
-      x-ms-webhdfs-version: [16.07.07.01]
-    status: {code: 200, message: OK}
-- request:
-    body: null
-    headers:
-      Accept: ['*/*']
-      Accept-Encoding: ['gzip, deflate']
-      Connection: [keep-alive]
-      User-Agent: [python-requests/2.10.0]
+    body: {string: '{"FileStatuses":{"FileStatus":[{"length":0,"pathSuffix":"x3","type":"FILE","blockSize":268435456,"accessTime":1472749237994,"modificationTime":1472749237994,"replication":1,"permission":"770","owner":"49b2f9ec-818a-49ca-9424-249e1f19f7d7","group":"49b2f9ec-818a-49ca-9424-249e1f19f7d7"}]}}'}
+    headers:
+      Cache-Control: [no-cache]
+      Content-Length: ['289']
+      Content-Type: [application/json; charset=utf-8]
+      Date: ['Thu, 01 Sep 2016 17:00:38 GMT']
+      Expires: ['-1']
+      Pragma: [no-cache]
+      Server-Perf: ['[9a30dd47-c35e-48f8-85f5-bba69aa75bcc][ AuthTime::0::PostAuthTime::0
+          ][S-HdfsListStatus :: 00:00:012 ms]%0a[LISTSTATUS :: 00:00:012 ms]%0a']
+      Status: ['0x0']
+      Strict-Transport-Security: [max-age=15724800; includeSubDomains]
+      X-Content-Type-Options: [nosniff]
+      x-ms-request-id: [9a30dd47-c35e-48f8-85f5-bba69aa75bcc]
+      x-ms-webhdfs-version: [16.07.07.01]
+    status: {code: 200, message: OK}
+- request:
+    body: null
+    headers:
+      Accept: ['*/*']
+      Accept-Encoding: ['gzip, deflate']
+      Connection: [keep-alive]
+      User-Agent: [python-requests/2.11.1]
     method: GET
     uri: https://fakestore.azuredatalakestore.net/webhdfs/v1/azure_test_dir/a?OP=LISTSTATUS
   response:
-    body: {string: '{"FileStatuses":{"FileStatus":[{"length":0,"pathSuffix":"","type":"FILE","blockSize":268435456,"accessTime":1471769550277,"modificationTime":1471769550277,"replication":1,"permission":"770","owner":"49b2f9ec-818a-49ca-9424-249e1f19f7d7","group":"49b2f9ec-818a-49ca-9424-249e1f19f7d7"}]}}'}
-    headers:
-      cache-control: [no-cache]
-      content-length: ['287']
-      content-type: [application/json; charset=utf-8]
-      date: ['Sun, 21 Aug 2016 08:52:33 GMT']
-      expires: ['-1']
-      pragma: [no-cache]
-      server-perf: ['[2ff745ea-8ac1-44f0-adf9-dbc8233b7910][ AuthTime::0::PostAuthTime::0
-          ][S-HdfsListStatus :: 00:00:009 ms]%0a[LISTSTATUS :: 00:00:009 ms]%0a']
-      status: ['0x0']
-      strict-transport-security: [max-age=15724800; includeSubDomains]
-      x-content-type-options: [nosniff]
-      x-ms-request-id: [2ff745ea-8ac1-44f0-adf9-dbc8233b7910]
-      x-ms-webhdfs-version: [16.07.07.01]
-    status: {code: 200, message: OK}
-- request:
-    body: null
-    headers:
-      Accept: ['*/*']
-      Accept-Encoding: ['gzip, deflate']
-      Connection: [keep-alive]
-      User-Agent: [python-requests/2.10.0]
+    body: {string: '{"FileStatuses":{"FileStatus":[{"length":0,"pathSuffix":"","type":"FILE","blockSize":268435456,"accessTime":1472749235280,"modificationTime":1472749235280,"replication":1,"permission":"770","owner":"49b2f9ec-818a-49ca-9424-249e1f19f7d7","group":"49b2f9ec-818a-49ca-9424-249e1f19f7d7"}]}}'}
+    headers:
+      Cache-Control: [no-cache]
+      Content-Length: ['287']
+      Content-Type: [application/json; charset=utf-8]
+      Date: ['Thu, 01 Sep 2016 17:00:39 GMT']
+      Expires: ['-1']
+      Pragma: [no-cache]
+      Server-Perf: ['[deee4cb1-7d0b-4399-af64-7f705684f26a][ AuthTime::0::PostAuthTime::0
+          ][S-HdfsListStatus :: 00:00:076 ms]%0a[LISTSTATUS :: 00:00:077 ms]%0a']
+      Status: ['0x0']
+      Strict-Transport-Security: [max-age=15724800; includeSubDomains]
+      X-Content-Type-Options: [nosniff]
+      x-ms-request-id: [deee4cb1-7d0b-4399-af64-7f705684f26a]
+      x-ms-webhdfs-version: [16.07.07.01]
+    status: {code: 200, message: OK}
+- request:
+    body: null
+    headers:
+      Accept: ['*/*']
+      Accept-Encoding: ['gzip, deflate']
+      Connection: [keep-alive]
+      User-Agent: [python-requests/2.11.1]
     method: GET
     uri: https://fakestore.azuredatalakestore.net/webhdfs/v1/azure_test_dir/a1?OP=LISTSTATUS
   response:
-    body: {string: '{"FileStatuses":{"FileStatus":[{"length":0,"pathSuffix":"","type":"FILE","blockSize":268435456,"accessTime":1471769550577,"modificationTime":1471769550577,"replication":1,"permission":"770","owner":"49b2f9ec-818a-49ca-9424-249e1f19f7d7","group":"49b2f9ec-818a-49ca-9424-249e1f19f7d7"}]}}'}
-    headers:
-      cache-control: [no-cache]
-      content-length: ['287']
-      content-type: [application/json; charset=utf-8]
-      date: ['Sun, 21 Aug 2016 08:52:32 GMT']
-      expires: ['-1']
-      pragma: [no-cache]
-      server-perf: ['[02ef837a-5cd4-4f42-a7d3-375de440cf15][ AuthTime::0::PostAuthTime::0
-          ][S-HdfsListStatus :: 00:00:008 ms]%0a[LISTSTATUS :: 00:00:008 ms]%0a']
-      status: ['0x0']
-      strict-transport-security: [max-age=15724800; includeSubDomains]
-      x-content-type-options: [nosniff]
-      x-ms-request-id: [02ef837a-5cd4-4f42-a7d3-375de440cf15]
-      x-ms-webhdfs-version: [16.07.07.01]
-    status: {code: 200, message: OK}
-- request:
-    body: null
-    headers:
-      Accept: ['*/*']
-      Accept-Encoding: ['gzip, deflate']
-      Connection: [keep-alive]
-      Content-Length: ['0']
-      User-Agent: [python-requests/2.10.0]
+    body: {string: '{"FileStatuses":{"FileStatus":[{"length":0,"pathSuffix":"","type":"FILE","blockSize":268435456,"accessTime":1472749235655,"modificationTime":1472749235655,"replication":1,"permission":"770","owner":"49b2f9ec-818a-49ca-9424-249e1f19f7d7","group":"49b2f9ec-818a-49ca-9424-249e1f19f7d7"}]}}'}
+    headers:
+      Cache-Control: [no-cache]
+      Content-Length: ['287']
+      Content-Type: [application/json; charset=utf-8]
+      Date: ['Thu, 01 Sep 2016 17:00:38 GMT']
+      Expires: ['-1']
+      Pragma: [no-cache]
+      Server-Perf: ['[b660b213-945e-4c6f-9c5f-3689e697852d][ AuthTime::0::PostAuthTime::0
+          ][S-HdfsListStatus :: 00:00:010 ms]%0a[LISTSTATUS :: 00:00:010 ms]%0a']
+      Status: ['0x0']
+      Strict-Transport-Security: [max-age=15724800; includeSubDomains]
+      X-Content-Type-Options: [nosniff]
+      x-ms-request-id: [b660b213-945e-4c6f-9c5f-3689e697852d]
+      x-ms-webhdfs-version: [16.07.07.01]
+    status: {code: 200, message: OK}
+- request:
+    body: null
+    headers:
+      Accept: ['*/*']
+      Accept-Encoding: ['gzip, deflate']
+      Connection: [keep-alive]
+      Content-Length: ['0']
+      User-Agent: [python-requests/2.11.1]
     method: DELETE
-    uri: https://fakestore.azuredatalakestore.net/webhdfs/v1/azure_test_dir/a?recursive=True&OP=DELETE
+    uri: https://fakestore.azuredatalakestore.net/webhdfs/v1/azure_test_dir/a?OP=DELETE&recursive=True
   response:
     body: {string: '{"boolean":true}'}
     headers:
-      cache-control: [no-cache]
-      content-length: ['16']
-      content-type: [application/json; charset=utf-8]
-      date: ['Sun, 21 Aug 2016 08:52:32 GMT']
-      expires: ['-1']
-      pragma: [no-cache]
-      server-perf: ['[70bbc8ad-d754-4112-9846-020d233020cc][ AuthTime::0::PostAuthTime::0
-          ][S-FsDelete :: 00:00:053 ms]%0a[DELETE :: 00:00:054 ms]%0a']
-      status: ['0x0']
-      strict-transport-security: [max-age=15724800; includeSubDomains]
-      x-content-type-options: [nosniff]
-      x-ms-request-id: [70bbc8ad-d754-4112-9846-020d233020cc]
-      x-ms-webhdfs-version: [16.07.07.01]
-    status: {code: 200, message: OK}
-- request:
-    body: null
-    headers:
-      Accept: ['*/*']
-      Accept-Encoding: ['gzip, deflate']
-      Connection: [keep-alive]
-      User-Agent: [python-requests/2.10.0]
+      Cache-Control: [no-cache]
+      Content-Length: ['16']
+      Content-Type: [application/json; charset=utf-8]
+      Date: ['Thu, 01 Sep 2016 17:00:39 GMT']
+      Expires: ['-1']
+      Pragma: [no-cache]
+      Server-Perf: ['[9c108d8d-fe25-47aa-85f3-20ce3df57950][ AuthTime::0::PostAuthTime::0
+          ][S-FsDelete :: 00:00:093 ms]%0a[DELETE :: 00:00:095 ms]%0a']
+      Status: ['0x0']
+      Strict-Transport-Security: [max-age=15724800; includeSubDomains]
+      X-Content-Type-Options: [nosniff]
+      x-ms-request-id: [9c108d8d-fe25-47aa-85f3-20ce3df57950]
+      x-ms-webhdfs-version: [16.07.07.01]
+    status: {code: 200, message: OK}
+- request:
+    body: null
+    headers:
+      Accept: ['*/*']
+      Accept-Encoding: ['gzip, deflate']
+      Connection: [keep-alive]
+      User-Agent: [python-requests/2.11.1]
     method: GET
     uri: https://fakestore.azuredatalakestore.net/webhdfs/v1/azure_test_dir?OP=LISTSTATUS
   response:
-    body: {string: '{"FileStatuses":{"FileStatus":[{"length":0,"pathSuffix":"a1","type":"FILE","blockSize":268435456,"accessTime":1471769550577,"modificationTime":1471769550577,"replication":1,"permission":"770","owner":"49b2f9ec-818a-49ca-9424-249e1f19f7d7","group":"49b2f9ec-818a-49ca-9424-249e1f19f7d7"},{"length":0,"pathSuffix":"a2","type":"FILE","blockSize":268435456,"accessTime":1471769550888,"modificationTime":1471769550888,"replication":1,"permission":"770","owner":"49b2f9ec-818a-49ca-9424-249e1f19f7d7","group":"49b2f9ec-818a-49ca-9424-249e1f19f7d7"},{"length":0,"pathSuffix":"a3","type":"FILE","blockSize":268435456,"accessTime":1471769551189,"modificationTime":1471769551189,"replication":1,"permission":"770","owner":"49b2f9ec-818a-49ca-9424-249e1f19f7d7","group":"49b2f9ec-818a-49ca-9424-249e1f19f7d7"},{"length":0,"pathSuffix":"b1","type":"FILE","blockSize":268435456,"accessTime":1471769551501,"modificationTime":1471769551501,"replication":1,"permission":"770","owner":"49b2f9ec-818a-49ca-9424-249e1f19f7d7","group":"49b2f9ec-818a-49ca-9424-249e1f19f7d7"},{"length":0,"pathSuffix":"c","type":"DIRECTORY","blockSize":0,"accessTime":1471769549675,"modificationTime":1471769552176,"replication":0,"permission":"770","owner":"49b2f9ec-818a-49ca-9424-249e1f19f7d7","group":"49b2f9ec-818a-49ca-9424-249e1f19f7d7"}]}}'}
-    headers:
-      cache-control: [no-cache]
-      content-length: ['1309']
-      content-type: [application/json; charset=utf-8]
-      date: ['Sun, 21 Aug 2016 08:52:33 GMT']
-      expires: ['-1']
-      pragma: [no-cache]
-      server-perf: ['[cb975f72-ab0e-4c2d-a06b-16cbc65bafd3][ AuthTime::0::PostAuthTime::0
-          ][S-HdfsListStatus :: 00:00:092 ms]%0a[LISTSTATUS :: 00:00:093 ms]%0a']
-      status: ['0x0']
-      strict-transport-security: [max-age=15724800; includeSubDomains]
-      x-content-type-options: [nosniff]
-      x-ms-request-id: [cb975f72-ab0e-4c2d-a06b-16cbc65bafd3]
-      x-ms-webhdfs-version: [16.07.07.01]
-    status: {code: 200, message: OK}
-- request:
-    body: null
-    headers:
-      Accept: ['*/*']
-      Accept-Encoding: ['gzip, deflate']
-      Connection: [keep-alive]
-      Content-Length: ['0']
-      User-Agent: [python-requests/2.10.0]
+    body: {string: '{"FileStatuses":{"FileStatus":[{"length":0,"pathSuffix":"a1","type":"FILE","blockSize":268435456,"accessTime":1472749235655,"modificationTime":1472749235655,"replication":1,"permission":"770","owner":"49b2f9ec-818a-49ca-9424-249e1f19f7d7","group":"49b2f9ec-818a-49ca-9424-249e1f19f7d7"},{"length":0,"pathSuffix":"a2","type":"FILE","blockSize":268435456,"accessTime":1472749236044,"modificationTime":1472749236044,"replication":1,"permission":"770","owner":"49b2f9ec-818a-49ca-9424-249e1f19f7d7","group":"49b2f9ec-818a-49ca-9424-249e1f19f7d7"},{"length":0,"pathSuffix":"a3","type":"FILE","blockSize":268435456,"accessTime":1472749236435,"modificationTime":1472749236435,"replication":1,"permission":"770","owner":"49b2f9ec-818a-49ca-9424-249e1f19f7d7","group":"49b2f9ec-818a-49ca-9424-249e1f19f7d7"},{"length":0,"pathSuffix":"b1","type":"FILE","blockSize":268435456,"accessTime":1472749236807,"modificationTime":1472749236807,"replication":1,"permission":"770","owner":"49b2f9ec-818a-49ca-9424-249e1f19f7d7","group":"49b2f9ec-818a-49ca-9424-249e1f19f7d7"},{"length":0,"pathSuffix":"c","type":"DIRECTORY","blockSize":0,"accessTime":1472749234652,"modificationTime":1472749237625,"replication":0,"permission":"770","owner":"49b2f9ec-818a-49ca-9424-249e1f19f7d7","group":"49b2f9ec-818a-49ca-9424-249e1f19f7d7"}]}}'}
+    headers:
+      Cache-Control: [no-cache]
+      Content-Length: ['1309']
+      Content-Type: [application/json; charset=utf-8]
+      Date: ['Thu, 01 Sep 2016 17:00:39 GMT']
+      Expires: ['-1']
+      Pragma: [no-cache]
+      Server-Perf: ['[cf1a2641-f49c-4c71-acb3-867da5978778][ AuthTime::0::PostAuthTime::0
+          ][S-HdfsListStatus :: 00:00:119 ms]%0a[LISTSTATUS :: 00:00:119 ms]%0a']
+      Status: ['0x0']
+      Strict-Transport-Security: [max-age=15724800; includeSubDomains]
+      X-Content-Type-Options: [nosniff]
+      x-ms-request-id: [cf1a2641-f49c-4c71-acb3-867da5978778]
+      x-ms-webhdfs-version: [16.07.07.01]
+    status: {code: 200, message: OK}
+- request:
+    body: null
+    headers:
+      Accept: ['*/*']
+      Accept-Encoding: ['gzip, deflate']
+      Connection: [keep-alive]
+      Content-Length: ['0']
+      User-Agent: [python-requests/2.11.1]
     method: DELETE
-    uri: https://fakestore.azuredatalakestore.net/webhdfs/v1/azure_test_dir/a1?recursive=True&OP=DELETE
+    uri: https://fakestore.azuredatalakestore.net/webhdfs/v1/azure_test_dir/a1?OP=DELETE&recursive=True
   response:
     body: {string: '{"boolean":true}'}
     headers:
-      cache-control: [no-cache]
-      content-length: ['16']
-      content-type: [application/json; charset=utf-8]
-      date: ['Sun, 21 Aug 2016 08:52:34 GMT']
-      expires: ['-1']
-      pragma: [no-cache]
-      server-perf: ['[7affcf94-a6a3-4d00-95c4-680ed5a79054][ AuthTime::0::PostAuthTime::0
-          ][S-FsDelete :: 00:00:066 ms]%0a[DELETE :: 00:00:067 ms]%0a']
-      status: ['0x0']
-      strict-transport-security: [max-age=15724800; includeSubDomains]
-      x-content-type-options: [nosniff]
-      x-ms-request-id: [7affcf94-a6a3-4d00-95c4-680ed5a79054]
-      x-ms-webhdfs-version: [16.07.07.01]
-    status: {code: 200, message: OK}
-- request:
-    body: null
-    headers:
-      Accept: ['*/*']
-      Accept-Encoding: ['gzip, deflate']
-      Connection: [keep-alive]
-      User-Agent: [python-requests/2.10.0]
+      Cache-Control: [no-cache]
+      Content-Length: ['16']
+      Content-Type: [application/json; charset=utf-8]
+      Date: ['Thu, 01 Sep 2016 17:00:40 GMT']
+      Expires: ['-1']
+      Pragma: [no-cache]
+      Server-Perf: ['[d55c622f-80d2-4a2a-8314-d0f9df93c783][ AuthTime::0::PostAuthTime::0
+          ][S-FsDelete :: 00:00:134 ms]%0a[DELETE :: 00:00:140 ms]%0a']
+      Status: ['0x0']
+      Strict-Transport-Security: [max-age=15724800; includeSubDomains]
+      X-Content-Type-Options: [nosniff]
+      x-ms-request-id: [d55c622f-80d2-4a2a-8314-d0f9df93c783]
+      x-ms-webhdfs-version: [16.07.07.01]
+    status: {code: 200, message: OK}
+- request:
+    body: null
+    headers:
+      Accept: ['*/*']
+      Accept-Encoding: ['gzip, deflate']
+      Connection: [keep-alive]
+      User-Agent: [python-requests/2.11.1]
     method: GET
     uri: https://fakestore.azuredatalakestore.net/webhdfs/v1/azure_test_dir?OP=LISTSTATUS
   response:
-    body: {string: '{"FileStatuses":{"FileStatus":[{"length":0,"pathSuffix":"a2","type":"FILE","blockSize":268435456,"accessTime":1471769550888,"modificationTime":1471769550888,"replication":1,"permission":"770","owner":"49b2f9ec-818a-49ca-9424-249e1f19f7d7","group":"49b2f9ec-818a-49ca-9424-249e1f19f7d7"},{"length":0,"pathSuffix":"a3","type":"FILE","blockSize":268435456,"accessTime":1471769551189,"modificationTime":1471769551189,"replication":1,"permission":"770","owner":"49b2f9ec-818a-49ca-9424-249e1f19f7d7","group":"49b2f9ec-818a-49ca-9424-249e1f19f7d7"},{"length":0,"pathSuffix":"b1","type":"FILE","blockSize":268435456,"accessTime":1471769551501,"modificationTime":1471769551501,"replication":1,"permission":"770","owner":"49b2f9ec-818a-49ca-9424-249e1f19f7d7","group":"49b2f9ec-818a-49ca-9424-249e1f19f7d7"},{"length":0,"pathSuffix":"c","type":"DIRECTORY","blockSize":0,"accessTime":1471769549675,"modificationTime":1471769552176,"replication":0,"permission":"770","owner":"49b2f9ec-818a-49ca-9424-249e1f19f7d7","group":"49b2f9ec-818a-49ca-9424-249e1f19f7d7"}]}}'}
-    headers:
-      cache-control: [no-cache]
-      content-length: ['1053']
-      content-type: [application/json; charset=utf-8]
-      date: ['Sun, 21 Aug 2016 08:52:33 GMT']
-      expires: ['-1']
-      pragma: [no-cache]
-      server-perf: ['[d4811401-a543-4940-95a3-5b512bc2e841][ AuthTime::0::PostAuthTime::0
-          ][S-HdfsListStatus :: 00:00:064 ms]%0a[LISTSTATUS :: 00:00:064 ms]%0a']
-      status: ['0x0']
-      strict-transport-security: [max-age=15724800; includeSubDomains]
-      x-content-type-options: [nosniff]
-      x-ms-request-id: [d4811401-a543-4940-95a3-5b512bc2e841]
-      x-ms-webhdfs-version: [16.07.07.01]
-    status: {code: 200, message: OK}
-- request:
-    body: null
-    headers:
-      Accept: ['*/*']
-      Accept-Encoding: ['gzip, deflate']
-      Connection: [keep-alive]
-      Content-Length: ['0']
-      User-Agent: [python-requests/2.10.0]
+    body: {string: '{"FileStatuses":{"FileStatus":[{"length":0,"pathSuffix":"a2","type":"FILE","blockSize":268435456,"accessTime":1472749236044,"modificationTime":1472749236044,"replication":1,"permission":"770","owner":"49b2f9ec-818a-49ca-9424-249e1f19f7d7","group":"49b2f9ec-818a-49ca-9424-249e1f19f7d7"},{"length":0,"pathSuffix":"a3","type":"FILE","blockSize":268435456,"accessTime":1472749236435,"modificationTime":1472749236435,"replication":1,"permission":"770","owner":"49b2f9ec-818a-49ca-9424-249e1f19f7d7","group":"49b2f9ec-818a-49ca-9424-249e1f19f7d7"},{"length":0,"pathSuffix":"b1","type":"FILE","blockSize":268435456,"accessTime":1472749236807,"modificationTime":1472749236807,"replication":1,"permission":"770","owner":"49b2f9ec-818a-49ca-9424-249e1f19f7d7","group":"49b2f9ec-818a-49ca-9424-249e1f19f7d7"},{"length":0,"pathSuffix":"c","type":"DIRECTORY","blockSize":0,"accessTime":1472749234652,"modificationTime":1472749237625,"replication":0,"permission":"770","owner":"49b2f9ec-818a-49ca-9424-249e1f19f7d7","group":"49b2f9ec-818a-49ca-9424-249e1f19f7d7"}]}}'}
+    headers:
+      Cache-Control: [no-cache]
+      Content-Length: ['1053']
+      Content-Type: [application/json; charset=utf-8]
+      Date: ['Thu, 01 Sep 2016 17:00:40 GMT']
+      Expires: ['-1']
+      Pragma: [no-cache]
+      Server-Perf: ['[fc09194b-6ded-4b23-a984-4ba211c4fa21][ AuthTime::0::PostAuthTime::0
+          ][S-HdfsListStatus :: 00:00:214 ms]%0a[LISTSTATUS :: 00:00:214 ms]%0a']
+      Status: ['0x0']
+      Strict-Transport-Security: [max-age=15724800; includeSubDomains]
+      X-Content-Type-Options: [nosniff]
+      x-ms-request-id: [fc09194b-6ded-4b23-a984-4ba211c4fa21]
+      x-ms-webhdfs-version: [16.07.07.01]
+    status: {code: 200, message: OK}
+- request:
+    body: null
+    headers:
+      Accept: ['*/*']
+      Accept-Encoding: ['gzip, deflate']
+      Connection: [keep-alive]
+      Content-Length: ['0']
+      User-Agent: [python-requests/2.11.1]
     method: DELETE
-    uri: https://fakestore.azuredatalakestore.net/webhdfs/v1/azure_test_dir/a2?recursive=True&OP=DELETE
+    uri: https://fakestore.azuredatalakestore.net/webhdfs/v1/azure_test_dir/a2?OP=DELETE&recursive=True
   response:
     body: {string: '{"boolean":true}'}
     headers:
-      cache-control: [no-cache]
-      content-length: ['16']
-      content-type: [application/json; charset=utf-8]
-      date: ['Sun, 21 Aug 2016 08:52:34 GMT']
-      expires: ['-1']
-      pragma: [no-cache]
-      server-perf: ['[f645562f-cec0-4626-8306-cd9a56883d86][ AuthTime::0::PostAuthTime::0
-          ][S-FsDelete :: 00:00:063 ms]%0a[DELETE :: 00:00:064 ms]%0a']
-      status: ['0x0']
-      strict-transport-security: [max-age=15724800; includeSubDomains]
-      x-content-type-options: [nosniff]
-      x-ms-request-id: [f645562f-cec0-4626-8306-cd9a56883d86]
-      x-ms-webhdfs-version: [16.07.07.01]
-    status: {code: 200, message: OK}
-- request:
-    body: null
-    headers:
-      Accept: ['*/*']
-      Accept-Encoding: ['gzip, deflate']
-      Connection: [keep-alive]
-      User-Agent: [python-requests/2.10.0]
+      Cache-Control: [no-cache]
+      Content-Length: ['16']
+      Content-Type: [application/json; charset=utf-8]
+      Date: ['Thu, 01 Sep 2016 17:00:40 GMT']
+      Expires: ['-1']
+      Pragma: [no-cache]
+      Server-Perf: ['[7140b192-e418-4998-ae12-f96752600d56][ AuthTime::0::PostAuthTime::0
+          ][S-FsDelete :: 00:00:088 ms]%0a[DELETE :: 00:00:090 ms]%0a']
+      Status: ['0x0']
+      Strict-Transport-Security: [max-age=15724800; includeSubDomains]
+      X-Content-Type-Options: [nosniff]
+      x-ms-request-id: [7140b192-e418-4998-ae12-f96752600d56]
+      x-ms-webhdfs-version: [16.07.07.01]
+    status: {code: 200, message: OK}
+- request:
+    body: null
+    headers:
+      Accept: ['*/*']
+      Accept-Encoding: ['gzip, deflate']
+      Connection: [keep-alive]
+      User-Agent: [python-requests/2.11.1]
     method: GET
     uri: https://fakestore.azuredatalakestore.net/webhdfs/v1/azure_test_dir?OP=LISTSTATUS
   response:
-    body: {string: '{"FileStatuses":{"FileStatus":[{"length":0,"pathSuffix":"a3","type":"FILE","blockSize":268435456,"accessTime":1471769551189,"modificationTime":1471769551189,"replication":1,"permission":"770","owner":"49b2f9ec-818a-49ca-9424-249e1f19f7d7","group":"49b2f9ec-818a-49ca-9424-249e1f19f7d7"},{"length":0,"pathSuffix":"b1","type":"FILE","blockSize":268435456,"accessTime":1471769551501,"modificationTime":1471769551501,"replication":1,"permission":"770","owner":"49b2f9ec-818a-49ca-9424-249e1f19f7d7","group":"49b2f9ec-818a-49ca-9424-249e1f19f7d7"},{"length":0,"pathSuffix":"c","type":"DIRECTORY","blockSize":0,"accessTime":1471769549675,"modificationTime":1471769552176,"replication":0,"permission":"770","owner":"49b2f9ec-818a-49ca-9424-249e1f19f7d7","group":"49b2f9ec-818a-49ca-9424-249e1f19f7d7"}]}}'}
-    headers:
-      cache-control: [no-cache]
-      content-length: ['797']
-      content-type: [application/json; charset=utf-8]
-      date: ['Sun, 21 Aug 2016 08:52:34 GMT']
-      expires: ['-1']
-      pragma: [no-cache]
-      server-perf: ['[8b27e20b-8abc-40c6-b65d-b26ed8b09000][ AuthTime::0::PostAuthTime::0
-          ][S-HdfsListStatus :: 00:00:012 ms]%0a[LISTSTATUS :: 00:00:012 ms]%0a']
-      status: ['0x0']
-      strict-transport-security: [max-age=15724800; includeSubDomains]
-      x-content-type-options: [nosniff]
-      x-ms-request-id: [8b27e20b-8abc-40c6-b65d-b26ed8b09000]
-      x-ms-webhdfs-version: [16.07.07.01]
-    status: {code: 200, message: OK}
-- request:
-    body: null
-    headers:
-      Accept: ['*/*']
-      Accept-Encoding: ['gzip, deflate']
-      Connection: [keep-alive]
-      Content-Length: ['0']
-      User-Agent: [python-requests/2.10.0]
+    body: {string: '{"FileStatuses":{"FileStatus":[{"length":0,"pathSuffix":"a3","type":"FILE","blockSize":268435456,"accessTime":1472749236435,"modificationTime":1472749236435,"replication":1,"permission":"770","owner":"49b2f9ec-818a-49ca-9424-249e1f19f7d7","group":"49b2f9ec-818a-49ca-9424-249e1f19f7d7"},{"length":0,"pathSuffix":"b1","type":"FILE","blockSize":268435456,"accessTime":1472749236807,"modificationTime":1472749236807,"replication":1,"permission":"770","owner":"49b2f9ec-818a-49ca-9424-249e1f19f7d7","group":"49b2f9ec-818a-49ca-9424-249e1f19f7d7"},{"length":0,"pathSuffix":"c","type":"DIRECTORY","blockSize":0,"accessTime":1472749234652,"modificationTime":1472749237625,"replication":0,"permission":"770","owner":"49b2f9ec-818a-49ca-9424-249e1f19f7d7","group":"49b2f9ec-818a-49ca-9424-249e1f19f7d7"}]}}'}
+    headers:
+      Cache-Control: [no-cache]
+      Content-Length: ['797']
+      Content-Type: [application/json; charset=utf-8]
+      Date: ['Thu, 01 Sep 2016 17:00:40 GMT']
+      Expires: ['-1']
+      Pragma: [no-cache]
+      Server-Perf: ['[64560737-a6ab-4b59-880d-bc830260cbd6][ AuthTime::0::PostAuthTime::0
+          ][S-HdfsListStatus :: 00:00:064 ms]%0a[LISTSTATUS :: 00:00:065 ms]%0a']
+      Status: ['0x0']
+      Strict-Transport-Security: [max-age=15724800; includeSubDomains]
+      X-Content-Type-Options: [nosniff]
+      x-ms-request-id: [64560737-a6ab-4b59-880d-bc830260cbd6]
+      x-ms-webhdfs-version: [16.07.07.01]
+    status: {code: 200, message: OK}
+- request:
+    body: null
+    headers:
+      Accept: ['*/*']
+      Accept-Encoding: ['gzip, deflate']
+      Connection: [keep-alive]
+      Content-Length: ['0']
+      User-Agent: [python-requests/2.11.1]
     method: DELETE
-    uri: https://fakestore.azuredatalakestore.net/webhdfs/v1/azure_test_dir/a3?recursive=True&OP=DELETE
+    uri: https://fakestore.azuredatalakestore.net/webhdfs/v1/azure_test_dir/a3?OP=DELETE&recursive=True
   response:
     body: {string: '{"boolean":true}'}
     headers:
-      cache-control: [no-cache]
-      content-length: ['16']
-      content-type: [application/json; charset=utf-8]
-      date: ['Sun, 21 Aug 2016 08:52:35 GMT']
-      expires: ['-1']
-      pragma: [no-cache]
-      server-perf: ['[4b022999-c0c4-494c-b55c-8e59eccefbba][ AuthTime::0::PostAuthTime::0
-          ][S-FsDelete :: 00:00:057 ms]%0a[DELETE :: 00:00:058 ms]%0a']
-      status: ['0x0']
-      strict-transport-security: [max-age=15724800; includeSubDomains]
-      x-content-type-options: [nosniff]
-      x-ms-request-id: [4b022999-c0c4-494c-b55c-8e59eccefbba]
-      x-ms-webhdfs-version: [16.07.07.01]
-    status: {code: 200, message: OK}
-- request:
-    body: null
-    headers:
-      Accept: ['*/*']
-      Accept-Encoding: ['gzip, deflate']
-      Connection: [keep-alive]
-      User-Agent: [python-requests/2.10.0]
+      Cache-Control: [no-cache]
+      Content-Length: ['16']
+      Content-Type: [application/json; charset=utf-8]
+      Date: ['Thu, 01 Sep 2016 17:00:41 GMT']
+      Expires: ['-1']
+      Pragma: [no-cache]
+      Server-Perf: ['[79819f93-52fa-4ac2-9b0b-a990b98e3f47][ AuthTime::0::PostAuthTime::0
+          ][S-FsDelete :: 00:00:089 ms]%0a[DELETE :: 00:00:091 ms]%0a']
+      Status: ['0x0']
+      Strict-Transport-Security: [max-age=15724800; includeSubDomains]
+      X-Content-Type-Options: [nosniff]
+      x-ms-request-id: [79819f93-52fa-4ac2-9b0b-a990b98e3f47]
+      x-ms-webhdfs-version: [16.07.07.01]
+    status: {code: 200, message: OK}
+- request:
+    body: null
+    headers:
+      Accept: ['*/*']
+      Accept-Encoding: ['gzip, deflate']
+      Connection: [keep-alive]
+      User-Agent: [python-requests/2.11.1]
     method: GET
     uri: https://fakestore.azuredatalakestore.net/webhdfs/v1/azure_test_dir?OP=LISTSTATUS
   response:
-    body: {string: '{"FileStatuses":{"FileStatus":[{"length":0,"pathSuffix":"b1","type":"FILE","blockSize":268435456,"accessTime":1471769551501,"modificationTime":1471769551501,"replication":1,"permission":"770","owner":"49b2f9ec-818a-49ca-9424-249e1f19f7d7","group":"49b2f9ec-818a-49ca-9424-249e1f19f7d7"},{"length":0,"pathSuffix":"c","type":"DIRECTORY","blockSize":0,"accessTime":1471769549675,"modificationTime":1471769552176,"replication":0,"permission":"770","owner":"49b2f9ec-818a-49ca-9424-249e1f19f7d7","group":"49b2f9ec-818a-49ca-9424-249e1f19f7d7"}]}}'}
-    headers:
-      cache-control: [no-cache]
-      content-length: ['541']
-      content-type: [application/json; charset=utf-8]
-      date: ['Sun, 21 Aug 2016 08:52:35 GMT']
-      expires: ['-1']
-      pragma: [no-cache]
-      server-perf: ['[1faf1d37-288b-4bdf-ac5c-a6ac085c7e12][ AuthTime::0::PostAuthTime::0
-          ][S-HdfsListStatus :: 00:00:046 ms]%0a[LISTSTATUS :: 00:00:046 ms]%0a']
-      status: ['0x0']
-      strict-transport-security: [max-age=15724800; includeSubDomains]
-      x-content-type-options: [nosniff]
-      x-ms-request-id: [1faf1d37-288b-4bdf-ac5c-a6ac085c7e12]
-      x-ms-webhdfs-version: [16.07.07.01]
-    status: {code: 200, message: OK}
-- request:
-    body: null
-    headers:
-      Accept: ['*/*']
-      Accept-Encoding: ['gzip, deflate']
-      Connection: [keep-alive]
-      Content-Length: ['0']
-      User-Agent: [python-requests/2.10.0]
+    body: {string: '{"FileStatuses":{"FileStatus":[{"length":0,"pathSuffix":"b1","type":"FILE","blockSize":268435456,"accessTime":1472749236807,"modificationTime":1472749236807,"replication":1,"permission":"770","owner":"49b2f9ec-818a-49ca-9424-249e1f19f7d7","group":"49b2f9ec-818a-49ca-9424-249e1f19f7d7"},{"length":0,"pathSuffix":"c","type":"DIRECTORY","blockSize":0,"accessTime":1472749234652,"modificationTime":1472749237625,"replication":0,"permission":"770","owner":"49b2f9ec-818a-49ca-9424-249e1f19f7d7","group":"49b2f9ec-818a-49ca-9424-249e1f19f7d7"}]}}'}
+    headers:
+      Cache-Control: [no-cache]
+      Content-Length: ['541']
+      Content-Type: [application/json; charset=utf-8]
+      Date: ['Thu, 01 Sep 2016 17:00:41 GMT']
+      Expires: ['-1']
+      Pragma: [no-cache]
+      Server-Perf: ['[99bb8954-aeeb-4ed2-9feb-a1c794575b84][ AuthTime::0::PostAuthTime::0
+          ][S-HdfsListStatus :: 00:00:009 ms]%0a[LISTSTATUS :: 00:00:010 ms]%0a']
+      Status: ['0x0']
+      Strict-Transport-Security: [max-age=15724800; includeSubDomains]
+      X-Content-Type-Options: [nosniff]
+      x-ms-request-id: [99bb8954-aeeb-4ed2-9feb-a1c794575b84]
+      x-ms-webhdfs-version: [16.07.07.01]
+    status: {code: 200, message: OK}
+- request:
+    body: null
+    headers:
+      Accept: ['*/*']
+      Accept-Encoding: ['gzip, deflate']
+      Connection: [keep-alive]
+      Content-Length: ['0']
+      User-Agent: [python-requests/2.11.1]
     method: DELETE
-    uri: https://fakestore.azuredatalakestore.net/webhdfs/v1/azure_test_dir/b1?recursive=True&OP=DELETE
+    uri: https://fakestore.azuredatalakestore.net/webhdfs/v1/azure_test_dir/b1?OP=DELETE&recursive=True
   response:
     body: {string: '{"boolean":true}'}
     headers:
-      cache-control: [no-cache]
-      content-length: ['16']
-      content-type: [application/json; charset=utf-8]
-      date: ['Sun, 21 Aug 2016 08:52:34 GMT']
-      expires: ['-1']
-      pragma: [no-cache]
-      server-perf: ['[0f278152-56c0-4597-8b5f-c1de30a49168][ AuthTime::0::PostAuthTime::0
-          ][S-FsDelete :: 00:00:063 ms]%0a[DELETE :: 00:00:063 ms]%0a']
-      status: ['0x0']
-      strict-transport-security: [max-age=15724800; includeSubDomains]
-      x-content-type-options: [nosniff]
-      x-ms-request-id: [0f278152-56c0-4597-8b5f-c1de30a49168]
-      x-ms-webhdfs-version: [16.07.07.01]
-    status: {code: 200, message: OK}
-- request:
-    body: null
-    headers:
-      Accept: ['*/*']
-      Accept-Encoding: ['gzip, deflate']
-      Connection: [keep-alive]
-      User-Agent: [python-requests/2.10.0]
+      Cache-Control: [no-cache]
+      Content-Length: ['16']
+      Content-Type: [application/json; charset=utf-8]
+      Date: ['Thu, 01 Sep 2016 17:00:42 GMT']
+      Expires: ['-1']
+      Pragma: [no-cache]
+      Server-Perf: ['[0a24284e-210a-4f8f-ab8e-12c79b096137][ AuthTime::0::PostAuthTime::0
+          ][S-FsDelete :: 00:00:126 ms]%0a[DELETE :: 00:00:129 ms]%0a']
+      Status: ['0x0']
+      Strict-Transport-Security: [max-age=15724800; includeSubDomains]
+      X-Content-Type-Options: [nosniff]
+      x-ms-request-id: [0a24284e-210a-4f8f-ab8e-12c79b096137]
+      x-ms-webhdfs-version: [16.07.07.01]
+    status: {code: 200, message: OK}
+- request:
+    body: null
+    headers:
+      Accept: ['*/*']
+      Accept-Encoding: ['gzip, deflate']
+      Connection: [keep-alive]
+      User-Agent: [python-requests/2.11.1]
     method: GET
     uri: https://fakestore.azuredatalakestore.net/webhdfs/v1/azure_test_dir?OP=LISTSTATUS
   response:
-    body: {string: '{"FileStatuses":{"FileStatus":[{"length":0,"pathSuffix":"c","type":"DIRECTORY","blockSize":0,"accessTime":1471769549675,"modificationTime":1471769552176,"replication":0,"permission":"770","owner":"49b2f9ec-818a-49ca-9424-249e1f19f7d7","group":"49b2f9ec-818a-49ca-9424-249e1f19f7d7"}]}}'}
-    headers:
-      cache-control: [no-cache]
-      content-length: ['285']
-      content-type: [application/json; charset=utf-8]
-      date: ['Sun, 21 Aug 2016 08:52:35 GMT']
-      expires: ['-1']
-      pragma: [no-cache]
-      server-perf: ['[d16dcc57-7e55-4030-b4cf-dca180ceff0e][ AuthTime::944.259199150167::PostAuthTime::236.920107033149
-          ][S-HdfsListStatus :: 00:00:006 ms]%0a[LISTSTATUS :: 00:00:006 ms]%0a']
-      status: ['0x0']
-      strict-transport-security: [max-age=15724800; includeSubDomains]
-      x-content-type-options: [nosniff]
-      x-ms-request-id: [d16dcc57-7e55-4030-b4cf-dca180ceff0e]
-      x-ms-webhdfs-version: [16.07.07.01]
-    status: {code: 200, message: OK}
-- request:
-    body: null
-    headers:
-      Accept: ['*/*']
-      Accept-Encoding: ['gzip, deflate']
-      Connection: [keep-alive]
-      Content-Length: ['0']
-      User-Agent: [python-requests/2.10.0]
-    method: DELETE
-    uri: https://fakestore.azuredatalakestore.net/webhdfs/v1/azure_test_dir/c?recursive=True&OP=DELETE
-  response:
-    body: {string: '{"boolean":true}'}
-    headers:
-      cache-control: [no-cache]
-      content-length: ['16']
-      content-type: [application/json; charset=utf-8]
-      date: ['Sun, 21 Aug 2016 08:52:36 GMT']
-      expires: ['-1']
-      pragma: [no-cache]
-      server-perf: ['[6190b9aa-4f3b-41ea-896d-6965b79f37d2][ AuthTime::0::PostAuthTime::0
-          ][S-FsDelete :: 00:00:034 ms]%0a[DELETE :: 00:00:034 ms]%0a']
-      status: ['0x0']
-      strict-transport-security: [max-age=15724800; includeSubDomains]
-      x-content-type-options: [nosniff]
-      x-ms-request-id: [6190b9aa-4f3b-41ea-896d-6965b79f37d2]
-      x-ms-webhdfs-version: [16.07.07.01]
-    status: {code: 200, message: OK}
-- request:
-    body: null
-    headers:
-      Accept: ['*/*']
-      Accept-Encoding: ['gzip, deflate']
-      Connection: [keep-alive]
-      Content-Length: ['0']
-<<<<<<< HEAD
-      User-Agent: [python-requests/2.11.1]
-    method: PUT
-    uri: https://fakestore.azuredatalakestore.net/webhdfs/v1/azure_test_dir/c/?OP=MKDIRS
-  response:
-    body: {string: '{"boolean":true}'}
-    headers:
-      Cache-Control: [no-cache]
-      Content-Length: ['16']
-      Content-Type: [application/json; charset=utf-8]
-      Date: ['Wed, 31 Aug 2016 23:07:14 GMT']
-      Expires: ['-1']
-      Pragma: [no-cache]
-      Server-Perf: ['[ee6580a1-0ac1-41ed-a810-9475020df32d][ AuthTime::1361.22497418035::PostAuthTime::322.024004259441
-          ][S-HdfsMkdirs :: 00:00:015 ms]%0a[MKDIRS :: 00:00:018 ms]%0a']
-      Status: ['0x0']
-      Strict-Transport-Security: [max-age=15724800; includeSubDomains]
-      X-Content-Type-Options: [nosniff]
-      x-ms-request-id: [ee6580a1-0ac1-41ed-a810-9475020df32d]
-=======
-      User-Agent: [python-requests/2.10.0]
-    method: PUT
-    uri: https://fakestore.azuredatalakestore.net/webhdfs/v1/azure_test_dir/c?OP=MKDIRS
-  response:
-    body: {string: !!python/unicode '{"boolean":true}'}
-    headers:
-      cache-control: [no-cache]
-      content-length: ['16']
-      content-type: [application/json; charset=utf-8]
-      date: ['Sat, 27 Aug 2016 05:39:17 GMT']
-      expires: ['-1']
-      pragma: [no-cache]
-      server-perf: ['[3f4f94d6-3694-4832-a03d-40b3824d10ed][ AuthTime::917.745851968364::PostAuthTime::214.682394076477
-          ][S-HdfsMkdirs :: 00:00:023 ms]%0a[MKDIRS :: 00:00:023 ms]%0a']
-      status: ['0x0']
-      strict-transport-security: [max-age=15724800; includeSubDomains]
-      x-content-type-options: [nosniff]
-      x-ms-request-id: [3f4f94d6-3694-4832-a03d-40b3824d10ed]
->>>>>>> 18033657
-      x-ms-webhdfs-version: [16.07.07.01]
-    status: {code: 200, message: OK}
-- request:
-    body: null
-    headers:
-      Accept: ['*/*']
-      Accept-Encoding: ['gzip, deflate']
-      Connection: [keep-alive]
-      Content-Length: ['0']
-<<<<<<< HEAD
-      User-Agent: [python-requests/2.11.1]
-    method: PUT
-    uri: https://fakestore.azuredatalakestore.net/webhdfs/v1/azure_test_dir/c/d/?OP=MKDIRS
-  response:
-    body: {string: '{"boolean":true}'}
-    headers:
-      Cache-Control: [no-cache]
-      Content-Length: ['16']
-      Content-Type: [application/json; charset=utf-8]
-      Date: ['Wed, 31 Aug 2016 23:07:14 GMT']
-      Expires: ['-1']
-      Pragma: [no-cache]
-      Server-Perf: ['[8a0f268d-9819-4697-bf58-1a806f10561b][ AuthTime::0::PostAuthTime::0
-          ][S-HdfsMkdirs :: 00:00:014 ms]%0a[MKDIRS :: 00:00:017 ms]%0a']
-      Status: ['0x0']
-      Strict-Transport-Security: [max-age=15724800; includeSubDomains]
-      X-Content-Type-Options: [nosniff]
-      x-ms-request-id: [8a0f268d-9819-4697-bf58-1a806f10561b]
-      x-ms-webhdfs-version: [16.07.07.01]
-    status: {code: 200, message: OK}
-- request:
-    body: null
-    headers:
-      Accept: ['*/*']
-      Accept-Encoding: ['gzip, deflate']
-      Connection: [keep-alive]
-      Content-Length: ['0']
-      User-Agent: [python-requests/2.11.1]
-    method: PUT
-    uri: https://fakestore.azuredatalakestore.net/webhdfs/v1/azure_test_dir/a?OP=CREATE&overwrite=True
-  response:
-    body: {string: ''}
-    headers:
-      Cache-Control: [no-cache]
-      Content-Length: ['0']
-      ContentLength: ['0']
-      Date: ['Wed, 31 Aug 2016 23:07:15 GMT']
-      Expires: ['-1']
-      Location: ['https://fakestore.azuredatalakestore.net/webhdfs/v1/azure_test_dir/a?OP=CREATE&overwrite=True&write=true']
-      Pragma: [no-cache]
-      Server-Perf: ['[e503dca3-308b-484f-9215-c2e14a3cebd1][ AuthTime::0::PostAuthTime::0
-          ][S-HdfsGetFileStatusV2 :: 00:00:006 ms]%0a[CREATE :: 00:00:006 ms]%0a']
-      Status: ['0x8309000A']
-      Strict-Transport-Security: [max-age=15724800; includeSubDomains]
-      X-Content-Type-Options: [nosniff]
-      x-ms-request-id: [e503dca3-308b-484f-9215-c2e14a3cebd1]
-      x-ms-webhdfs-version: [16.07.07.01]
-    status: {code: 307, message: Temporary Redirect}
-- request:
-    body: null
-    headers:
-      Accept: ['*/*']
-      Accept-Encoding: ['gzip, deflate']
-      Connection: [keep-alive]
-      Content-Length: ['0']
-      User-Agent: [python-requests/2.11.1]
-    method: PUT
-    uri: https://fakestore.azuredatalakestore.net/webhdfs/v1/azure_test_dir/a?OP=CREATE&overwrite=True&write=true
-  response:
-    body: {string: ''}
-    headers:
-      Cache-Control: [no-cache]
-      Content-Length: ['0']
-      ContentLength: ['0']
-      Date: ['Wed, 31 Aug 2016 23:07:15 GMT']
-      Expires: ['-1']
-      Location: ['https://fakestore.azuredatalakestore.net/webhdfs/v1/azure_test_dir/a?OP=CREATE&overwrite=True&write=true']
-      Pragma: [no-cache]
-      Server-Perf: ['[f03fac32-7cfe-473c-a965-ce0f84c29164][ AuthTime::0::PostAuthTime::0
-          ][S-HdfsGetFileStatusV2 :: 00:00:006 ms]%0a[S-HdfsCheckAccess :: 00:00:002
-          ms]%0a[S-FsDelete :: 00:00:005 ms]%0a[S-FsOpenStream :: 00:00:045 ms]%0a[BufferingTime
-          :: 00:00:000 ms]%0a[WriteTime :: 00:00:000 ms]%0a[S-FsAppendStream :: 00:00:028
-          ms]%0a[S-FsCloseHandle :: 00:00:001 ms]%0a[CREATE :: 00:00:093 ms]%0a']
-      Status: ['0x0']
-      Strict-Transport-Security: [max-age=15724800; includeSubDomains]
-      X-Content-Type-Options: [nosniff]
-      x-ms-request-id: [f03fac32-7cfe-473c-a965-ce0f84c29164]
-      x-ms-webhdfs-version: [16.07.07.01]
-    status: {code: 201, message: Created}
-- request:
-    body: null
-    headers:
-      Accept: ['*/*']
-      Accept-Encoding: ['gzip, deflate']
-      Connection: [keep-alive]
-      Content-Length: ['0']
-      User-Agent: [python-requests/2.11.1]
-    method: PUT
-    uri: https://fakestore.azuredatalakestore.net/webhdfs/v1/azure_test_dir/a1?OP=CREATE&overwrite=True
-  response:
-    body: {string: ''}
-    headers:
-      Cache-Control: [no-cache]
-      Content-Length: ['0']
-      ContentLength: ['0']
-      Date: ['Wed, 31 Aug 2016 23:07:15 GMT']
-      Expires: ['-1']
-      Location: ['https://fakestore.azuredatalakestore.net/webhdfs/v1/azure_test_dir/a1?OP=CREATE&overwrite=True&write=true']
-      Pragma: [no-cache]
-      Server-Perf: ['[969b8386-0433-4ff1-89a5-4ff35cba3ae2][ AuthTime::0::PostAuthTime::0
-          ][S-HdfsGetFileStatusV2 :: 00:00:009 ms]%0a[CREATE :: 00:00:010 ms]%0a']
-      Status: ['0x8309000A']
-      Strict-Transport-Security: [max-age=15724800; includeSubDomains]
-      X-Content-Type-Options: [nosniff]
-      x-ms-request-id: [969b8386-0433-4ff1-89a5-4ff35cba3ae2]
-      x-ms-webhdfs-version: [16.07.07.01]
-    status: {code: 307, message: Temporary Redirect}
-- request:
-    body: null
-    headers:
-      Accept: ['*/*']
-      Accept-Encoding: ['gzip, deflate']
-      Connection: [keep-alive]
-      Content-Length: ['0']
-      User-Agent: [python-requests/2.11.1]
-    method: PUT
-    uri: https://fakestore.azuredatalakestore.net/webhdfs/v1/azure_test_dir/a1?OP=CREATE&overwrite=True&write=true
-  response:
-    body: {string: ''}
-    headers:
-      Cache-Control: [no-cache]
-      Content-Length: ['0']
-      ContentLength: ['0']
-      Date: ['Wed, 31 Aug 2016 23:07:15 GMT']
-      Expires: ['-1']
-      Location: ['https://fakestore.azuredatalakestore.net/webhdfs/v1/azure_test_dir/a1?OP=CREATE&overwrite=True&write=true']
-      Pragma: [no-cache]
-      Server-Perf: ['[166a7875-0df5-4ae8-b744-0b1f1543d669][ AuthTime::0::PostAuthTime::0
-          ][S-HdfsGetFileStatusV2 :: 00:00:006 ms]%0a[S-HdfsCheckAccess :: 00:00:002
-          ms]%0a[S-FsDelete :: 00:00:005 ms]%0a[S-FsOpenStream :: 00:00:052 ms]%0a[BufferingTime
-          :: 00:00:000 ms]%0a[WriteTime :: 00:00:000 ms]%0a[S-FsAppendStream :: 00:00:039
-          ms]%0a[S-FsCloseHandle :: 00:00:001 ms]%0a[CREATE :: 00:00:110 ms]%0a']
-      Status: ['0x0']
-      Strict-Transport-Security: [max-age=15724800; includeSubDomains]
-      X-Content-Type-Options: [nosniff]
-      x-ms-request-id: [166a7875-0df5-4ae8-b744-0b1f1543d669]
-      x-ms-webhdfs-version: [16.07.07.01]
-    status: {code: 201, message: Created}
-- request:
-    body: null
-    headers:
-      Accept: ['*/*']
-      Accept-Encoding: ['gzip, deflate']
-      Connection: [keep-alive]
-      Content-Length: ['0']
-      User-Agent: [python-requests/2.11.1]
-    method: PUT
-    uri: https://fakestore.azuredatalakestore.net/webhdfs/v1/azure_test_dir/a2?OP=CREATE&overwrite=True
-  response:
-    body: {string: ''}
-    headers:
-      Cache-Control: [no-cache]
-      Content-Length: ['0']
-      ContentLength: ['0']
-      Date: ['Wed, 31 Aug 2016 23:07:16 GMT']
-      Expires: ['-1']
-      Location: ['https://fakestore.azuredatalakestore.net/webhdfs/v1/azure_test_dir/a2?OP=CREATE&overwrite=True&write=true']
-      Pragma: [no-cache]
-      Server-Perf: ['[f1f1cdb7-8c4f-471e-9ec2-d06a917e96fa][ AuthTime::0::PostAuthTime::0
-          ][S-HdfsGetFileStatusV2 :: 00:00:006 ms]%0a[CREATE :: 00:00:006 ms]%0a']
-      Status: ['0x8309000A']
-      Strict-Transport-Security: [max-age=15724800; includeSubDomains]
-      X-Content-Type-Options: [nosniff]
-      x-ms-request-id: [f1f1cdb7-8c4f-471e-9ec2-d06a917e96fa]
-      x-ms-webhdfs-version: [16.07.07.01]
-    status: {code: 307, message: Temporary Redirect}
-- request:
-    body: null
-    headers:
-      Accept: ['*/*']
-      Accept-Encoding: ['gzip, deflate']
-      Connection: [keep-alive]
-      Content-Length: ['0']
-      User-Agent: [python-requests/2.11.1]
-    method: PUT
-    uri: https://fakestore.azuredatalakestore.net/webhdfs/v1/azure_test_dir/a2?OP=CREATE&overwrite=True&write=true
-  response:
-    body: {string: ''}
-    headers:
-      Cache-Control: [no-cache]
-      Content-Length: ['0']
-      ContentLength: ['0']
-      Date: ['Wed, 31 Aug 2016 23:07:16 GMT']
-      Expires: ['-1']
-      Location: ['https://fakestore.azuredatalakestore.net/webhdfs/v1/azure_test_dir/a2?OP=CREATE&overwrite=True&write=true']
-      Pragma: [no-cache]
-      Server-Perf: ['[6b0eba8a-e52d-45f1-b83f-a09e86ae1399][ AuthTime::0::PostAuthTime::0
-          ][S-HdfsGetFileStatusV2 :: 00:00:006 ms]%0a[S-HdfsCheckAccess :: 00:00:006
-          ms]%0a[S-FsDelete :: 00:00:006 ms]%0a[S-FsOpenStream :: 00:00:063 ms]%0a[BufferingTime
-          :: 00:00:000 ms]%0a[WriteTime :: 00:00:000 ms]%0a[S-FsAppendStream :: 00:00:029
-          ms]%0a[S-FsCloseHandle :: 00:00:001 ms]%0a[CREATE :: 00:00:119 ms]%0a']
-      Status: ['0x0']
-      Strict-Transport-Security: [max-age=15724800; includeSubDomains]
-      X-Content-Type-Options: [nosniff]
-      x-ms-request-id: [6b0eba8a-e52d-45f1-b83f-a09e86ae1399]
-      x-ms-webhdfs-version: [16.07.07.01]
-    status: {code: 201, message: Created}
-- request:
-    body: null
-    headers:
-      Accept: ['*/*']
-      Accept-Encoding: ['gzip, deflate']
-      Connection: [keep-alive]
-      Content-Length: ['0']
-      User-Agent: [python-requests/2.11.1]
-    method: PUT
-    uri: https://fakestore.azuredatalakestore.net/webhdfs/v1/azure_test_dir/a3?OP=CREATE&overwrite=True
-  response:
-    body: {string: ''}
-    headers:
-      Cache-Control: [no-cache]
-      Content-Length: ['0']
-      ContentLength: ['0']
-      Date: ['Wed, 31 Aug 2016 23:07:17 GMT']
-      Expires: ['-1']
-      Location: ['https://fakestore.azuredatalakestore.net/webhdfs/v1/azure_test_dir/a3?OP=CREATE&overwrite=True&write=true']
-      Pragma: [no-cache]
-      Server-Perf: ['[80b20163-9c85-4fde-89d4-3f7e49635980][ AuthTime::1058.44497967786::PostAuthTime::312.615466725056
-          ][S-HdfsGetFileStatusV2 :: 00:00:007 ms]%0a[CREATE :: 00:00:007 ms]%0a']
-      Status: ['0x8309000A']
-      Strict-Transport-Security: [max-age=15724800; includeSubDomains]
-      X-Content-Type-Options: [nosniff]
-      x-ms-request-id: [80b20163-9c85-4fde-89d4-3f7e49635980]
-      x-ms-webhdfs-version: [16.07.07.01]
-    status: {code: 307, message: Temporary Redirect}
-- request:
-    body: null
-    headers:
-      Accept: ['*/*']
-      Accept-Encoding: ['gzip, deflate']
-      Connection: [keep-alive]
-      Content-Length: ['0']
-      User-Agent: [python-requests/2.11.1]
-    method: PUT
-    uri: https://fakestore.azuredatalakestore.net/webhdfs/v1/azure_test_dir/a3?OP=CREATE&overwrite=True&write=true
-  response:
-    body: {string: ''}
-    headers:
-      Cache-Control: [no-cache]
-      Content-Length: ['0']
-      ContentLength: ['0']
-      Date: ['Wed, 31 Aug 2016 23:07:17 GMT']
-      Expires: ['-1']
-      Location: ['https://fakestore.azuredatalakestore.net/webhdfs/v1/azure_test_dir/a3?OP=CREATE&overwrite=True&write=true']
-      Pragma: [no-cache]
-      Server-Perf: ['[9a71f88a-4262-45c1-b4bd-bf745775e11a][ AuthTime::0::PostAuthTime::0
-          ][S-HdfsGetFileStatusV2 :: 00:00:005 ms]%0a[S-HdfsCheckAccess :: 00:00:002
-          ms]%0a[S-FsDelete :: 00:00:006 ms]%0a[S-FsOpenStream :: 00:00:049 ms]%0a[BufferingTime
-          :: 00:00:000 ms]%0a[WriteTime :: 00:00:000 ms]%0a[S-FsAppendStream :: 00:00:027
-          ms]%0a[S-FsCloseHandle :: 00:00:001 ms]%0a[CREATE :: 00:00:097 ms]%0a']
-      Status: ['0x0']
-      Strict-Transport-Security: [max-age=15724800; includeSubDomains]
-      X-Content-Type-Options: [nosniff]
-      x-ms-request-id: [9a71f88a-4262-45c1-b4bd-bf745775e11a]
-      x-ms-webhdfs-version: [16.07.07.01]
-    status: {code: 201, message: Created}
-- request:
-    body: null
-    headers:
-      Accept: ['*/*']
-      Accept-Encoding: ['gzip, deflate']
-      Connection: [keep-alive]
-      Content-Length: ['0']
-      User-Agent: [python-requests/2.11.1]
-    method: PUT
-    uri: https://fakestore.azuredatalakestore.net/webhdfs/v1/azure_test_dir/b1?OP=CREATE&overwrite=True
-  response:
-    body: {string: ''}
-    headers:
-      Cache-Control: [no-cache]
-      Content-Length: ['0']
-      ContentLength: ['0']
-      Date: ['Wed, 31 Aug 2016 23:07:17 GMT']
-      Expires: ['-1']
-      Location: ['https://fakestore.azuredatalakestore.net/webhdfs/v1/azure_test_dir/b1?OP=CREATE&overwrite=True&write=true']
-      Pragma: [no-cache]
-      Server-Perf: ['[de249d85-e0d9-4d8b-8a14-499b0c576237][ AuthTime::0::PostAuthTime::0
-          ][S-HdfsGetFileStatusV2 :: 00:00:007 ms]%0a[CREATE :: 00:00:007 ms]%0a']
-      Status: ['0x8309000A']
-      Strict-Transport-Security: [max-age=15724800; includeSubDomains]
-      X-Content-Type-Options: [nosniff]
-      x-ms-request-id: [de249d85-e0d9-4d8b-8a14-499b0c576237]
-      x-ms-webhdfs-version: [16.07.07.01]
-    status: {code: 307, message: Temporary Redirect}
-- request:
-    body: null
-    headers:
-      Accept: ['*/*']
-      Accept-Encoding: ['gzip, deflate']
-      Connection: [keep-alive]
-      Content-Length: ['0']
-      User-Agent: [python-requests/2.11.1]
-    method: PUT
-    uri: https://fakestore.azuredatalakestore.net/webhdfs/v1/azure_test_dir/b1?OP=CREATE&overwrite=True&write=true
-  response:
-    body: {string: ''}
-    headers:
-      Cache-Control: [no-cache]
-      Content-Length: ['0']
-      ContentLength: ['0']
-      Date: ['Wed, 31 Aug 2016 23:07:17 GMT']
-      Expires: ['-1']
-      Location: ['https://fakestore.azuredatalakestore.net/webhdfs/v1/azure_test_dir/b1?OP=CREATE&overwrite=True&write=true']
-      Pragma: [no-cache]
-      Server-Perf: ['[1ebfd49d-5e7c-48a1-90e2-3d9b82d340e9][ AuthTime::0::PostAuthTime::0
-          ][S-HdfsGetFileStatusV2 :: 00:00:006 ms]%0a[S-HdfsCheckAccess :: 00:00:002
-          ms]%0a[S-FsDelete :: 00:00:006 ms]%0a[S-FsOpenStream :: 00:00:036 ms]%0a[BufferingTime
-          :: 00:00:000 ms]%0a[WriteTime :: 00:00:000 ms]%0a[S-FsAppendStream :: 00:00:059
-          ms]%0a[S-FsCloseHandle :: 00:00:001 ms]%0a[CREATE :: 00:00:116 ms]%0a']
-      Status: ['0x0']
-      Strict-Transport-Security: [max-age=15724800; includeSubDomains]
-      X-Content-Type-Options: [nosniff]
-      x-ms-request-id: [1ebfd49d-5e7c-48a1-90e2-3d9b82d340e9]
-      x-ms-webhdfs-version: [16.07.07.01]
-    status: {code: 201, message: Created}
-- request:
-    body: null
-    headers:
-      Accept: ['*/*']
-      Accept-Encoding: ['gzip, deflate']
-      Connection: [keep-alive]
-      Content-Length: ['0']
-      User-Agent: [python-requests/2.11.1]
-    method: PUT
-    uri: https://fakestore.azuredatalakestore.net/webhdfs/v1/azure_test_dir/c/x1?OP=CREATE&overwrite=True
-  response:
-    body: {string: ''}
-    headers:
-      Cache-Control: [no-cache]
-      Content-Length: ['0']
-      ContentLength: ['0']
-      Date: ['Wed, 31 Aug 2016 23:07:17 GMT']
-      Expires: ['-1']
-      Location: ['https://fakestore.azuredatalakestore.net/webhdfs/v1/azure_test_dir/c/x1?OP=CREATE&overwrite=True&write=true']
-      Pragma: [no-cache]
-      Server-Perf: ['[7e45d97c-bed2-4f2c-97c2-2108c0a44362][ AuthTime::0::PostAuthTime::0
-          ][S-HdfsGetFileStatusV2 :: 00:00:006 ms]%0a[CREATE :: 00:00:006 ms]%0a']
-      Status: ['0x8309000A']
-      Strict-Transport-Security: [max-age=15724800; includeSubDomains]
-      X-Content-Type-Options: [nosniff]
-      x-ms-request-id: [7e45d97c-bed2-4f2c-97c2-2108c0a44362]
-      x-ms-webhdfs-version: [16.07.07.01]
-    status: {code: 307, message: Temporary Redirect}
-- request:
-    body: null
-    headers:
-      Accept: ['*/*']
-      Accept-Encoding: ['gzip, deflate']
-      Connection: [keep-alive]
-      Content-Length: ['0']
-      User-Agent: [python-requests/2.11.1]
-    method: PUT
-    uri: https://fakestore.azuredatalakestore.net/webhdfs/v1/azure_test_dir/c/x1?OP=CREATE&overwrite=True&write=true
-  response:
-    body: {string: ''}
-    headers:
-      Cache-Control: [no-cache]
-      Content-Length: ['0']
-      ContentLength: ['0']
-      Date: ['Wed, 31 Aug 2016 23:07:17 GMT']
-      Expires: ['-1']
-      Location: ['https://fakestore.azuredatalakestore.net/webhdfs/v1/azure_test_dir/c/x1?OP=CREATE&overwrite=True&write=true']
-      Pragma: [no-cache]
-      Server-Perf: ['[8c9fcd0e-7340-4481-abdb-70366b2bc708][ AuthTime::0::PostAuthTime::0
-          ][S-HdfsGetFileStatusV2 :: 00:00:006 ms]%0a[S-HdfsCheckAccess :: 00:00:002
-          ms]%0a[S-FsDelete :: 00:00:006 ms]%0a[S-FsOpenStream :: 00:00:040 ms]%0a[BufferingTime
-          :: 00:00:000 ms]%0a[WriteTime :: 00:00:000 ms]%0a[S-FsAppendStream :: 00:00:043
-          ms]%0a[S-FsCloseHandle :: 00:00:001 ms]%0a[CREATE :: 00:00:102 ms]%0a']
-      Status: ['0x0']
-      Strict-Transport-Security: [max-age=15724800; includeSubDomains]
-      X-Content-Type-Options: [nosniff]
-      x-ms-request-id: [8c9fcd0e-7340-4481-abdb-70366b2bc708]
-      x-ms-webhdfs-version: [16.07.07.01]
-    status: {code: 201, message: Created}
-- request:
-    body: null
-    headers:
-      Accept: ['*/*']
-      Accept-Encoding: ['gzip, deflate']
-      Connection: [keep-alive]
-      Content-Length: ['0']
-      User-Agent: [python-requests/2.11.1]
-    method: PUT
-    uri: https://fakestore.azuredatalakestore.net/webhdfs/v1/azure_test_dir/c/x2?OP=CREATE&overwrite=True
-  response:
-    body: {string: ''}
-    headers:
-      Cache-Control: [no-cache]
-      Content-Length: ['0']
-      ContentLength: ['0']
-      Date: ['Wed, 31 Aug 2016 23:07:18 GMT']
-      Expires: ['-1']
-      Location: ['https://fakestore.azuredatalakestore.net/webhdfs/v1/azure_test_dir/c/x2?OP=CREATE&overwrite=True&write=true']
-      Pragma: [no-cache]
-      Server-Perf: ['[36768abf-7cf1-4b85-8941-84075a38917f][ AuthTime::1001.99415225436::PostAuthTime::245.04594504556
-          ][S-HdfsGetFileStatusV2 :: 00:00:006 ms]%0a[CREATE :: 00:00:006 ms]%0a']
-      Status: ['0x8309000A']
-      Strict-Transport-Security: [max-age=15724800; includeSubDomains]
-      X-Content-Type-Options: [nosniff]
-      x-ms-request-id: [36768abf-7cf1-4b85-8941-84075a38917f]
-      x-ms-webhdfs-version: [16.07.07.01]
-    status: {code: 307, message: Temporary Redirect}
-- request:
-    body: null
-    headers:
-      Accept: ['*/*']
-      Accept-Encoding: ['gzip, deflate']
-      Connection: [keep-alive]
-      Content-Length: ['0']
-      User-Agent: [python-requests/2.11.1]
-    method: PUT
-    uri: https://fakestore.azuredatalakestore.net/webhdfs/v1/azure_test_dir/c/x2?OP=CREATE&overwrite=True&write=true
-  response:
-    body: {string: ''}
-    headers:
-      Cache-Control: [no-cache]
-      Content-Length: ['0']
-      ContentLength: ['0']
-      Date: ['Wed, 31 Aug 2016 23:07:18 GMT']
-      Expires: ['-1']
-      Location: ['https://fakestore.azuredatalakestore.net/webhdfs/v1/azure_test_dir/c/x2?OP=CREATE&overwrite=True&write=true']
-      Pragma: [no-cache]
-      Server-Perf: ['[24cee007-fa1f-4aee-94d5-b854739b0cd5][ AuthTime::0::PostAuthTime::0
-          ][S-HdfsGetFileStatusV2 :: 00:00:006 ms]%0a[S-HdfsCheckAccess :: 00:00:002
-          ms]%0a[S-FsDelete :: 00:00:006 ms]%0a[S-FsOpenStream :: 00:00:044 ms]%0a[BufferingTime
-          :: 00:00:000 ms]%0a[WriteTime :: 00:00:000 ms]%0a[S-FsAppendStream :: 00:00:042
-          ms]%0a[S-FsCloseHandle :: 00:00:001 ms]%0a[CREATE :: 00:00:107 ms]%0a']
-      Status: ['0x0']
-      Strict-Transport-Security: [max-age=15724800; includeSubDomains]
-      X-Content-Type-Options: [nosniff]
-      x-ms-request-id: [24cee007-fa1f-4aee-94d5-b854739b0cd5]
-      x-ms-webhdfs-version: [16.07.07.01]
-    status: {code: 201, message: Created}
-- request:
-    body: null
-    headers:
-      Accept: ['*/*']
-      Accept-Encoding: ['gzip, deflate']
-      Connection: [keep-alive]
-      Content-Length: ['0']
-      User-Agent: [python-requests/2.11.1]
-    method: PUT
-    uri: https://fakestore.azuredatalakestore.net/webhdfs/v1/azure_test_dir/c/d/x3?OP=CREATE&overwrite=True
-  response:
-    body: {string: ''}
-    headers:
-      Cache-Control: [no-cache]
-      Content-Length: ['0']
-      ContentLength: ['0']
-      Date: ['Wed, 31 Aug 2016 23:07:19 GMT']
-      Expires: ['-1']
-      Location: ['https://fakestore.azuredatalakestore.net/webhdfs/v1/azure_test_dir/c/d/x3?OP=CREATE&overwrite=True&write=true']
-      Pragma: [no-cache]
-      Server-Perf: ['[d2257153-ac7c-438d-adca-1cb281f7a0b0][ AuthTime::0::PostAuthTime::0
-          ][S-HdfsGetFileStatusV2 :: 00:00:006 ms]%0a[CREATE :: 00:00:007 ms]%0a']
-      Status: ['0x8309000A']
-      Strict-Transport-Security: [max-age=15724800; includeSubDomains]
-      X-Content-Type-Options: [nosniff]
-      x-ms-request-id: [d2257153-ac7c-438d-adca-1cb281f7a0b0]
-      x-ms-webhdfs-version: [16.07.07.01]
-    status: {code: 307, message: Temporary Redirect}
-- request:
-    body: null
-    headers:
-      Accept: ['*/*']
-      Accept-Encoding: ['gzip, deflate']
-      Connection: [keep-alive]
-      Content-Length: ['0']
-      User-Agent: [python-requests/2.11.1]
-    method: PUT
-    uri: https://fakestore.azuredatalakestore.net/webhdfs/v1/azure_test_dir/c/d/x3?OP=CREATE&overwrite=True&write=true
-  response:
-    body: {string: ''}
-    headers:
-      Cache-Control: [no-cache]
-      Content-Length: ['0']
-      ContentLength: ['0']
-      Date: ['Wed, 31 Aug 2016 23:07:19 GMT']
-      Expires: ['-1']
-      Location: ['https://fakestore.azuredatalakestore.net/webhdfs/v1/azure_test_dir/c/d/x3?OP=CREATE&overwrite=True&write=true']
-      Pragma: [no-cache]
-      Server-Perf: ['[b5c2de6d-2ca4-4145-95d7-719c6797b468][ AuthTime::0::PostAuthTime::0
-          ][S-HdfsGetFileStatusV2 :: 00:00:007 ms]%0a[S-HdfsCheckAccess :: 00:00:002
-          ms]%0a[S-FsDelete :: 00:00:005 ms]%0a[S-FsOpenStream :: 00:00:057 ms]%0a[BufferingTime
-          :: 00:00:000 ms]%0a[WriteTime :: 00:00:000 ms]%0a[S-FsAppendStream :: 00:00:028
-          ms]%0a[S-FsCloseHandle :: 00:00:001 ms]%0a[CREATE :: 00:00:107 ms]%0a']
-      Status: ['0x0']
-      Strict-Transport-Security: [max-age=15724800; includeSubDomains]
-      X-Content-Type-Options: [nosniff]
-      x-ms-request-id: [b5c2de6d-2ca4-4145-95d7-719c6797b468]
-      x-ms-webhdfs-version: [16.07.07.01]
-    status: {code: 201, message: Created}
-- request:
-    body: null
-    headers:
-      Accept: ['*/*']
-      Accept-Encoding: ['gzip, deflate']
-      Connection: [keep-alive]
-      User-Agent: [python-requests/2.11.1]
-    method: GET
-    uri: https://fakestore.azuredatalakestore.net/webhdfs/v1/azure_test_dir?OP=LISTSTATUS
-  response:
-    body: {string: '{"FileStatuses":{"FileStatus":[{"length":0,"pathSuffix":"a","type":"FILE","blockSize":268435456,"accessTime":1472684836260,"modificationTime":1472684836260,"replication":1,"permission":"770","owner":"49b2f9ec-818a-49ca-9424-249e1f19f7d7","group":"49b2f9ec-818a-49ca-9424-249e1f19f7d7"},{"length":0,"pathSuffix":"a1","type":"FILE","blockSize":268435456,"accessTime":1472684836638,"modificationTime":1472684836638,"replication":1,"permission":"770","owner":"49b2f9ec-818a-49ca-9424-249e1f19f7d7","group":"49b2f9ec-818a-49ca-9424-249e1f19f7d7"},{"length":0,"pathSuffix":"a2","type":"FILE","blockSize":268435456,"accessTime":1472684837075,"modificationTime":1472684837075,"replication":1,"permission":"770","owner":"49b2f9ec-818a-49ca-9424-249e1f19f7d7","group":"49b2f9ec-818a-49ca-9424-249e1f19f7d7"},{"length":0,"pathSuffix":"a3","type":"FILE","blockSize":268435456,"accessTime":1472684837494,"modificationTime":1472684837494,"replication":1,"permission":"770","owner":"49b2f9ec-818a-49ca-9424-249e1f19f7d7","group":"49b2f9ec-818a-49ca-9424-249e1f19f7d7"},{"length":0,"pathSuffix":"b1","type":"FILE","blockSize":268435456,"accessTime":1472684837885,"modificationTime":1472684837885,"replication":1,"permission":"770","owner":"49b2f9ec-818a-49ca-9424-249e1f19f7d7","group":"49b2f9ec-818a-49ca-9424-249e1f19f7d7"},{"length":0,"pathSuffix":"c","type":"DIRECTORY","blockSize":0,"accessTime":1472684835656,"modificationTime":1472684839007,"replication":0,"permission":"770","owner":"49b2f9ec-818a-49ca-9424-249e1f19f7d7","group":"49b2f9ec-818a-49ca-9424-249e1f19f7d7"}]}}'}
-    headers:
-      Cache-Control: [no-cache]
-      Content-Length: ['1564']
-      Content-Type: [application/json; charset=utf-8]
-      Date: ['Wed, 31 Aug 2016 23:07:19 GMT']
-      Expires: ['-1']
-      Pragma: [no-cache]
-      Server-Perf: ['[4ded06b3-8c6a-4cca-87ce-bfd916e299f2][ AuthTime::0::PostAuthTime::0
-          ][S-HdfsListStatus :: 00:00:072 ms]%0a[LISTSTATUS :: 00:00:072 ms]%0a']
-      Status: ['0x0']
-      Strict-Transport-Security: [max-age=15724800; includeSubDomains]
-      X-Content-Type-Options: [nosniff]
-      x-ms-request-id: [4ded06b3-8c6a-4cca-87ce-bfd916e299f2]
-      x-ms-webhdfs-version: [16.07.07.01]
-    status: {code: 200, message: OK}
-- request:
-    body: null
-    headers:
-      Accept: ['*/*']
-      Accept-Encoding: ['gzip, deflate']
-      Connection: [keep-alive]
-      User-Agent: [python-requests/2.11.1]
-    method: GET
-    uri: https://fakestore.azuredatalakestore.net/webhdfs/v1/azure_test_dir/c?OP=LISTSTATUS
-  response:
-    body: {string: '{"FileStatuses":{"FileStatus":[{"length":0,"pathSuffix":"d","type":"DIRECTORY","blockSize":0,"accessTime":1472684835939,"modificationTime":1472684839399,"replication":0,"permission":"770","owner":"49b2f9ec-818a-49ca-9424-249e1f19f7d7","group":"49b2f9ec-818a-49ca-9424-249e1f19f7d7"},{"length":0,"pathSuffix":"x1","type":"FILE","blockSize":268435456,"accessTime":1472684838278,"modificationTime":1472684838278,"replication":1,"permission":"770","owner":"49b2f9ec-818a-49ca-9424-249e1f19f7d7","group":"49b2f9ec-818a-49ca-9424-249e1f19f7d7"},{"length":0,"pathSuffix":"x2","type":"FILE","blockSize":268435456,"accessTime":1472684838947,"modificationTime":1472684838947,"replication":1,"permission":"770","owner":"49b2f9ec-818a-49ca-9424-249e1f19f7d7","group":"49b2f9ec-818a-49ca-9424-249e1f19f7d7"}]}}'}
-    headers:
-      Cache-Control: [no-cache]
-      Content-Length: ['797']
-      Content-Type: [application/json; charset=utf-8]
-      Date: ['Wed, 31 Aug 2016 23:07:19 GMT']
-      Expires: ['-1']
-      Pragma: [no-cache]
-      Server-Perf: ['[b115015f-da93-4c2a-aadf-a1676b8c77bf][ AuthTime::0::PostAuthTime::0
-          ][S-HdfsListStatus :: 00:00:048 ms]%0a[LISTSTATUS :: 00:00:051 ms]%0a']
-      Status: ['0x0']
-      Strict-Transport-Security: [max-age=15724800; includeSubDomains]
-      X-Content-Type-Options: [nosniff]
-      x-ms-request-id: [b115015f-da93-4c2a-aadf-a1676b8c77bf]
-      x-ms-webhdfs-version: [16.07.07.01]
-    status: {code: 200, message: OK}
-- request:
-    body: null
-    headers:
-      Accept: ['*/*']
-      Accept-Encoding: ['gzip, deflate']
-      Connection: [keep-alive]
-      User-Agent: [python-requests/2.11.1]
-    method: GET
-    uri: https://fakestore.azuredatalakestore.net/webhdfs/v1/azure_test_dir/c/d?OP=LISTSTATUS
-  response:
-    body: {string: '{"FileStatuses":{"FileStatus":[{"length":0,"pathSuffix":"x3","type":"FILE","blockSize":268435456,"accessTime":1472684839341,"modificationTime":1472684839341,"replication":1,"permission":"770","owner":"49b2f9ec-818a-49ca-9424-249e1f19f7d7","group":"49b2f9ec-818a-49ca-9424-249e1f19f7d7"}]}}'}
-    headers:
-      Cache-Control: [no-cache]
-      Content-Length: ['289']
-      Content-Type: [application/json; charset=utf-8]
-      Date: ['Wed, 31 Aug 2016 23:07:19 GMT']
-      Expires: ['-1']
-      Pragma: [no-cache]
-      Server-Perf: ['[14383be1-7099-4eb1-8907-19b87a9ea8de][ AuthTime::908.767446196691::PostAuthTime::189.45128407771
-          ][S-HdfsListStatus :: 00:00:110 ms]%0a[LISTSTATUS :: 00:00:110 ms]%0a']
-      Status: ['0x0']
-      Strict-Transport-Security: [max-age=15724800; includeSubDomains]
-      X-Content-Type-Options: [nosniff]
-      x-ms-request-id: [14383be1-7099-4eb1-8907-19b87a9ea8de]
-      x-ms-webhdfs-version: [16.07.07.01]
-    status: {code: 200, message: OK}
-- request:
-    body: null
-    headers:
-      Accept: ['*/*']
-      Accept-Encoding: ['gzip, deflate']
-      Connection: [keep-alive]
-      User-Agent: [python-requests/2.11.1]
-    method: GET
-    uri: https://fakestore.azuredatalakestore.net/webhdfs/v1/azure_test_dir/a?OP=LISTSTATUS
-  response:
-    body: {string: '{"FileStatuses":{"FileStatus":[{"length":0,"pathSuffix":"","type":"FILE","blockSize":268435456,"accessTime":1472684836260,"modificationTime":1472684836260,"replication":1,"permission":"770","owner":"49b2f9ec-818a-49ca-9424-249e1f19f7d7","group":"49b2f9ec-818a-49ca-9424-249e1f19f7d7"}]}}'}
-    headers:
-      Cache-Control: [no-cache]
-      Content-Length: ['287']
-      Content-Type: [application/json; charset=utf-8]
-      Date: ['Wed, 31 Aug 2016 23:07:20 GMT']
-      Expires: ['-1']
-      Pragma: [no-cache]
-      Server-Perf: ['[8d71c4a8-a539-4633-9f73-1e473201e2fd][ AuthTime::919.457648283929::PostAuthTime::226.657001669992
-          ][S-HdfsListStatus :: 00:00:009 ms]%0a[LISTSTATUS :: 00:00:009 ms]%0a']
-      Status: ['0x0']
-      Strict-Transport-Security: [max-age=15724800; includeSubDomains]
-      X-Content-Type-Options: [nosniff]
-      x-ms-request-id: [8d71c4a8-a539-4633-9f73-1e473201e2fd]
-      x-ms-webhdfs-version: [16.07.07.01]
-    status: {code: 200, message: OK}
-- request:
-    body: null
-    headers:
-      Accept: ['*/*']
-      Accept-Encoding: ['gzip, deflate']
-      Connection: [keep-alive]
-      User-Agent: [python-requests/2.11.1]
-    method: GET
-    uri: https://fakestore.azuredatalakestore.net/webhdfs/v1/azure_test_dir/a1?OP=LISTSTATUS
-  response:
-    body: {string: '{"FileStatuses":{"FileStatus":[{"length":0,"pathSuffix":"","type":"FILE","blockSize":268435456,"accessTime":1472684836638,"modificationTime":1472684836638,"replication":1,"permission":"770","owner":"49b2f9ec-818a-49ca-9424-249e1f19f7d7","group":"49b2f9ec-818a-49ca-9424-249e1f19f7d7"}]}}'}
-    headers:
-      Cache-Control: [no-cache]
-      Content-Length: ['287']
-      Content-Type: [application/json; charset=utf-8]
-      Date: ['Wed, 31 Aug 2016 23:07:21 GMT']
-      Expires: ['-1']
-      Pragma: [no-cache]
-      Server-Perf: ['[4c3cb8e6-fe94-4ab5-b03d-fbfeec96201e][ AuthTime::0::PostAuthTime::0
-          ][S-HdfsListStatus :: 00:00:157 ms]%0a[LISTSTATUS :: 00:00:157 ms]%0a']
-      Status: ['0x0']
-      Strict-Transport-Security: [max-age=15724800; includeSubDomains]
-      X-Content-Type-Options: [nosniff]
-      x-ms-request-id: [4c3cb8e6-fe94-4ab5-b03d-fbfeec96201e]
-      x-ms-webhdfs-version: [16.07.07.01]
-    status: {code: 200, message: OK}
-- request:
-    body: null
-    headers:
-      Accept: ['*/*']
-      Accept-Encoding: ['gzip, deflate']
-      Connection: [keep-alive]
-      Content-Length: ['0']
-      User-Agent: [python-requests/2.11.1]
-    method: DELETE
-    uri: https://fakestore.azuredatalakestore.net/webhdfs/v1/azure_test_dir/a?OP=DELETE&recursive=True
-  response:
-    body: {string: '{"boolean":true}'}
-    headers:
-      Cache-Control: [no-cache]
-      Content-Length: ['16']
-      Content-Type: [application/json; charset=utf-8]
-      Date: ['Wed, 31 Aug 2016 23:07:21 GMT']
-      Expires: ['-1']
-      Pragma: [no-cache]
-      Server-Perf: ['[d8cbacbc-7a8f-40ac-80fb-2e686e9d1df7][ AuthTime::0::PostAuthTime::0
-          ][S-FsDelete :: 00:00:067 ms]%0a[DELETE :: 00:00:069 ms]%0a']
-      Status: ['0x0']
-      Strict-Transport-Security: [max-age=15724800; includeSubDomains]
-      X-Content-Type-Options: [nosniff]
-      x-ms-request-id: [d8cbacbc-7a8f-40ac-80fb-2e686e9d1df7]
-      x-ms-webhdfs-version: [16.07.07.01]
-    status: {code: 200, message: OK}
-- request:
-    body: null
-    headers:
-      Accept: ['*/*']
-      Accept-Encoding: ['gzip, deflate']
-      Connection: [keep-alive]
-      User-Agent: [python-requests/2.11.1]
-    method: GET
-    uri: https://fakestore.azuredatalakestore.net/webhdfs/v1/azure_test_dir?OP=LISTSTATUS
-  response:
-    body: {string: '{"FileStatuses":{"FileStatus":[{"length":0,"pathSuffix":"a1","type":"FILE","blockSize":268435456,"accessTime":1472684836638,"modificationTime":1472684836638,"replication":1,"permission":"770","owner":"49b2f9ec-818a-49ca-9424-249e1f19f7d7","group":"49b2f9ec-818a-49ca-9424-249e1f19f7d7"},{"length":0,"pathSuffix":"a2","type":"FILE","blockSize":268435456,"accessTime":1472684837075,"modificationTime":1472684837075,"replication":1,"permission":"770","owner":"49b2f9ec-818a-49ca-9424-249e1f19f7d7","group":"49b2f9ec-818a-49ca-9424-249e1f19f7d7"},{"length":0,"pathSuffix":"a3","type":"FILE","blockSize":268435456,"accessTime":1472684837494,"modificationTime":1472684837494,"replication":1,"permission":"770","owner":"49b2f9ec-818a-49ca-9424-249e1f19f7d7","group":"49b2f9ec-818a-49ca-9424-249e1f19f7d7"},{"length":0,"pathSuffix":"b1","type":"FILE","blockSize":268435456,"accessTime":1472684837885,"modificationTime":1472684837885,"replication":1,"permission":"770","owner":"49b2f9ec-818a-49ca-9424-249e1f19f7d7","group":"49b2f9ec-818a-49ca-9424-249e1f19f7d7"},{"length":0,"pathSuffix":"c","type":"DIRECTORY","blockSize":0,"accessTime":1472684835656,"modificationTime":1472684839007,"replication":0,"permission":"770","owner":"49b2f9ec-818a-49ca-9424-249e1f19f7d7","group":"49b2f9ec-818a-49ca-9424-249e1f19f7d7"}]}}'}
-    headers:
-      Cache-Control: [no-cache]
-      Content-Length: ['1309']
-      Content-Type: [application/json; charset=utf-8]
-      Date: ['Wed, 31 Aug 2016 23:07:21 GMT']
-      Expires: ['-1']
-      Pragma: [no-cache]
-      Server-Perf: ['[b0ffb1b5-bc76-4240-8616-1f11019cbdde][ AuthTime::960.085257281466::PostAuthTime::223.235859376804
-          ][S-HdfsListStatus :: 00:00:029 ms]%0a[LISTSTATUS :: 00:00:032 ms]%0a']
-      Status: ['0x0']
-      Strict-Transport-Security: [max-age=15724800; includeSubDomains]
-      X-Content-Type-Options: [nosniff]
-      x-ms-request-id: [b0ffb1b5-bc76-4240-8616-1f11019cbdde]
-      x-ms-webhdfs-version: [16.07.07.01]
-    status: {code: 200, message: OK}
-- request:
-    body: null
-    headers:
-      Accept: ['*/*']
-      Accept-Encoding: ['gzip, deflate']
-      Connection: [keep-alive]
-      Content-Length: ['0']
-      User-Agent: [python-requests/2.11.1]
-    method: DELETE
-    uri: https://fakestore.azuredatalakestore.net/webhdfs/v1/azure_test_dir/a1?OP=DELETE&recursive=True
-  response:
-    body: {string: '{"boolean":true}'}
-    headers:
-      Cache-Control: [no-cache]
-      Content-Length: ['16']
-      Content-Type: [application/json; charset=utf-8]
-      Date: ['Wed, 31 Aug 2016 23:07:21 GMT']
-      Expires: ['-1']
-      Pragma: [no-cache]
-      Server-Perf: ['[fa09217f-a5cf-4257-a9bf-570f2b59ec44][ AuthTime::0::PostAuthTime::0
-          ][S-FsDelete :: 00:00:232 ms]%0a[DELETE :: 00:00:234 ms]%0a']
-      Status: ['0x0']
-      Strict-Transport-Security: [max-age=15724800; includeSubDomains]
-      X-Content-Type-Options: [nosniff]
-      x-ms-request-id: [fa09217f-a5cf-4257-a9bf-570f2b59ec44]
-      x-ms-webhdfs-version: [16.07.07.01]
-    status: {code: 200, message: OK}
-- request:
-    body: null
-    headers:
-      Accept: ['*/*']
-      Accept-Encoding: ['gzip, deflate']
-      Connection: [keep-alive]
-      User-Agent: [python-requests/2.11.1]
-    method: GET
-    uri: https://fakestore.azuredatalakestore.net/webhdfs/v1/azure_test_dir?OP=LISTSTATUS
-  response:
-    body: {string: '{"FileStatuses":{"FileStatus":[{"length":0,"pathSuffix":"a2","type":"FILE","blockSize":268435456,"accessTime":1472684837075,"modificationTime":1472684837075,"replication":1,"permission":"770","owner":"49b2f9ec-818a-49ca-9424-249e1f19f7d7","group":"49b2f9ec-818a-49ca-9424-249e1f19f7d7"},{"length":0,"pathSuffix":"a3","type":"FILE","blockSize":268435456,"accessTime":1472684837494,"modificationTime":1472684837494,"replication":1,"permission":"770","owner":"49b2f9ec-818a-49ca-9424-249e1f19f7d7","group":"49b2f9ec-818a-49ca-9424-249e1f19f7d7"},{"length":0,"pathSuffix":"b1","type":"FILE","blockSize":268435456,"accessTime":1472684837885,"modificationTime":1472684837885,"replication":1,"permission":"770","owner":"49b2f9ec-818a-49ca-9424-249e1f19f7d7","group":"49b2f9ec-818a-49ca-9424-249e1f19f7d7"},{"length":0,"pathSuffix":"c","type":"DIRECTORY","blockSize":0,"accessTime":1472684835656,"modificationTime":1472684839007,"replication":0,"permission":"770","owner":"49b2f9ec-818a-49ca-9424-249e1f19f7d7","group":"49b2f9ec-818a-49ca-9424-249e1f19f7d7"}]}}'}
-    headers:
-      Cache-Control: [no-cache]
-      Content-Length: ['1053']
-      Content-Type: [application/json; charset=utf-8]
-      Date: ['Wed, 31 Aug 2016 23:07:22 GMT']
-      Expires: ['-1']
-      Pragma: [no-cache]
-      Server-Perf: ['[bd4af3fc-653f-48fa-bec9-a860033922ae][ AuthTime::0::PostAuthTime::0
-          ][S-HdfsListStatus :: 00:00:012 ms]%0a[LISTSTATUS :: 00:00:012 ms]%0a']
-      Status: ['0x0']
-      Strict-Transport-Security: [max-age=15724800; includeSubDomains]
-      X-Content-Type-Options: [nosniff]
-      x-ms-request-id: [bd4af3fc-653f-48fa-bec9-a860033922ae]
-      x-ms-webhdfs-version: [16.07.07.01]
-    status: {code: 200, message: OK}
-- request:
-    body: null
-    headers:
-      Accept: ['*/*']
-      Accept-Encoding: ['gzip, deflate']
-      Connection: [keep-alive]
-      Content-Length: ['0']
-      User-Agent: [python-requests/2.11.1]
-    method: DELETE
-    uri: https://fakestore.azuredatalakestore.net/webhdfs/v1/azure_test_dir/a2?OP=DELETE&recursive=True
-  response:
-    body: {string: '{"boolean":true}'}
-    headers:
-      Cache-Control: [no-cache]
-      Content-Length: ['16']
-      Content-Type: [application/json; charset=utf-8]
-      Date: ['Wed, 31 Aug 2016 23:07:22 GMT']
-      Expires: ['-1']
-      Pragma: [no-cache]
-      Server-Perf: ['[75d01027-1381-47fc-8ffd-ae5e8fe9eb09][ AuthTime::0::PostAuthTime::0
-          ][S-FsDelete :: 00:00:098 ms]%0a[DELETE :: 00:00:101 ms]%0a']
-      Status: ['0x0']
-      Strict-Transport-Security: [max-age=15724800; includeSubDomains]
-      X-Content-Type-Options: [nosniff]
-      x-ms-request-id: [75d01027-1381-47fc-8ffd-ae5e8fe9eb09]
-      x-ms-webhdfs-version: [16.07.07.01]
-    status: {code: 200, message: OK}
-- request:
-    body: null
-    headers:
-      Accept: ['*/*']
-      Accept-Encoding: ['gzip, deflate']
-      Connection: [keep-alive]
-      User-Agent: [python-requests/2.11.1]
-    method: GET
-    uri: https://fakestore.azuredatalakestore.net/webhdfs/v1/azure_test_dir?OP=LISTSTATUS
-  response:
-    body: {string: '{"FileStatuses":{"FileStatus":[{"length":0,"pathSuffix":"a3","type":"FILE","blockSize":268435456,"accessTime":1472684837494,"modificationTime":1472684837494,"replication":1,"permission":"770","owner":"49b2f9ec-818a-49ca-9424-249e1f19f7d7","group":"49b2f9ec-818a-49ca-9424-249e1f19f7d7"},{"length":0,"pathSuffix":"b1","type":"FILE","blockSize":268435456,"accessTime":1472684837885,"modificationTime":1472684837885,"replication":1,"permission":"770","owner":"49b2f9ec-818a-49ca-9424-249e1f19f7d7","group":"49b2f9ec-818a-49ca-9424-249e1f19f7d7"},{"length":0,"pathSuffix":"c","type":"DIRECTORY","blockSize":0,"accessTime":1472684835656,"modificationTime":1472684839007,"replication":0,"permission":"770","owner":"49b2f9ec-818a-49ca-9424-249e1f19f7d7","group":"49b2f9ec-818a-49ca-9424-249e1f19f7d7"}]}}'}
-    headers:
-      Cache-Control: [no-cache]
-      Content-Length: ['797']
-      Content-Type: [application/json; charset=utf-8]
-      Date: ['Wed, 31 Aug 2016 23:07:22 GMT']
-      Expires: ['-1']
-      Pragma: [no-cache]
-      Server-Perf: ['[19f320a4-2bc8-4140-8612-3f9823bdd91c][ AuthTime::0::PostAuthTime::0
-          ][S-HdfsListStatus :: 00:00:145 ms]%0a[LISTSTATUS :: 00:00:146 ms]%0a']
-      Status: ['0x0']
-      Strict-Transport-Security: [max-age=15724800; includeSubDomains]
-      X-Content-Type-Options: [nosniff]
-      x-ms-request-id: [19f320a4-2bc8-4140-8612-3f9823bdd91c]
-      x-ms-webhdfs-version: [16.07.07.01]
-    status: {code: 200, message: OK}
-- request:
-    body: null
-    headers:
-      Accept: ['*/*']
-      Accept-Encoding: ['gzip, deflate']
-      Connection: [keep-alive]
-      Content-Length: ['0']
-      User-Agent: [python-requests/2.11.1]
-    method: DELETE
-    uri: https://fakestore.azuredatalakestore.net/webhdfs/v1/azure_test_dir/a3?OP=DELETE&recursive=True
-  response:
-    body: {string: '{"boolean":true}'}
-    headers:
-      Cache-Control: [no-cache]
-      Content-Length: ['16']
-      Content-Type: [application/json; charset=utf-8]
-      Date: ['Wed, 31 Aug 2016 23:07:23 GMT']
-      Expires: ['-1']
-      Pragma: [no-cache]
-      Server-Perf: ['[402ced4c-b916-46ed-8e4b-8afeb5c99aff][ AuthTime::0::PostAuthTime::0
-          ][S-FsDelete :: 00:00:052 ms]%0a[DELETE :: 00:00:055 ms]%0a']
-      Status: ['0x0']
-      Strict-Transport-Security: [max-age=15724800; includeSubDomains]
-      X-Content-Type-Options: [nosniff]
-      x-ms-request-id: [402ced4c-b916-46ed-8e4b-8afeb5c99aff]
-      x-ms-webhdfs-version: [16.07.07.01]
-    status: {code: 200, message: OK}
-- request:
-    body: null
-    headers:
-      Accept: ['*/*']
-      Accept-Encoding: ['gzip, deflate']
-      Connection: [keep-alive]
-      User-Agent: [python-requests/2.11.1]
-    method: GET
-    uri: https://fakestore.azuredatalakestore.net/webhdfs/v1/azure_test_dir?OP=LISTSTATUS
-  response:
-    body: {string: '{"FileStatuses":{"FileStatus":[{"length":0,"pathSuffix":"b1","type":"FILE","blockSize":268435456,"accessTime":1472684837885,"modificationTime":1472684837885,"replication":1,"permission":"770","owner":"49b2f9ec-818a-49ca-9424-249e1f19f7d7","group":"49b2f9ec-818a-49ca-9424-249e1f19f7d7"},{"length":0,"pathSuffix":"c","type":"DIRECTORY","blockSize":0,"accessTime":1472684835656,"modificationTime":1472684839007,"replication":0,"permission":"770","owner":"49b2f9ec-818a-49ca-9424-249e1f19f7d7","group":"49b2f9ec-818a-49ca-9424-249e1f19f7d7"}]}}'}
-    headers:
-      Cache-Control: [no-cache]
-      Content-Length: ['541']
-      Content-Type: [application/json; charset=utf-8]
-      Date: ['Wed, 31 Aug 2016 23:07:23 GMT']
-      Expires: ['-1']
-      Pragma: [no-cache]
-      Server-Perf: ['[5f67c2aa-740f-4d9f-a3b7-9df6d6d07644][ AuthTime::0::PostAuthTime::0
-          ][S-HdfsListStatus :: 00:00:011 ms]%0a[LISTSTATUS :: 00:00:011 ms]%0a']
-      Status: ['0x0']
-      Strict-Transport-Security: [max-age=15724800; includeSubDomains]
-      X-Content-Type-Options: [nosniff]
-      x-ms-request-id: [5f67c2aa-740f-4d9f-a3b7-9df6d6d07644]
-      x-ms-webhdfs-version: [16.07.07.01]
-    status: {code: 200, message: OK}
-- request:
-    body: null
-    headers:
-      Accept: ['*/*']
-      Accept-Encoding: ['gzip, deflate']
-      Connection: [keep-alive]
-      Content-Length: ['0']
-      User-Agent: [python-requests/2.11.1]
-    method: DELETE
-    uri: https://fakestore.azuredatalakestore.net/webhdfs/v1/azure_test_dir/b1?OP=DELETE&recursive=True
-  response:
-    body: {string: '{"boolean":true}'}
-    headers:
-      Cache-Control: [no-cache]
-      Content-Length: ['16']
-      Content-Type: [application/json; charset=utf-8]
-      Date: ['Wed, 31 Aug 2016 23:07:23 GMT']
-      Expires: ['-1']
-      Pragma: [no-cache]
-      Server-Perf: ['[4d27c0c3-8682-4758-87c3-3ba6fa4aac33][ AuthTime::3294.64914595287::PostAuthTime::510.191644745817
-          ][S-FsDelete :: 00:00:066 ms]%0a[DELETE :: 00:00:071 ms]%0a']
-      Status: ['0x0']
-      Strict-Transport-Security: [max-age=15724800; includeSubDomains]
-      X-Content-Type-Options: [nosniff]
-      x-ms-request-id: [4d27c0c3-8682-4758-87c3-3ba6fa4aac33]
-      x-ms-webhdfs-version: [16.07.07.01]
-    status: {code: 200, message: OK}
-- request:
-    body: null
-    headers:
-      Accept: ['*/*']
-      Accept-Encoding: ['gzip, deflate']
-      Connection: [keep-alive]
-      User-Agent: [python-requests/2.11.1]
-    method: GET
-    uri: https://fakestore.azuredatalakestore.net/webhdfs/v1/azure_test_dir?OP=LISTSTATUS
-  response:
-    body: {string: '{"FileStatuses":{"FileStatus":[{"length":0,"pathSuffix":"c","type":"DIRECTORY","blockSize":0,"accessTime":1472684835656,"modificationTime":1472684839007,"replication":0,"permission":"770","owner":"49b2f9ec-818a-49ca-9424-249e1f19f7d7","group":"49b2f9ec-818a-49ca-9424-249e1f19f7d7"}]}}'}
+    body: {string: '{"FileStatuses":{"FileStatus":[{"length":0,"pathSuffix":"c","type":"DIRECTORY","blockSize":0,"accessTime":1472749234652,"modificationTime":1472749237625,"replication":0,"permission":"770","owner":"49b2f9ec-818a-49ca-9424-249e1f19f7d7","group":"49b2f9ec-818a-49ca-9424-249e1f19f7d7"}]}}'}
     headers:
       Cache-Control: [no-cache]
       Content-Length: ['285']
       Content-Type: [application/json; charset=utf-8]
-      Date: ['Wed, 31 Aug 2016 23:07:24 GMT']
-      Expires: ['-1']
-      Pragma: [no-cache]
-      Server-Perf: ['[22cffdd2-a0ab-4ee6-b556-894c4da79d10][ AuthTime::0::PostAuthTime::0
-          ][S-HdfsListStatus :: 00:00:006 ms]%0a[LISTSTATUS :: 00:00:006 ms]%0a']
-      Status: ['0x0']
-      Strict-Transport-Security: [max-age=15724800; includeSubDomains]
-      X-Content-Type-Options: [nosniff]
-      x-ms-request-id: [22cffdd2-a0ab-4ee6-b556-894c4da79d10]
+      Date: ['Thu, 01 Sep 2016 17:00:41 GMT']
+      Expires: ['-1']
+      Pragma: [no-cache]
+      Server-Perf: ['[a6098d85-60e1-483b-b26d-cca33b8bcf6c][ AuthTime::0::PostAuthTime::0
+          ][S-HdfsListStatus :: 00:00:005 ms]%0a[LISTSTATUS :: 00:00:005 ms]%0a']
+      Status: ['0x0']
+      Strict-Transport-Security: [max-age=15724800; includeSubDomains]
+      X-Content-Type-Options: [nosniff]
+      x-ms-request-id: [a6098d85-60e1-483b-b26d-cca33b8bcf6c]
       x-ms-webhdfs-version: [16.07.07.01]
     status: {code: 200, message: OK}
 - request:
@@ -1906,35 +936,15 @@
       Cache-Control: [no-cache]
       Content-Length: ['16']
       Content-Type: [application/json; charset=utf-8]
-      Date: ['Wed, 31 Aug 2016 23:07:24 GMT']
-      Expires: ['-1']
-      Pragma: [no-cache]
-      Server-Perf: ['[a6609e56-6082-4f1f-a671-0fadf3a13119][ AuthTime::0::PostAuthTime::0
-          ][S-FsDelete :: 00:00:043 ms]%0a[DELETE :: 00:00:045 ms]%0a']
-      Status: ['0x0']
-      Strict-Transport-Security: [max-age=15724800; includeSubDomains]
-      X-Content-Type-Options: [nosniff]
-      x-ms-request-id: [a6609e56-6082-4f1f-a671-0fadf3a13119]
-=======
-      User-Agent: [python-requests/2.10.0]
-    method: PUT
-    uri: https://fakestore.azuredatalakestore.net/webhdfs/v1/azure_test_dir/c/d?OP=MKDIRS
-  response:
-    body: {string: !!python/unicode '{"boolean":true}'}
-    headers:
-      cache-control: [no-cache]
-      content-length: ['16']
-      content-type: [application/json; charset=utf-8]
-      date: ['Sat, 27 Aug 2016 05:39:17 GMT']
-      expires: ['-1']
-      pragma: [no-cache]
-      server-perf: ['[0752b2fe-13c4-48ca-a60b-5aa1b2e8d2f1][ AuthTime::898.071839760035::PostAuthTime::183.035594008236
-          ][S-HdfsMkdirs :: 00:00:010 ms]%0a[MKDIRS :: 00:00:010 ms]%0a']
-      status: ['0x0']
-      strict-transport-security: [max-age=15724800; includeSubDomains]
-      x-content-type-options: [nosniff]
-      x-ms-request-id: [0752b2fe-13c4-48ca-a60b-5aa1b2e8d2f1]
->>>>>>> 18033657
+      Date: ['Thu, 01 Sep 2016 17:00:42 GMT']
+      Expires: ['-1']
+      Pragma: [no-cache]
+      Server-Perf: ['[6df6e5fb-e037-47c2-999c-4de63006b9d1][ AuthTime::0::PostAuthTime::0
+          ][S-FsDelete :: 00:00:070 ms]%0a[DELETE :: 00:00:073 ms]%0a']
+      Status: ['0x0']
+      Strict-Transport-Security: [max-age=15724800; includeSubDomains]
+      X-Content-Type-Options: [nosniff]
+      x-ms-request-id: [6df6e5fb-e037-47c2-999c-4de63006b9d1]
       x-ms-webhdfs-version: [16.07.07.01]
     status: {code: 200, message: OK}
 version: 1