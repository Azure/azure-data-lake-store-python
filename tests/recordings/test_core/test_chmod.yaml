--- conflicted
+++ resolved
@@ -6,25 +6,25 @@
       Accept-Encoding: ['gzip, deflate']
       Connection: [keep-alive]
       Content-Length: ['0']
-      User-Agent: [python-requests/2.10.0]
-    method: PUT
-    uri: https://fakestore.azuredatalakestore.net/webhdfs/v1/azure_test_dir/a?overwrite=True&OP=CREATE
-  response:
-    body: {string: ''}
-    headers:
-      cache-control: [no-cache]
-      content-length: ['0']
-      contentlength: ['0']
-      date: ['Sun, 21 Aug 2016 08:53:33 GMT']
-      expires: ['-1']
-      location: ['https://fakestore.azuredatalakestore.net/webhdfs/v1/azure_test_dir/a?overwrite=True&OP=CREATE&write=true']
-      pragma: [no-cache]
-      server-perf: ['[859253df-0c8b-4f67-8f94-3217a6456acc][ AuthTime::0::PostAuthTime::0
-          ][S-HdfsGetFileStatusV2 :: 00:00:005 ms]%0a[CREATE :: 00:00:006 ms]%0a']
-      status: ['0x8309000A']
-      strict-transport-security: [max-age=15724800; includeSubDomains]
-      x-content-type-options: [nosniff]
-      x-ms-request-id: [859253df-0c8b-4f67-8f94-3217a6456acc]
+      User-Agent: [python-requests/2.11.1]
+    method: PUT
+    uri: https://fakestore.azuredatalakestore.net/webhdfs/v1/azure_test_dir/a?OP=CREATE&overwrite=True
+  response:
+    body: {string: ''}
+    headers:
+      Cache-Control: [no-cache]
+      Content-Length: ['0']
+      ContentLength: ['0']
+      Date: ['Thu, 01 Sep 2016 17:01:49 GMT']
+      Expires: ['-1']
+      Location: ['https://fakestore.azuredatalakestore.net/webhdfs/v1/azure_test_dir/a?OP=CREATE&overwrite=True&write=true']
+      Pragma: [no-cache]
+      Server-Perf: ['[3faed74e-0670-4490-adb8-05c09e776995][ AuthTime::0::PostAuthTime::0
+          ][S-HdfsGetFileStatusV2 :: 00:00:008 ms]%0a[CREATE :: 00:00:009 ms]%0a']
+      Status: ['0x8309000A']
+      Strict-Transport-Security: [max-age=15724800; includeSubDomains]
+      X-Content-Type-Options: [nosniff]
+      x-ms-request-id: [3faed74e-0670-4490-adb8-05c09e776995]
       x-ms-webhdfs-version: [16.07.07.01]
     status: {code: 307, message: Temporary Redirect}
 - request:
@@ -34,28 +34,28 @@
       Accept-Encoding: ['gzip, deflate']
       Connection: [keep-alive]
       Content-Length: ['0']
-      User-Agent: [python-requests/2.10.0]
-    method: PUT
-    uri: https://fakestore.azuredatalakestore.net/webhdfs/v1/azure_test_dir/a?overwrite=True&OP=CREATE&write=true
-  response:
-    body: {string: ''}
-    headers:
-      cache-control: [no-cache]
-      content-length: ['0']
-      contentlength: ['0']
-      date: ['Sun, 21 Aug 2016 08:53:33 GMT']
-      expires: ['-1']
-      location: ['https://fakestore.azuredatalakestore.net/webhdfs/v1/azure_test_dir/a?overwrite=True&OP=CREATE&write=true']
-      pragma: [no-cache]
-      server-perf: ['[7e6ea34c-944c-4874-8ec1-d818cc77fb30][ AuthTime::0::PostAuthTime::0
-          ][S-HdfsGetFileStatusV2 :: 00:00:005 ms]%0a[S-HdfsCheckAccess :: 00:00:002
-          ms]%0a[S-FsDelete :: 00:00:005 ms]%0a[S-FsOpenStream :: 00:00:060 ms]%0a[BufferingTime
-          :: 00:00:000 ms]%0a[WriteTime :: 00:00:000 ms]%0a[S-FsCloseHandle :: 00:00:001
-          ms]%0a[CREATE :: 00:00:078 ms]%0a']
-      status: ['0x0']
-      strict-transport-security: [max-age=15724800; includeSubDomains]
-      x-content-type-options: [nosniff]
-      x-ms-request-id: [7e6ea34c-944c-4874-8ec1-d818cc77fb30]
+      User-Agent: [python-requests/2.11.1]
+    method: PUT
+    uri: https://fakestore.azuredatalakestore.net/webhdfs/v1/azure_test_dir/a?OP=CREATE&overwrite=True&write=true
+  response:
+    body: {string: ''}
+    headers:
+      Cache-Control: [no-cache]
+      Content-Length: ['0']
+      ContentLength: ['0']
+      Date: ['Thu, 01 Sep 2016 17:01:49 GMT']
+      Expires: ['-1']
+      Location: ['https://fakestore.azuredatalakestore.net/webhdfs/v1/azure_test_dir/a?OP=CREATE&overwrite=True&write=true']
+      Pragma: [no-cache]
+      Server-Perf: ['[b2250c7b-2d5d-4e37-a37b-c1366b883aef][ AuthTime::0::PostAuthTime::0
+          ][S-HdfsGetFileStatusV2 :: 00:00:009 ms]%0a[S-HdfsCheckAccess :: 00:00:005
+          ms]%0a[S-FsDelete :: 00:00:008 ms]%0a[S-FsOpenStream :: 00:00:053 ms]%0a[BufferingTime
+          :: 00:00:000 ms]%0a[WriteTime :: 00:00:000 ms]%0a[S-FsAppendStream :: 00:00:087
+          ms]%0a[S-FsCloseHandle :: 00:00:004 ms]%0a[CREATE :: 00:00:175 ms]%0a']
+      Status: ['0x0']
+      Strict-Transport-Security: [max-age=15724800; includeSubDomains]
+      X-Content-Type-Options: [nosniff]
+      x-ms-request-id: [b2250c7b-2d5d-4e37-a37b-c1366b883aef]
       x-ms-webhdfs-version: [16.07.07.01]
     status: {code: 201, message: Created}
 - request:
@@ -64,76 +64,76 @@
       Accept: ['*/*']
       Accept-Encoding: ['gzip, deflate']
       Connection: [keep-alive]
-      User-Agent: [python-requests/2.10.0]
+      User-Agent: [python-requests/2.11.1]
     method: GET
     uri: https://fakestore.azuredatalakestore.net/webhdfs/v1/azure_test_dir?OP=LISTSTATUS
   response:
-    body: {string: '{"FileStatuses":{"FileStatus":[{"length":0,"pathSuffix":"a","type":"FILE","blockSize":268435456,"accessTime":1471769613392,"modificationTime":1471769613392,"replication":1,"permission":"770","owner":"49b2f9ec-818a-49ca-9424-249e1f19f7d7","group":"49b2f9ec-818a-49ca-9424-249e1f19f7d7"}]}}'}
-    headers:
-      cache-control: [no-cache]
-      content-length: ['288']
-      content-type: [application/json; charset=utf-8]
-      date: ['Sun, 21 Aug 2016 08:53:33 GMT']
-      expires: ['-1']
-      pragma: [no-cache]
-      server-perf: ['[e37c22c5-4abe-4d24-a20c-61734660ef84][ AuthTime::0::PostAuthTime::0
+    body: {string: '{"FileStatuses":{"FileStatus":[{"length":0,"pathSuffix":"a","type":"FILE","blockSize":268435456,"accessTime":1472749309860,"modificationTime":1472749309860,"replication":1,"permission":"770","owner":"49b2f9ec-818a-49ca-9424-249e1f19f7d7","group":"49b2f9ec-818a-49ca-9424-249e1f19f7d7"}]}}'}
+    headers:
+      Cache-Control: [no-cache]
+      Content-Length: ['288']
+      Content-Type: [application/json; charset=utf-8]
+      Date: ['Thu, 01 Sep 2016 17:01:49 GMT']
+      Expires: ['-1']
+      Pragma: [no-cache]
+      Server-Perf: ['[11043971-a032-44bd-933c-d6706894ae4f][ AuthTime::0::PostAuthTime::0
           ][S-HdfsListStatus :: 00:00:011 ms]%0a[LISTSTATUS :: 00:00:011 ms]%0a']
-      status: ['0x0']
-      strict-transport-security: [max-age=15724800; includeSubDomains]
-      x-content-type-options: [nosniff]
-      x-ms-request-id: [e37c22c5-4abe-4d24-a20c-61734660ef84]
-      x-ms-webhdfs-version: [16.07.07.01]
-    status: {code: 200, message: OK}
-- request:
-    body: null
-    headers:
-      Accept: ['*/*']
-      Accept-Encoding: ['gzip, deflate']
-      Connection: [keep-alive]
-      Content-Length: ['0']
-      User-Agent: [python-requests/2.10.0]
+      Status: ['0x0']
+      Strict-Transport-Security: [max-age=15724800; includeSubDomains]
+      X-Content-Type-Options: [nosniff]
+      x-ms-request-id: [11043971-a032-44bd-933c-d6706894ae4f]
+      x-ms-webhdfs-version: [16.07.07.01]
+    status: {code: 200, message: OK}
+- request:
+    body: null
+    headers:
+      Accept: ['*/*']
+      Accept-Encoding: ['gzip, deflate']
+      Connection: [keep-alive]
+      Content-Length: ['0']
+      User-Agent: [python-requests/2.11.1]
     method: PUT
     uri: https://fakestore.azuredatalakestore.net/webhdfs/v1/azure_test_dir/a?permission=0555&OP=SETPERMISSION
   response:
     body: {string: ''}
     headers:
-      cache-control: [no-cache]
-      content-length: ['0']
-      date: ['Sun, 21 Aug 2016 08:53:33 GMT']
-      expires: ['-1']
-      pragma: [no-cache]
-      server-perf: ['[ebfaf88c-7c6c-4a8f-9294-40c0662dcf39][ AuthTime::0::PostAuthTime::0
-          ][S-HdfsSetPermission :: 00:00:018 ms]%0a[SETPERMISSION :: 00:00:020 ms]%0a']
-      status: ['0x0']
-      strict-transport-security: [max-age=15724800; includeSubDomains]
-      x-content-type-options: [nosniff]
-      x-ms-request-id: [ebfaf88c-7c6c-4a8f-9294-40c0662dcf39]
-      x-ms-webhdfs-version: [16.07.07.01]
-    status: {code: 200, message: OK}
-- request:
-    body: null
-    headers:
-      Accept: ['*/*']
-      Accept-Encoding: ['gzip, deflate']
-      Connection: [keep-alive]
-      User-Agent: [python-requests/2.10.0]
+      Cache-Control: [no-cache]
+      Content-Length: ['0']
+      Date: ['Thu, 01 Sep 2016 17:01:49 GMT']
+      Expires: ['-1']
+      Pragma: [no-cache]
+      Server-Perf: ['[2a856641-ec04-4fda-b37d-a04e8cfdd350][ AuthTime::0::PostAuthTime::0
+          ][S-HdfsSetPermission :: 00:00:024 ms]%0a[SETPERMISSION :: 00:00:027 ms]%0a']
+      Status: ['0x0']
+      Strict-Transport-Security: [max-age=15724800; includeSubDomains]
+      X-Content-Type-Options: [nosniff]
+      x-ms-request-id: [2a856641-ec04-4fda-b37d-a04e8cfdd350]
+      x-ms-webhdfs-version: [16.07.07.01]
+    status: {code: 200, message: OK}
+- request:
+    body: null
+    headers:
+      Accept: ['*/*']
+      Accept-Encoding: ['gzip, deflate']
+      Connection: [keep-alive]
+      User-Agent: [python-requests/2.11.1]
     method: GET
     uri: https://fakestore.azuredatalakestore.net/webhdfs/v1/azure_test_dir?OP=LISTSTATUS
   response:
-    body: {string: '{"FileStatuses":{"FileStatus":[{"length":0,"pathSuffix":"a","type":"FILE","blockSize":268435456,"accessTime":1471769613392,"modificationTime":1471769613392,"replication":1,"permission":"555","owner":"49b2f9ec-818a-49ca-9424-249e1f19f7d7","group":"49b2f9ec-818a-49ca-9424-249e1f19f7d7"}]}}'}
-    headers:
-      cache-control: [no-cache]
-      content-length: ['288']
-      content-type: [application/json; charset=utf-8]
-      date: ['Sun, 21 Aug 2016 08:53:33 GMT']
-      expires: ['-1']
-      pragma: [no-cache]
-      server-perf: ['[11de599c-6ad3-4a46-85d1-4cc150dbb74b][ AuthTime::0::PostAuthTime::0
-          ][S-HdfsListStatus :: 00:00:011 ms]%0a[LISTSTATUS :: 00:00:011 ms]%0a']
-      status: ['0x0']
-      strict-transport-security: [max-age=15724800; includeSubDomains]
-      x-content-type-options: [nosniff]
-      x-ms-request-id: [11de599c-6ad3-4a46-85d1-4cc150dbb74b]
+    body: {string: '{"FileStatuses":{"FileStatus":[{"length":0,"pathSuffix":"a","type":"FILE","blockSize":268435456,"accessTime":1472749309860,"modificationTime":1472749309860,"replication":1,"permission":"555","owner":"49b2f9ec-818a-49ca-9424-249e1f19f7d7","group":"49b2f9ec-818a-49ca-9424-249e1f19f7d7"}]}}'}
+    headers:
+      Cache-Control: [no-cache]
+      Content-Length: ['288']
+      Content-Type: [application/json; charset=utf-8]
+      Date: ['Thu, 01 Sep 2016 17:01:50 GMT']
+      Expires: ['-1']
+      Pragma: [no-cache]
+      Server-Perf: ['[b51b7398-c58d-4f12-9174-eddddb2b8004][ AuthTime::0::PostAuthTime::0
+          ][S-HdfsListStatus :: 00:00:010 ms]%0a[LISTSTATUS :: 00:00:010 ms]%0a']
+      Status: ['0x0']
+      Strict-Transport-Security: [max-age=15724800; includeSubDomains]
+      X-Content-Type-Options: [nosniff]
+      x-ms-request-id: [b51b7398-c58d-4f12-9174-eddddb2b8004]
       x-ms-webhdfs-version: [16.07.07.01]
     status: {code: 200, message: OK}
 - request:
@@ -143,25 +143,25 @@
       Accept-Encoding: ['gzip, deflate']
       Connection: [keep-alive]
       Content-Length: ['4']
-      User-Agent: [python-requests/2.10.0]
+      User-Agent: [python-requests/2.11.1]
     method: POST
     uri: https://fakestore.azuredatalakestore.net/webhdfs/v1/azure_test_dir/a?OP=APPEND
   response:
     body: {string: ''}
     headers:
-      cache-control: [no-cache]
-      content-length: ['0']
-      contentlength: ['0']
-      date: ['Sun, 21 Aug 2016 08:53:33 GMT']
-      expires: ['-1']
-      location: ['https://fakestore.azuredatalakestore.net/webhdfs/v1/azure_test_dir/a?OP=APPEND&append=true']
-      pragma: [no-cache]
-      server-perf: ['[536c2216-edf3-4c14-b423-920db34b09ae][ AuthTime::0::PostAuthTime::0
+      Cache-Control: [no-cache]
+      Content-Length: ['0']
+      ContentLength: ['0']
+      Date: ['Thu, 01 Sep 2016 17:01:50 GMT']
+      Expires: ['-1']
+      Location: ['https://fakestore.azuredatalakestore.net/webhdfs/v1/azure_test_dir/a?OP=APPEND&append=true']
+      Pragma: [no-cache]
+      Server-Perf: ['[107f3993-78fc-4010-b657-c5ca0ecb2a6d][ AuthTime::0::PostAuthTime::0
           ][APPEND :: 00:00:000 ms]%0a']
-      status: ['0x0']
-      strict-transport-security: [max-age=15724800; includeSubDomains]
-      x-content-type-options: [nosniff]
-      x-ms-request-id: [536c2216-edf3-4c14-b423-920db34b09ae]
+      Status: ['0x0']
+      Strict-Transport-Security: [max-age=15724800; includeSubDomains]
+      X-Content-Type-Options: [nosniff]
+      x-ms-request-id: [107f3993-78fc-4010-b657-c5ca0ecb2a6d]
       x-ms-webhdfs-version: [16.07.07.01]
     status: {code: 307, message: Temporary Redirect}
 - request:
@@ -171,26 +171,26 @@
       Accept-Encoding: ['gzip, deflate']
       Connection: [keep-alive]
       Content-Length: ['4']
-      User-Agent: [python-requests/2.10.0]
+      User-Agent: [python-requests/2.11.1]
     method: POST
     uri: https://fakestore.azuredatalakestore.net/webhdfs/v1/azure_test_dir/a?OP=APPEND&append=true
   response:
     body: {string: '{"RemoteException":{"exception":"AccessControlException","message":"Operation
         failed. failed with error 0x83090aa2 (Either the resource does not exist or
-        the current user is not authorized to perform the requested operation). [1644e9c2-c9df-4dc9-b400-c6f6f062da9b][2016-08-21T01:53:34.2735779-07:00]","javaClassName":"org.apache.hadoop.security.AccessControlException"}}'}
-    headers:
-      cache-control: [no-cache]
-      content-length: ['370']
-      content-type: [application/json; charset=utf-8]
-      date: ['Sun, 21 Aug 2016 08:53:33 GMT']
-      expires: ['-1']
-      pragma: [no-cache]
-      server-perf: ['[1644e9c2-c9df-4dc9-b400-c6f6f062da9b][ AuthTime::0::PostAuthTime::0
-          ][S-FsOpenStream :: 00:00:004 ms]%0a[APPEND :: 00:00:007 ms]%0a']
-      status: ['0x83090AA2']
-      strict-transport-security: [max-age=15724800; includeSubDomains]
-      x-content-type-options: [nosniff]
-      x-ms-request-id: [1644e9c2-c9df-4dc9-b400-c6f6f062da9b]
+        the current user is not authorized to perform the requested operation). [21f7bac7-622d-45d0-a344-8b47c6c7339c][2016-09-01T10:01:50.9536375-07:00]","javaClassName":"org.apache.hadoop.security.AccessControlException"}}'}
+    headers:
+      Cache-Control: [no-cache]
+      Content-Length: ['370']
+      Content-Type: [application/json; charset=utf-8]
+      Date: ['Thu, 01 Sep 2016 17:01:50 GMT']
+      Expires: ['-1']
+      Pragma: [no-cache]
+      Server-Perf: ['[21f7bac7-622d-45d0-a344-8b47c6c7339c][ AuthTime::0::PostAuthTime::0
+          ][S-FsOpenStream :: 00:00:004 ms]%0a[APPEND :: 00:00:008 ms]%0a']
+      Status: ['0x83090AA2']
+      Strict-Transport-Security: [max-age=15724800; includeSubDomains]
+      X-Content-Type-Options: [nosniff]
+      x-ms-request-id: [21f7bac7-622d-45d0-a344-8b47c6c7339c]
       x-ms-webhdfs-version: [16.07.07.01]
     status: {code: 403, message: Forbidden}
 - request:
@@ -200,131 +200,131 @@
       Accept-Encoding: ['gzip, deflate']
       Connection: [keep-alive]
       Content-Length: ['0']
-      User-Agent: [python-requests/2.10.0]
+      User-Agent: [python-requests/2.11.1]
     method: PUT
     uri: https://fakestore.azuredatalakestore.net/webhdfs/v1/azure_test_dir/a?permission=0770&OP=SETPERMISSION
   response:
     body: {string: ''}
     headers:
-      cache-control: [no-cache]
-      content-length: ['0']
-      date: ['Sun, 21 Aug 2016 08:53:34 GMT']
-      expires: ['-1']
-      pragma: [no-cache]
-      server-perf: ['[38057126-db83-4657-adf2-01ab847a3aa2][ AuthTime::0::PostAuthTime::0
-          ][S-HdfsSetPermission :: 00:00:020 ms]%0a[SETPERMISSION :: 00:00:020 ms]%0a']
-      status: ['0x0']
-      strict-transport-security: [max-age=15724800; includeSubDomains]
-      x-content-type-options: [nosniff]
-      x-ms-request-id: [38057126-db83-4657-adf2-01ab847a3aa2]
-      x-ms-webhdfs-version: [16.07.07.01]
-    status: {code: 200, message: OK}
-- request:
-    body: null
-    headers:
-      Accept: ['*/*']
-      Accept-Encoding: ['gzip, deflate']
-      Connection: [keep-alive]
-      User-Agent: [python-requests/2.10.0]
+      Cache-Control: [no-cache]
+      Content-Length: ['0']
+      Date: ['Thu, 01 Sep 2016 17:01:50 GMT']
+      Expires: ['-1']
+      Pragma: [no-cache]
+      Server-Perf: ['[40660296-5f3a-402f-bfff-28dd121155e6][ AuthTime::0::PostAuthTime::0
+          ][S-HdfsSetPermission :: 00:00:032 ms]%0a[SETPERMISSION :: 00:00:035 ms]%0a']
+      Status: ['0x0']
+      Strict-Transport-Security: [max-age=15724800; includeSubDomains]
+      X-Content-Type-Options: [nosniff]
+      x-ms-request-id: [40660296-5f3a-402f-bfff-28dd121155e6]
+      x-ms-webhdfs-version: [16.07.07.01]
+    status: {code: 200, message: OK}
+- request:
+    body: null
+    headers:
+      Accept: ['*/*']
+      Accept-Encoding: ['gzip, deflate']
+      Connection: [keep-alive]
+      User-Agent: [python-requests/2.11.1]
     method: GET
     uri: https://fakestore.azuredatalakestore.net/webhdfs/v1/azure_test_dir?OP=LISTSTATUS
   response:
-    body: {string: '{"FileStatuses":{"FileStatus":[{"length":0,"pathSuffix":"a","type":"FILE","blockSize":268435456,"accessTime":1471769613392,"modificationTime":1471769613392,"replication":1,"permission":"770","owner":"49b2f9ec-818a-49ca-9424-249e1f19f7d7","group":"49b2f9ec-818a-49ca-9424-249e1f19f7d7"}]}}'}
-    headers:
-      cache-control: [no-cache]
-      content-length: ['288']
-      content-type: [application/json; charset=utf-8]
-      date: ['Sun, 21 Aug 2016 08:53:34 GMT']
-      expires: ['-1']
-      pragma: [no-cache]
-      server-perf: ['[18ad4497-564f-4a75-b0d4-d6f0327e01f4][ AuthTime::0::PostAuthTime::0
-          ][S-HdfsListStatus :: 00:00:011 ms]%0a[LISTSTATUS :: 00:00:012 ms]%0a']
-      status: ['0x0']
-      strict-transport-security: [max-age=15724800; includeSubDomains]
-      x-content-type-options: [nosniff]
-      x-ms-request-id: [18ad4497-564f-4a75-b0d4-d6f0327e01f4]
-      x-ms-webhdfs-version: [16.07.07.01]
-    status: {code: 200, message: OK}
-- request:
-    body: null
-    headers:
-      Accept: ['*/*']
-      Accept-Encoding: ['gzip, deflate']
-      Connection: [keep-alive]
-      Content-Length: ['0']
-      User-Agent: [python-requests/2.10.0]
+    body: {string: '{"FileStatuses":{"FileStatus":[{"length":0,"pathSuffix":"a","type":"FILE","blockSize":268435456,"accessTime":1472749309860,"modificationTime":1472749309860,"replication":1,"permission":"770","owner":"49b2f9ec-818a-49ca-9424-249e1f19f7d7","group":"49b2f9ec-818a-49ca-9424-249e1f19f7d7"}]}}'}
+    headers:
+      Cache-Control: [no-cache]
+      Content-Length: ['288']
+      Content-Type: [application/json; charset=utf-8]
+      Date: ['Thu, 01 Sep 2016 17:01:51 GMT']
+      Expires: ['-1']
+      Pragma: [no-cache]
+      Server-Perf: ['[5bed58b2-a647-473c-8ffc-fc09d9ed7755][ AuthTime::0::PostAuthTime::0
+          ][S-HdfsListStatus :: 00:00:012 ms]%0a[LISTSTATUS :: 00:00:012 ms]%0a']
+      Status: ['0x0']
+      Strict-Transport-Security: [max-age=15724800; includeSubDomains]
+      X-Content-Type-Options: [nosniff]
+      x-ms-request-id: [5bed58b2-a647-473c-8ffc-fc09d9ed7755]
+      x-ms-webhdfs-version: [16.07.07.01]
+    status: {code: 200, message: OK}
+- request:
+    body: null
+    headers:
+      Accept: ['*/*']
+      Accept-Encoding: ['gzip, deflate']
+      Connection: [keep-alive]
+      Content-Length: ['0']
+      User-Agent: [python-requests/2.11.1]
     method: DELETE
-    uri: https://fakestore.azuredatalakestore.net/webhdfs/v1/azure_test_dir/a?recursive=False&OP=DELETE
+    uri: https://fakestore.azuredatalakestore.net/webhdfs/v1/azure_test_dir/a?OP=DELETE&recursive=False
   response:
     body: {string: '{"boolean":true}'}
     headers:
-      cache-control: [no-cache]
-      content-length: ['16']
-      content-type: [application/json; charset=utf-8]
-      date: ['Sun, 21 Aug 2016 08:53:34 GMT']
-      expires: ['-1']
-      pragma: [no-cache]
-      server-perf: ['[c4a50452-4728-4775-8a27-537cffd6c132][ AuthTime::0::PostAuthTime::0
-          ][S-FsDelete :: 00:00:067 ms]%0a[DELETE :: 00:00:067 ms]%0a']
-      status: ['0x0']
-      strict-transport-security: [max-age=15724800; includeSubDomains]
-      x-content-type-options: [nosniff]
-      x-ms-request-id: [c4a50452-4728-4775-8a27-537cffd6c132]
-      x-ms-webhdfs-version: [16.07.07.01]
-    status: {code: 200, message: OK}
-- request:
-    body: null
-    headers:
-      Accept: ['*/*']
-      Accept-Encoding: ['gzip, deflate']
-      Connection: [keep-alive]
-      Content-Length: ['0']
-      User-Agent: [python-requests/2.10.0]
-    method: PUT
-    uri: https://fakestore.azuredatalakestore.net/webhdfs/v1/azure_test_dir//deep?OP=MKDIRS
+      Cache-Control: [no-cache]
+      Content-Length: ['16']
+      Content-Type: [application/json; charset=utf-8]
+      Date: ['Thu, 01 Sep 2016 17:01:51 GMT']
+      Expires: ['-1']
+      Pragma: [no-cache]
+      Server-Perf: ['[de9613bc-f969-4847-9c60-2a3cd54889e9][ AuthTime::872.84216396432::PostAuthTime::183.891293730846
+          ][S-FsDelete :: 00:00:085 ms]%0a[DELETE :: 00:00:087 ms]%0a']
+      Status: ['0x0']
+      Strict-Transport-Security: [max-age=15724800; includeSubDomains]
+      X-Content-Type-Options: [nosniff]
+      x-ms-request-id: [de9613bc-f969-4847-9c60-2a3cd54889e9]
+      x-ms-webhdfs-version: [16.07.07.01]
+    status: {code: 200, message: OK}
+- request:
+    body: null
+    headers:
+      Accept: ['*/*']
+      Accept-Encoding: ['gzip, deflate']
+      Connection: [keep-alive]
+      Content-Length: ['0']
+      User-Agent: [python-requests/2.11.1]
+    method: PUT
+    uri: https://fakestore.azuredatalakestore.net/webhdfs/v1/azure_test_dir/deep?OP=MKDIRS
   response:
     body: {string: '{"boolean":true}'}
     headers:
-      cache-control: [no-cache]
-      content-length: ['16']
-      content-type: [application/json; charset=utf-8]
-      date: ['Sun, 21 Aug 2016 08:53:34 GMT']
-      expires: ['-1']
-      pragma: [no-cache]
-      server-perf: ['[4f2e23a2-31a5-4c08-9e90-07d838f6a38c][ AuthTime::0::PostAuthTime::0
-          ][S-HdfsMkdirs :: 00:00:021 ms]%0a[MKDIRS :: 00:00:021 ms]%0a']
-      status: ['0x0']
-      strict-transport-security: [max-age=15724800; includeSubDomains]
-      x-content-type-options: [nosniff]
-      x-ms-request-id: [4f2e23a2-31a5-4c08-9e90-07d838f6a38c]
-      x-ms-webhdfs-version: [16.07.07.01]
-    status: {code: 200, message: OK}
-- request:
-    body: null
-    headers:
-      Accept: ['*/*']
-      Accept-Encoding: ['gzip, deflate']
-      Connection: [keep-alive]
-      Content-Length: ['0']
-      User-Agent: [python-requests/2.10.0]
-    method: PUT
-    uri: https://fakestore.azuredatalakestore.net/webhdfs/v1/azure_test_dir//deep/file?overwrite=True&OP=CREATE
-  response:
-    body: {string: ''}
-    headers:
-      cache-control: [no-cache]
-      content-length: ['0']
-      contentlength: ['0']
-      date: ['Sun, 21 Aug 2016 08:53:34 GMT']
-      expires: ['-1']
-      location: ['https://fakestore.azuredatalakestore.net/webhdfs/v1/azure_test_dir/deep/file?overwrite=True&OP=CREATE&write=true']
-      pragma: [no-cache]
-      server-perf: ['[6d1f8f94-1d53-489e-b387-dffad07f8a97][ AuthTime::0::PostAuthTime::0
-          ][S-HdfsGetFileStatusV2 :: 00:00:005 ms]%0a[CREATE :: 00:00:006 ms]%0a']
-      status: ['0x8309000A']
-      strict-transport-security: [max-age=15724800; includeSubDomains]
-      x-content-type-options: [nosniff]
-      x-ms-request-id: [6d1f8f94-1d53-489e-b387-dffad07f8a97]
+      Cache-Control: [no-cache]
+      Content-Length: ['16']
+      Content-Type: [application/json; charset=utf-8]
+      Date: ['Thu, 01 Sep 2016 17:01:51 GMT']
+      Expires: ['-1']
+      Pragma: [no-cache]
+      Server-Perf: ['[25a13891-4a9d-4f00-a445-20f53a996e19][ AuthTime::0::PostAuthTime::0
+          ][S-HdfsMkdirs :: 00:00:022 ms]%0a[MKDIRS :: 00:00:022 ms]%0a']
+      Status: ['0x0']
+      Strict-Transport-Security: [max-age=15724800; includeSubDomains]
+      X-Content-Type-Options: [nosniff]
+      x-ms-request-id: [25a13891-4a9d-4f00-a445-20f53a996e19]
+      x-ms-webhdfs-version: [16.07.07.01]
+    status: {code: 200, message: OK}
+- request:
+    body: null
+    headers:
+      Accept: ['*/*']
+      Accept-Encoding: ['gzip, deflate']
+      Connection: [keep-alive]
+      Content-Length: ['0']
+      User-Agent: [python-requests/2.11.1]
+    method: PUT
+    uri: https://fakestore.azuredatalakestore.net/webhdfs/v1/azure_test_dir/deep/file?OP=CREATE&overwrite=True
+  response:
+    body: {string: ''}
+    headers:
+      Cache-Control: [no-cache]
+      Content-Length: ['0']
+      ContentLength: ['0']
+      Date: ['Thu, 01 Sep 2016 17:01:51 GMT']
+      Expires: ['-1']
+      Location: ['https://fakestore.azuredatalakestore.net/webhdfs/v1/azure_test_dir/deep/file?OP=CREATE&overwrite=True&write=true']
+      Pragma: [no-cache]
+      Server-Perf: ['[9cca6d2b-000b-45b9-9729-e6ab5f327213][ AuthTime::0::PostAuthTime::0
+          ][S-HdfsGetFileStatusV2 :: 00:00:006 ms]%0a[CREATE :: 00:00:006 ms]%0a']
+      Status: ['0x8309000A']
+      Strict-Transport-Security: [max-age=15724800; includeSubDomains]
+      X-Content-Type-Options: [nosniff]
+      x-ms-request-id: [9cca6d2b-000b-45b9-9729-e6ab5f327213]
       x-ms-webhdfs-version: [16.07.07.01]
     status: {code: 307, message: Temporary Redirect}
 - request:
@@ -334,28 +334,28 @@
       Accept-Encoding: ['gzip, deflate']
       Connection: [keep-alive]
       Content-Length: ['0']
-      User-Agent: [python-requests/2.10.0]
-    method: PUT
-    uri: https://fakestore.azuredatalakestore.net/webhdfs/v1/azure_test_dir/deep/file?overwrite=True&OP=CREATE&write=true
-  response:
-    body: {string: ''}
-    headers:
-      cache-control: [no-cache]
-      content-length: ['0']
-      contentlength: ['0']
-      date: ['Sun, 21 Aug 2016 08:53:35 GMT']
-      expires: ['-1']
-      location: ['https://fakestore.azuredatalakestore.net/webhdfs/v1/azure_test_dir/deep/file?overwrite=True&OP=CREATE&write=true']
-      pragma: [no-cache]
-      server-perf: ['[2342174c-7b77-4a3c-9551-733b00121d7c][ AuthTime::0::PostAuthTime::0
-          ][S-HdfsGetFileStatusV2 :: 00:00:005 ms]%0a[S-HdfsCheckAccess :: 00:00:002
-          ms]%0a[S-FsDelete :: 00:00:006 ms]%0a[S-FsOpenStream :: 00:00:038 ms]%0a[BufferingTime
-          :: 00:00:000 ms]%0a[WriteTime :: 00:00:000 ms]%0a[S-FsCloseHandle :: 00:00:001
-          ms]%0a[CREATE :: 00:00:055 ms]%0a']
-      status: ['0x0']
-      strict-transport-security: [max-age=15724800; includeSubDomains]
-      x-content-type-options: [nosniff]
-      x-ms-request-id: [2342174c-7b77-4a3c-9551-733b00121d7c]
+      User-Agent: [python-requests/2.11.1]
+    method: PUT
+    uri: https://fakestore.azuredatalakestore.net/webhdfs/v1/azure_test_dir/deep/file?OP=CREATE&overwrite=True&write=true
+  response:
+    body: {string: ''}
+    headers:
+      Cache-Control: [no-cache]
+      Content-Length: ['0']
+      ContentLength: ['0']
+      Date: ['Thu, 01 Sep 2016 17:01:51 GMT']
+      Expires: ['-1']
+      Location: ['https://fakestore.azuredatalakestore.net/webhdfs/v1/azure_test_dir/deep/file?OP=CREATE&overwrite=True&write=true']
+      Pragma: [no-cache]
+      Server-Perf: ['[02a19eb9-5bf8-4273-8e68-3c9d4e2d4d31][ AuthTime::0::PostAuthTime::0
+          ][S-HdfsGetFileStatusV2 :: 00:00:006 ms]%0a[S-HdfsCheckAccess :: 00:00:003
+          ms]%0a[S-FsDelete :: 00:00:007 ms]%0a[S-FsOpenStream :: 00:00:035 ms]%0a[BufferingTime
+          :: 00:00:000 ms]%0a[WriteTime :: 00:00:000 ms]%0a[S-FsAppendStream :: 00:00:038
+          ms]%0a[S-FsCloseHandle :: 00:00:003 ms]%0a[CREATE :: 00:00:103 ms]%0a']
+      Status: ['0x0']
+      Strict-Transport-Security: [max-age=15724800; includeSubDomains]
+      X-Content-Type-Options: [nosniff]
+      x-ms-request-id: [02a19eb9-5bf8-4273-8e68-3c9d4e2d4d31]
       x-ms-webhdfs-version: [16.07.07.01]
     status: {code: 201, message: Created}
 - request:
@@ -365,53 +365,53 @@
       Accept-Encoding: ['gzip, deflate']
       Connection: [keep-alive]
       Content-Length: ['0']
-      User-Agent: [python-requests/2.10.0]
-    method: PUT
-    uri: https://fakestore.azuredatalakestore.net/webhdfs/v1/azure_test_dir//deep?permission=660&OP=SETPERMISSION
-  response:
-    body: {string: ''}
-    headers:
-      cache-control: [no-cache]
-      content-length: ['0']
-      date: ['Sun, 21 Aug 2016 08:53:35 GMT']
-      expires: ['-1']
-      pragma: [no-cache]
-      server-perf: ['[9161e82a-8f69-411c-b53a-cacbc9f83d14][ AuthTime::0::PostAuthTime::0
-          ][S-HdfsSetPermission :: 00:00:016 ms]%0a[SETPERMISSION :: 00:00:016 ms]%0a']
-      status: ['0x0']
-      strict-transport-security: [max-age=15724800; includeSubDomains]
-      x-content-type-options: [nosniff]
-      x-ms-request-id: [9161e82a-8f69-411c-b53a-cacbc9f83d14]
-      x-ms-webhdfs-version: [16.07.07.01]
-    status: {code: 200, message: OK}
-- request:
-    body: null
-    headers:
-      Accept: ['*/*']
-      Accept-Encoding: ['gzip, deflate']
-      Connection: [keep-alive]
-      User-Agent: [python-requests/2.10.0]
+      User-Agent: [python-requests/2.11.1]
+    method: PUT
+    uri: https://fakestore.azuredatalakestore.net/webhdfs/v1/azure_test_dir/deep?permission=660&OP=SETPERMISSION
+  response:
+    body: {string: ''}
+    headers:
+      Cache-Control: [no-cache]
+      Content-Length: ['0']
+      Date: ['Thu, 01 Sep 2016 17:01:52 GMT']
+      Expires: ['-1']
+      Pragma: [no-cache]
+      Server-Perf: ['[1fb4486f-0882-49e4-8aab-9ba66fc90297][ AuthTime::0::PostAuthTime::0
+          ][S-HdfsSetPermission :: 00:00:031 ms]%0a[SETPERMISSION :: 00:00:033 ms]%0a']
+      Status: ['0x0']
+      Strict-Transport-Security: [max-age=15724800; includeSubDomains]
+      X-Content-Type-Options: [nosniff]
+      x-ms-request-id: [1fb4486f-0882-49e4-8aab-9ba66fc90297]
+      x-ms-webhdfs-version: [16.07.07.01]
+    status: {code: 200, message: OK}
+- request:
+    body: null
+    headers:
+      Accept: ['*/*']
+      Accept-Encoding: ['gzip, deflate']
+      Connection: [keep-alive]
+      User-Agent: [python-requests/2.11.1]
     method: GET
-    uri: https://fakestore.azuredatalakestore.net/webhdfs/v1/azure_test_dir//deep?OP=LISTSTATUS
+    uri: https://fakestore.azuredatalakestore.net/webhdfs/v1/azure_test_dir/deep?OP=LISTSTATUS
   response:
     body: {string: '{"RemoteException":{"exception":"AccessControlException","message":"ListStatus
         failed with error 0x83090aa2 (Either the resource does not exist or the current
-        user is not authorized to perform the requested operation). [66809bac-48d4-4507-ad63-fb99f5b84ed7][2016-08-21T01:53:37.0916799-07:00]","javaClassName":"org.apache.hadoop.security.AccessControlException"}}'}
-    headers:
-      cache-control: [no-cache]
-      content-length: ['363']
-      content-type: [application/json; charset=utf-8]
-      date: ['Sun, 21 Aug 2016 08:53:36 GMT']
-      expires: ['-1']
-      pragma: [no-cache]
-      server-perf: ['[66809bac-48d4-4507-ad63-fb99f5b84ed7][ AuthTime::0::PostAuthTime::0
-          ][S-HdfsListStatus :: 00:00:006 ms]%0a[S-HdfsListStatus :: 00:00:005 ms]%0a[S-HdfsListStatus
-          :: 00:00:006 ms]%0a[S-HdfsListStatus :: 00:00:006 ms]%0a[S-HdfsListStatus
-          :: 00:00:005 ms]%0a[LISTSTATUS :: 00:01:255 ms]%0a']
-      status: ['0x83090AA2']
-      strict-transport-security: [max-age=15724800; includeSubDomains]
-      x-content-type-options: [nosniff]
-      x-ms-request-id: [66809bac-48d4-4507-ad63-fb99f5b84ed7]
+        user is not authorized to perform the requested operation). [fce9e80b-e74c-4c6a-b6fd-26b53127ca10][2016-09-01T10:01:54.1103915-07:00]","javaClassName":"org.apache.hadoop.security.AccessControlException"}}'}
+    headers:
+      Cache-Control: [no-cache]
+      Content-Length: ['363']
+      Content-Type: [application/json; charset=utf-8]
+      Date: ['Thu, 01 Sep 2016 17:01:53 GMT']
+      Expires: ['-1']
+      Pragma: [no-cache]
+      Server-Perf: ['[fce9e80b-e74c-4c6a-b6fd-26b53127ca10][ AuthTime::0::PostAuthTime::0
+          ][S-HdfsListStatus :: 00:00:005 ms]%0a[S-HdfsListStatus :: 00:00:005 ms]%0a[S-HdfsListStatus
+          :: 00:00:009 ms]%0a[S-HdfsListStatus :: 00:00:005 ms]%0a[S-HdfsListStatus
+          :: 00:00:005 ms]%0a[LISTSTATUS :: 00:01:266 ms]%0a']
+      Status: ['0x83090AA2']
+      Strict-Transport-Security: [max-age=15724800; includeSubDomains]
+      X-Content-Type-Options: [nosniff]
+      x-ms-request-id: [fce9e80b-e74c-4c6a-b6fd-26b53127ca10]
       x-ms-webhdfs-version: [16.07.07.01]
     status: {code: 403, message: Forbidden}
 - request:
@@ -421,76 +421,76 @@
       Accept-Encoding: ['gzip, deflate']
       Connection: [keep-alive]
       Content-Length: ['0']
-      User-Agent: [python-requests/2.10.0]
-    method: PUT
-    uri: https://fakestore.azuredatalakestore.net/webhdfs/v1/azure_test_dir//deep?permission=770&OP=SETPERMISSION
-  response:
-    body: {string: ''}
-    headers:
-      cache-control: [no-cache]
-      content-length: ['0']
-      date: ['Sun, 21 Aug 2016 08:53:36 GMT']
-      expires: ['-1']
-      pragma: [no-cache]
-      server-perf: ['[b6185421-76e8-4b01-8f5e-df54cdaa12c7][ AuthTime::0::PostAuthTime::0
-          ][S-HdfsSetPermission :: 00:00:019 ms]%0a[SETPERMISSION :: 00:00:019 ms]%0a']
-      status: ['0x0']
-      strict-transport-security: [max-age=15724800; includeSubDomains]
-      x-content-type-options: [nosniff]
-      x-ms-request-id: [b6185421-76e8-4b01-8f5e-df54cdaa12c7]
-      x-ms-webhdfs-version: [16.07.07.01]
-    status: {code: 200, message: OK}
-- request:
-    body: null
-    headers:
-      Accept: ['*/*']
-      Accept-Encoding: ['gzip, deflate']
-      Connection: [keep-alive]
-      User-Agent: [python-requests/2.10.0]
+      User-Agent: [python-requests/2.11.1]
+    method: PUT
+    uri: https://fakestore.azuredatalakestore.net/webhdfs/v1/azure_test_dir/deep?permission=770&OP=SETPERMISSION
+  response:
+    body: {string: ''}
+    headers:
+      Cache-Control: [no-cache]
+      Content-Length: ['0']
+      Date: ['Thu, 01 Sep 2016 17:01:53 GMT']
+      Expires: ['-1']
+      Pragma: [no-cache]
+      Server-Perf: ['[94c5b9ea-d989-45aa-918d-456d272a1db1][ AuthTime::0::PostAuthTime::0
+          ][S-HdfsSetPermission :: 00:00:033 ms]%0a[SETPERMISSION :: 00:00:036 ms]%0a']
+      Status: ['0x0']
+      Strict-Transport-Security: [max-age=15724800; includeSubDomains]
+      X-Content-Type-Options: [nosniff]
+      x-ms-request-id: [94c5b9ea-d989-45aa-918d-456d272a1db1]
+      x-ms-webhdfs-version: [16.07.07.01]
+    status: {code: 200, message: OK}
+- request:
+    body: null
+    headers:
+      Accept: ['*/*']
+      Accept-Encoding: ['gzip, deflate']
+      Connection: [keep-alive]
+      User-Agent: [python-requests/2.11.1]
     method: GET
     uri: https://fakestore.azuredatalakestore.net/webhdfs/v1/azure_test_dir?OP=LISTSTATUS
   response:
-    body: {string: '{"FileStatuses":{"FileStatus":[{"length":0,"pathSuffix":"deep","type":"DIRECTORY","blockSize":0,"accessTime":1471769615149,"modificationTime":1471769615455,"replication":0,"permission":"770","owner":"49b2f9ec-818a-49ca-9424-249e1f19f7d7","group":"49b2f9ec-818a-49ca-9424-249e1f19f7d7"}]}}'}
-    headers:
-      cache-control: [no-cache]
-      content-length: ['288']
-      content-type: [application/json; charset=utf-8]
-      date: ['Sun, 21 Aug 2016 08:53:36 GMT']
-      expires: ['-1']
-      pragma: [no-cache]
-      server-perf: ['[cf504d1e-2c1d-4bba-99be-2f069c1882b5][ AuthTime::0::PostAuthTime::0
+    body: {string: '{"FileStatuses":{"FileStatus":[{"length":0,"pathSuffix":"deep","type":"DIRECTORY","blockSize":0,"accessTime":1472749311949,"modificationTime":1472749312304,"replication":0,"permission":"770","owner":"49b2f9ec-818a-49ca-9424-249e1f19f7d7","group":"49b2f9ec-818a-49ca-9424-249e1f19f7d7"}]}}'}
+    headers:
+      Cache-Control: [no-cache]
+      Content-Length: ['288']
+      Content-Type: [application/json; charset=utf-8]
+      Date: ['Thu, 01 Sep 2016 17:01:54 GMT']
+      Expires: ['-1']
+      Pragma: [no-cache]
+      Server-Perf: ['[fade6d7f-dd48-43a6-b7a8-dce231d547fb][ AuthTime::0::PostAuthTime::0
           ][S-HdfsListStatus :: 00:00:006 ms]%0a[LISTSTATUS :: 00:00:006 ms]%0a']
-      status: ['0x0']
-      strict-transport-security: [max-age=15724800; includeSubDomains]
-      x-content-type-options: [nosniff]
-      x-ms-request-id: [cf504d1e-2c1d-4bba-99be-2f069c1882b5]
-      x-ms-webhdfs-version: [16.07.07.01]
-    status: {code: 200, message: OK}
-- request:
-    body: null
-    headers:
-      Accept: ['*/*']
-      Accept-Encoding: ['gzip, deflate']
-      Connection: [keep-alive]
-      Content-Length: ['0']
-      User-Agent: [python-requests/2.10.0]
+      Status: ['0x0']
+      Strict-Transport-Security: [max-age=15724800; includeSubDomains]
+      X-Content-Type-Options: [nosniff]
+      x-ms-request-id: [fade6d7f-dd48-43a6-b7a8-dce231d547fb]
+      x-ms-webhdfs-version: [16.07.07.01]
+    status: {code: 200, message: OK}
+- request:
+    body: null
+    headers:
+      Accept: ['*/*']
+      Accept-Encoding: ['gzip, deflate']
+      Connection: [keep-alive]
+      Content-Length: ['0']
+      User-Agent: [python-requests/2.11.1]
     method: DELETE
-    uri: https://fakestore.azuredatalakestore.net/webhdfs/v1/azure_test_dir/deep?recursive=True&OP=DELETE
+    uri: https://fakestore.azuredatalakestore.net/webhdfs/v1/azure_test_dir/deep?OP=DELETE&recursive=True
   response:
     body: {string: '{"boolean":true}'}
     headers:
-      cache-control: [no-cache]
-      content-length: ['16']
-      content-type: [application/json; charset=utf-8]
-      date: ['Sun, 21 Aug 2016 08:53:37 GMT']
-      expires: ['-1']
-      pragma: [no-cache]
-      server-perf: ['[fe63a0cc-f33f-43d6-8fd7-a358ba87f2a2][ AuthTime::0::PostAuthTime::0
-          ][S-FsDelete :: 00:00:033 ms]%0a[DELETE :: 00:00:034 ms]%0a']
-      status: ['0x0']
-      strict-transport-security: [max-age=15724800; includeSubDomains]
-      x-content-type-options: [nosniff]
-      x-ms-request-id: [fe63a0cc-f33f-43d6-8fd7-a358ba87f2a2]
+      Cache-Control: [no-cache]
+      Content-Length: ['16']
+      Content-Type: [application/json; charset=utf-8]
+      Date: ['Thu, 01 Sep 2016 17:01:54 GMT']
+      Expires: ['-1']
+      Pragma: [no-cache]
+      Server-Perf: ['[3cb68036-a8e4-4878-acf4-a5bc27b3b99b][ AuthTime::0::PostAuthTime::0
+          ][S-FsDelete :: 00:00:060 ms]%0a[DELETE :: 00:00:063 ms]%0a']
+      Status: ['0x0']
+      Strict-Transport-Security: [max-age=15724800; includeSubDomains]
+      X-Content-Type-Options: [nosniff]
+      x-ms-request-id: [3cb68036-a8e4-4878-acf4-a5bc27b3b99b]
       x-ms-webhdfs-version: [16.07.07.01]
     status: {code: 200, message: OK}
 - request:
@@ -500,25 +500,25 @@
       Accept-Encoding: ['gzip, deflate']
       Connection: [keep-alive]
       Content-Length: ['4']
-      User-Agent: [python-requests/2.10.0]
+      User-Agent: [python-requests/2.11.1]
     method: POST
     uri: https://fakestore.azuredatalakestore.net/webhdfs/v1/azure_test_dir/a?OP=APPEND
   response:
     body: {string: ''}
     headers:
-      cache-control: [no-cache]
-      content-length: ['0']
-      contentlength: ['0']
-      date: ['Sun, 21 Aug 2016 08:53:37 GMT']
-      expires: ['-1']
-      location: ['https://fakestore.azuredatalakestore.net/webhdfs/v1/azure_test_dir/a?OP=APPEND&append=true']
-      pragma: [no-cache]
-      server-perf: ['[d3ab93e9-ee5a-4a03-99b7-58a5548d7f7d][ AuthTime::0::PostAuthTime::0
+      Cache-Control: [no-cache]
+      Content-Length: ['0']
+      ContentLength: ['0']
+      Date: ['Thu, 01 Sep 2016 17:01:54 GMT']
+      Expires: ['-1']
+      Location: ['https://fakestore.azuredatalakestore.net/webhdfs/v1/azure_test_dir/a?OP=APPEND&append=true']
+      Pragma: [no-cache]
+      Server-Perf: ['[053a096d-f495-4da1-a3be-d1faf4bf56c4][ AuthTime::0::PostAuthTime::0
           ][APPEND :: 00:00:000 ms]%0a']
-      status: ['0x0']
-      strict-transport-security: [max-age=15724800; includeSubDomains]
-      x-content-type-options: [nosniff]
-      x-ms-request-id: [d3ab93e9-ee5a-4a03-99b7-58a5548d7f7d]
+      Status: ['0x0']
+      Strict-Transport-Security: [max-age=15724800; includeSubDomains]
+      X-Content-Type-Options: [nosniff]
+      x-ms-request-id: [053a096d-f495-4da1-a3be-d1faf4bf56c4]
       x-ms-webhdfs-version: [16.07.07.01]
     status: {code: 307, message: Temporary Redirect}
 - request:
@@ -528,685 +528,25 @@
       Accept-Encoding: ['gzip, deflate']
       Connection: [keep-alive]
       Content-Length: ['4']
-      User-Agent: [python-requests/2.10.0]
+      User-Agent: [python-requests/2.11.1]
     method: POST
     uri: https://fakestore.azuredatalakestore.net/webhdfs/v1/azure_test_dir/a?OP=APPEND&append=true
   response:
     body: {string: '{"RemoteException":{"exception":"FileNotFoundException","message":"Operation
-        failed. failed with error 0x8309000a (Stream not found). [74eefeea-6f44-4e77-8a27-72f0fa115197][2016-08-21T01:53:38.0036814-07:00]","javaClassName":"java.io.FileNotFoundException"}}'}
-    headers:
-      cache-control: [no-cache]
-      content-length: ['258']
-      content-type: [application/json; charset=utf-8]
-      date: ['Sun, 21 Aug 2016 08:53:37 GMT']
-      expires: ['-1']
-      pragma: [no-cache]
-      server-perf: ['[74eefeea-6f44-4e77-8a27-72f0fa115197][ AuthTime::0::PostAuthTime::0
-          ][S-FsOpenStream :: 00:00:006 ms]%0a[APPEND :: 00:00:006 ms]%0a']
-      status: ['0x8309000A']
-      strict-transport-security: [max-age=15724800; includeSubDomains]
-      x-content-type-options: [nosniff]
-      x-ms-request-id: [74eefeea-6f44-4e77-8a27-72f0fa115197]
+        failed. failed with error 0x8309000a (Stream not found). [4749a770-a85e-4a81-ba50-76052d2730c2][2016-09-01T10:01:55.2076956-07:00]","javaClassName":"java.io.FileNotFoundException"}}'}
+    headers:
+      Cache-Control: [no-cache]
+      Content-Length: ['258']
+      Content-Type: [application/json; charset=utf-8]
+      Date: ['Thu, 01 Sep 2016 17:01:54 GMT']
+      Expires: ['-1']
+      Pragma: [no-cache]
+      Server-Perf: ['[4749a770-a85e-4a81-ba50-76052d2730c2][ AuthTime::0::PostAuthTime::0
+          ][S-FsOpenStream :: 00:00:005 ms]%0a[APPEND :: 00:00:009 ms]%0a']
+      Status: ['0x8309000A']
+      Strict-Transport-Security: [max-age=15724800; includeSubDomains]
+      X-Content-Type-Options: [nosniff]
+      x-ms-request-id: [4749a770-a85e-4a81-ba50-76052d2730c2]
       x-ms-webhdfs-version: [16.07.07.01]
     status: {code: 404, message: Not Found}
-- request:
-    body: null
-    headers:
-      Accept: ['*/*']
-      Accept-Encoding: ['gzip, deflate']
-      Connection: [keep-alive]
-      Content-Length: ['0']
-<<<<<<< HEAD
-      User-Agent: [python-requests/2.11.1]
-    method: PUT
-    uri: https://fakestore.azuredatalakestore.net/webhdfs/v1/azure_test_dir/a?OP=CREATE&overwrite=True
-  response:
-    body: {string: ''}
-    headers:
-      Cache-Control: [no-cache]
-      Content-Length: ['0']
-      ContentLength: ['0']
-      Date: ['Wed, 31 Aug 2016 23:08:38 GMT']
-      Expires: ['-1']
-      Location: ['https://fakestore.azuredatalakestore.net/webhdfs/v1/azure_test_dir/a?OP=CREATE&overwrite=True&write=true']
-      Pragma: [no-cache]
-      Server-Perf: ['[b42e955a-673e-430a-a3b9-148f2a4bd9c1][ AuthTime::0::PostAuthTime::0
-          ][S-HdfsGetFileStatusV2 :: 00:00:006 ms]%0a[CREATE :: 00:00:006 ms]%0a']
-      Status: ['0x8309000A']
-      Strict-Transport-Security: [max-age=15724800; includeSubDomains]
-      X-Content-Type-Options: [nosniff]
-      x-ms-request-id: [b42e955a-673e-430a-a3b9-148f2a4bd9c1]
-      x-ms-webhdfs-version: [16.07.07.01]
-    status: {code: 307, message: Temporary Redirect}
-- request:
-    body: null
-    headers:
-      Accept: ['*/*']
-      Accept-Encoding: ['gzip, deflate']
-      Connection: [keep-alive]
-      Content-Length: ['0']
-      User-Agent: [python-requests/2.11.1]
-    method: PUT
-    uri: https://fakestore.azuredatalakestore.net/webhdfs/v1/azure_test_dir/a?OP=CREATE&overwrite=True&write=true
-  response:
-    body: {string: ''}
-    headers:
-      Cache-Control: [no-cache]
-      Content-Length: ['0']
-      ContentLength: ['0']
-      Date: ['Wed, 31 Aug 2016 23:08:38 GMT']
-      Expires: ['-1']
-      Location: ['https://fakestore.azuredatalakestore.net/webhdfs/v1/azure_test_dir/a?OP=CREATE&overwrite=True&write=true']
-      Pragma: [no-cache]
-      Server-Perf: ['[4f4f037a-9396-4f18-b3c2-b818ed2bdd61][ AuthTime::0::PostAuthTime::0
-          ][S-HdfsGetFileStatusV2 :: 00:00:005 ms]%0a[S-HdfsCheckAccess :: 00:00:002
-          ms]%0a[S-FsDelete :: 00:00:006 ms]%0a[S-FsOpenStream :: 00:00:060 ms]%0a[BufferingTime
-          :: 00:00:000 ms]%0a[WriteTime :: 00:00:000 ms]%0a[S-FsAppendStream :: 00:00:029
-          ms]%0a[S-FsCloseHandle :: 00:00:001 ms]%0a[CREATE :: 00:00:110 ms]%0a']
-      Status: ['0x0']
-      Strict-Transport-Security: [max-age=15724800; includeSubDomains]
-      X-Content-Type-Options: [nosniff]
-      x-ms-request-id: [4f4f037a-9396-4f18-b3c2-b818ed2bdd61]
-      x-ms-webhdfs-version: [16.07.07.01]
-    status: {code: 201, message: Created}
-- request:
-    body: null
-    headers:
-      Accept: ['*/*']
-      Accept-Encoding: ['gzip, deflate']
-      Connection: [keep-alive]
-      User-Agent: [python-requests/2.11.1]
-    method: GET
-    uri: https://fakestore.azuredatalakestore.net/webhdfs/v1/azure_test_dir?OP=LISTSTATUS
-  response:
-    body: {string: '{"FileStatuses":{"FileStatus":[{"length":0,"pathSuffix":"a","type":"FILE","blockSize":268435456,"accessTime":1472684918444,"modificationTime":1472684918444,"replication":1,"permission":"770","owner":"49b2f9ec-818a-49ca-9424-249e1f19f7d7","group":"49b2f9ec-818a-49ca-9424-249e1f19f7d7"}]}}'}
-    headers:
-      Cache-Control: [no-cache]
-      Content-Length: ['288']
-      Content-Type: [application/json; charset=utf-8]
-      Date: ['Wed, 31 Aug 2016 23:08:37 GMT']
-      Expires: ['-1']
-      Pragma: [no-cache]
-      Server-Perf: ['[6dcb3496-02af-4ad7-9fa3-881099344a21][ AuthTime::0::PostAuthTime::0
-          ][S-HdfsListStatus :: 00:00:011 ms]%0a[LISTSTATUS :: 00:00:011 ms]%0a']
-      Status: ['0x0']
-      Strict-Transport-Security: [max-age=15724800; includeSubDomains]
-      X-Content-Type-Options: [nosniff]
-      x-ms-request-id: [6dcb3496-02af-4ad7-9fa3-881099344a21]
-      x-ms-webhdfs-version: [16.07.07.01]
-    status: {code: 200, message: OK}
-- request:
-    body: null
-    headers:
-      Accept: ['*/*']
-      Accept-Encoding: ['gzip, deflate']
-      Connection: [keep-alive]
-      Content-Length: ['0']
-      User-Agent: [python-requests/2.11.1]
-    method: PUT
-    uri: https://fakestore.azuredatalakestore.net/webhdfs/v1/azure_test_dir/a?OP=SETPERMISSION&permission=0555
-  response:
-    body: {string: ''}
-    headers:
-      Cache-Control: [no-cache]
-      Content-Length: ['0']
-      Date: ['Wed, 31 Aug 2016 23:08:38 GMT']
-      Expires: ['-1']
-      Pragma: [no-cache]
-      Server-Perf: ['[18060671-f315-4d78-82b2-0e63618efcb5][ AuthTime::0::PostAuthTime::0
-          ][S-HdfsSetPermission :: 00:00:013 ms]%0a[SETPERMISSION :: 00:00:015 ms]%0a']
-      Status: ['0x0']
-      Strict-Transport-Security: [max-age=15724800; includeSubDomains]
-      X-Content-Type-Options: [nosniff]
-      x-ms-request-id: [18060671-f315-4d78-82b2-0e63618efcb5]
-      x-ms-webhdfs-version: [16.07.07.01]
-    status: {code: 200, message: OK}
-- request:
-    body: null
-    headers:
-      Accept: ['*/*']
-      Accept-Encoding: ['gzip, deflate']
-      Connection: [keep-alive]
-      User-Agent: [python-requests/2.11.1]
-    method: GET
-    uri: https://fakestore.azuredatalakestore.net/webhdfs/v1/azure_test_dir?OP=LISTSTATUS
-  response:
-    body: {string: '{"FileStatuses":{"FileStatus":[{"length":0,"pathSuffix":"a","type":"FILE","blockSize":268435456,"accessTime":1472684918444,"modificationTime":1472684918444,"replication":1,"permission":"555","owner":"49b2f9ec-818a-49ca-9424-249e1f19f7d7","group":"49b2f9ec-818a-49ca-9424-249e1f19f7d7"}]}}'}
-    headers:
-      Cache-Control: [no-cache]
-      Content-Length: ['288']
-      Content-Type: [application/json; charset=utf-8]
-      Date: ['Wed, 31 Aug 2016 23:08:38 GMT']
-      Expires: ['-1']
-      Pragma: [no-cache]
-      Server-Perf: ['[acb7643c-554b-427c-bfc4-e5194b92241d][ AuthTime::0::PostAuthTime::0
-          ][S-HdfsListStatus :: 00:00:011 ms]%0a[LISTSTATUS :: 00:00:011 ms]%0a']
-      Status: ['0x0']
-      Strict-Transport-Security: [max-age=15724800; includeSubDomains]
-      X-Content-Type-Options: [nosniff]
-      x-ms-request-id: [acb7643c-554b-427c-bfc4-e5194b92241d]
-      x-ms-webhdfs-version: [16.07.07.01]
-    status: {code: 200, message: OK}
-- request:
-    body: data
-    headers:
-      Accept: ['*/*']
-      Accept-Encoding: ['gzip, deflate']
-      Connection: [keep-alive]
-      Content-Length: ['4']
-      User-Agent: [python-requests/2.11.1]
-    method: POST
-    uri: https://fakestore.azuredatalakestore.net/webhdfs/v1/azure_test_dir/a?OP=APPEND
-  response:
-    body: {string: ''}
-    headers:
-      Cache-Control: [no-cache]
-      Content-Length: ['0']
-      ContentLength: ['0']
-      Date: ['Wed, 31 Aug 2016 23:08:38 GMT']
-      Expires: ['-1']
-      Location: ['https://fakestore.azuredatalakestore.net/webhdfs/v1/azure_test_dir/a?OP=APPEND&append=true']
-      Pragma: [no-cache]
-      Server-Perf: ['[02af4a1b-6972-402b-a488-deaed08b3d4c][ AuthTime::0::PostAuthTime::0
-          ][APPEND :: 00:00:000 ms]%0a']
-      Status: ['0x0']
-      Strict-Transport-Security: [max-age=15724800; includeSubDomains]
-      X-Content-Type-Options: [nosniff]
-      x-ms-request-id: [02af4a1b-6972-402b-a488-deaed08b3d4c]
-      x-ms-webhdfs-version: [16.07.07.01]
-    status: {code: 307, message: Temporary Redirect}
-- request:
-    body: data
-    headers:
-      Accept: ['*/*']
-      Accept-Encoding: ['gzip, deflate']
-      Connection: [keep-alive]
-      Content-Length: ['4']
-      User-Agent: [python-requests/2.11.1]
-    method: POST
-    uri: https://fakestore.azuredatalakestore.net/webhdfs/v1/azure_test_dir/a?OP=APPEND&append=true
-  response:
-    body: {string: '{"RemoteException":{"exception":"AccessControlException","message":"Operation
-        failed. failed with error 0x83090aa2 (Either the resource does not exist or
-        the current user is not authorized to perform the requested operation). [a6633472-4512-42f9-be09-9ffa87e04129][2016-08-31T16:08:39.5575673-07:00]","javaClassName":"org.apache.hadoop.security.AccessControlException"}}'}
-    headers:
-      Cache-Control: [no-cache]
-      Content-Length: ['370']
-      Content-Type: [application/json; charset=utf-8]
-      Date: ['Wed, 31 Aug 2016 23:08:38 GMT']
-      Expires: ['-1']
-      Pragma: [no-cache]
-      Server-Perf: ['[a6633472-4512-42f9-be09-9ffa87e04129][ AuthTime::0::PostAuthTime::0
-          ][S-FsOpenStream :: 00:00:004 ms]%0a[APPEND :: 00:00:007 ms]%0a']
-      Status: ['0x83090AA2']
-      Strict-Transport-Security: [max-age=15724800; includeSubDomains]
-      X-Content-Type-Options: [nosniff]
-      x-ms-request-id: [a6633472-4512-42f9-be09-9ffa87e04129]
-      x-ms-webhdfs-version: [16.07.07.01]
-    status: {code: 403, message: Forbidden}
-- request:
-    body: null
-    headers:
-      Accept: ['*/*']
-      Accept-Encoding: ['gzip, deflate']
-      Connection: [keep-alive]
-      Content-Length: ['0']
-      User-Agent: [python-requests/2.11.1]
-    method: PUT
-    uri: https://fakestore.azuredatalakestore.net/webhdfs/v1/azure_test_dir/a?OP=SETPERMISSION&permission=0770
-  response:
-    body: {string: ''}
-    headers:
-      Cache-Control: [no-cache]
-      Content-Length: ['0']
-      Date: ['Wed, 31 Aug 2016 23:08:39 GMT']
-      Expires: ['-1']
-      Pragma: [no-cache]
-      Server-Perf: ['[97a64495-1d62-4703-a0b9-1408729a6db5][ AuthTime::0::PostAuthTime::0
-          ][S-HdfsSetPermission :: 00:00:023 ms]%0a[SETPERMISSION :: 00:00:025 ms]%0a']
-      Status: ['0x0']
-      Strict-Transport-Security: [max-age=15724800; includeSubDomains]
-      X-Content-Type-Options: [nosniff]
-      x-ms-request-id: [97a64495-1d62-4703-a0b9-1408729a6db5]
-      x-ms-webhdfs-version: [16.07.07.01]
-    status: {code: 200, message: OK}
-- request:
-    body: null
-    headers:
-      Accept: ['*/*']
-      Accept-Encoding: ['gzip, deflate']
-      Connection: [keep-alive]
-      User-Agent: [python-requests/2.11.1]
-    method: GET
-    uri: https://fakestore.azuredatalakestore.net/webhdfs/v1/azure_test_dir?OP=LISTSTATUS
-  response:
-    body: {string: '{"FileStatuses":{"FileStatus":[{"length":0,"pathSuffix":"a","type":"FILE","blockSize":268435456,"accessTime":1472684918444,"modificationTime":1472684918444,"replication":1,"permission":"770","owner":"49b2f9ec-818a-49ca-9424-249e1f19f7d7","group":"49b2f9ec-818a-49ca-9424-249e1f19f7d7"}]}}'}
-    headers:
-      Cache-Control: [no-cache]
-      Content-Length: ['288']
-      Content-Type: [application/json; charset=utf-8]
-      Date: ['Wed, 31 Aug 2016 23:08:39 GMT']
-      Expires: ['-1']
-      Pragma: [no-cache]
-      Server-Perf: ['[77e9ec8e-354b-4dec-8678-cf2ca9d092fe][ AuthTime::0::PostAuthTime::0
-          ][S-HdfsListStatus :: 00:00:010 ms]%0a[LISTSTATUS :: 00:00:010 ms]%0a']
-      Status: ['0x0']
-      Strict-Transport-Security: [max-age=15724800; includeSubDomains]
-      X-Content-Type-Options: [nosniff]
-      x-ms-request-id: [77e9ec8e-354b-4dec-8678-cf2ca9d092fe]
-=======
-      User-Agent: [python-requests/2.10.0]
-    method: PUT
-    uri: https://fakestore.azuredatalakestore.net/webhdfs/v1/azure_test_dir/deep?OP=MKDIRS
-  response:
-    body: {string: !!python/unicode '{"boolean":true}'}
-    headers:
-      cache-control: [no-cache]
-      content-length: ['16']
-      content-type: [application/json; charset=utf-8]
-      date: ['Sat, 27 Aug 2016 05:41:13 GMT']
-      expires: ['-1']
-      pragma: [no-cache]
-      server-perf: ['[2ba7c7e8-497a-44ad-83b9-ea47d63190fc][ AuthTime::953.670025894493::PostAuthTime::232.216513031708
-          ][S-HdfsMkdirs :: 00:00:033 ms]%0a[MKDIRS :: 00:00:033 ms]%0a']
-      status: ['0x0']
-      strict-transport-security: [max-age=15724800; includeSubDomains]
-      x-content-type-options: [nosniff]
-      x-ms-request-id: [2ba7c7e8-497a-44ad-83b9-ea47d63190fc]
->>>>>>> 18033657
-      x-ms-webhdfs-version: [16.07.07.01]
-    status: {code: 200, message: OK}
-- request:
-    body: null
-    headers:
-      Accept: ['*/*']
-      Accept-Encoding: ['gzip, deflate']
-      Connection: [keep-alive]
-      Content-Length: ['0']
-<<<<<<< HEAD
-      User-Agent: [python-requests/2.11.1]
-    method: DELETE
-    uri: https://fakestore.azuredatalakestore.net/webhdfs/v1/azure_test_dir/a?OP=DELETE&recursive=False
-  response:
-    body: {string: '{"boolean":true}'}
-    headers:
-      Cache-Control: [no-cache]
-      Content-Length: ['16']
-      Content-Type: [application/json; charset=utf-8]
-      Date: ['Wed, 31 Aug 2016 23:08:40 GMT']
-      Expires: ['-1']
-      Pragma: [no-cache]
-      Server-Perf: ['[304bb8d5-2531-4cf4-a5f5-55b7b7e23c4d][ AuthTime::1175.19466834535::PostAuthTime::303.207066905697
-          ][S-FsDelete :: 00:00:059 ms]%0a[DELETE :: 00:00:060 ms]%0a']
-      Status: ['0x0']
-      Strict-Transport-Security: [max-age=15724800; includeSubDomains]
-      X-Content-Type-Options: [nosniff]
-      x-ms-request-id: [304bb8d5-2531-4cf4-a5f5-55b7b7e23c4d]
-      x-ms-webhdfs-version: [16.07.07.01]
-    status: {code: 200, message: OK}
-- request:
-    body: null
-    headers:
-      Accept: ['*/*']
-      Accept-Encoding: ['gzip, deflate']
-      Connection: [keep-alive]
-      Content-Length: ['0']
-      User-Agent: [python-requests/2.11.1]
-    method: PUT
-    uri: https://fakestore.azuredatalakestore.net/webhdfs/v1/azure_test_dir//deep?OP=MKDIRS
-  response:
-    body: {string: '{"boolean":true}'}
-    headers:
-      Cache-Control: [no-cache]
-      Content-Length: ['16']
-      Content-Type: [application/json; charset=utf-8]
-      Date: ['Wed, 31 Aug 2016 23:08:39 GMT']
-      Expires: ['-1']
-      Pragma: [no-cache]
-      Server-Perf: ['[6e1b1b82-c1e9-452f-aa23-d1f0e6f29c22][ AuthTime::0::PostAuthTime::0
-          ][S-HdfsMkdirs :: 00:00:024 ms]%0a[MKDIRS :: 00:00:027 ms]%0a']
-      Status: ['0x0']
-      Strict-Transport-Security: [max-age=15724800; includeSubDomains]
-      X-Content-Type-Options: [nosniff]
-      x-ms-request-id: [6e1b1b82-c1e9-452f-aa23-d1f0e6f29c22]
-      x-ms-webhdfs-version: [16.07.07.01]
-    status: {code: 200, message: OK}
-- request:
-    body: null
-    headers:
-      Accept: ['*/*']
-      Accept-Encoding: ['gzip, deflate']
-      Connection: [keep-alive]
-      Content-Length: ['0']
-      User-Agent: [python-requests/2.11.1]
-    method: PUT
-    uri: https://fakestore.azuredatalakestore.net/webhdfs/v1/azure_test_dir//deep/file?OP=CREATE&overwrite=True
-  response:
-    body: {string: ''}
-    headers:
-      Cache-Control: [no-cache]
-      Content-Length: ['0']
-      ContentLength: ['0']
-      Date: ['Wed, 31 Aug 2016 23:08:40 GMT']
-      Expires: ['-1']
-      Location: ['https://fakestore.azuredatalakestore.net/webhdfs/v1/azure_test_dir/deep/file?OP=CREATE&overwrite=True&write=true']
-      Pragma: [no-cache]
-      Server-Perf: ['[a6cf254c-bda9-4d38-a0d4-641f935026a3][ AuthTime::0::PostAuthTime::0
-          ][S-HdfsGetFileStatusV2 :: 00:00:006 ms]%0a[CREATE :: 00:00:006 ms]%0a']
-      Status: ['0x8309000A']
-      Strict-Transport-Security: [max-age=15724800; includeSubDomains]
-      X-Content-Type-Options: [nosniff]
-      x-ms-request-id: [a6cf254c-bda9-4d38-a0d4-641f935026a3]
-=======
-      User-Agent: [python-requests/2.10.0]
-    method: PUT
-    uri: https://fakestore.azuredatalakestore.net/webhdfs/v1/azure_test_dir/deep/file?overwrite=True&OP=CREATE
-  response:
-    body: {string: !!python/unicode ''}
-    headers:
-      cache-control: [no-cache]
-      content-length: ['0']
-      contentlength: ['0']
-      date: ['Sat, 27 Aug 2016 05:41:13 GMT']
-      expires: ['-1']
-      location: ['https://fakestore.azuredatalakestore.net/webhdfs/v1/azure_test_dir/deep/file?overwrite=True&OP=CREATE&write=true']
-      pragma: [no-cache]
-      server-perf: ['[707daf35-1add-4cba-900a-fede2da83883][ AuthTime::966.072012778323::PostAuthTime::206.129575103653
-          ][S-HdfsGetFileStatusV2 :: 00:00:005 ms]%0a[CREATE :: 00:00:005 ms]%0a']
-      status: ['0x8309000A']
-      strict-transport-security: [max-age=15724800; includeSubDomains]
-      x-content-type-options: [nosniff]
-      x-ms-request-id: [707daf35-1add-4cba-900a-fede2da83883]
->>>>>>> 18033657
-      x-ms-webhdfs-version: [16.07.07.01]
-    status: {code: 307, message: Temporary Redirect}
-- request:
-    body: null
-    headers:
-      Accept: ['*/*']
-      Accept-Encoding: ['gzip, deflate']
-      Connection: [keep-alive]
-      Content-Length: ['0']
-<<<<<<< HEAD
-      User-Agent: [python-requests/2.11.1]
-    method: PUT
-    uri: https://fakestore.azuredatalakestore.net/webhdfs/v1/azure_test_dir/deep/file?OP=CREATE&overwrite=True&write=true
-  response:
-    body: {string: ''}
-    headers:
-      Cache-Control: [no-cache]
-      Content-Length: ['0']
-      ContentLength: ['0']
-      Date: ['Wed, 31 Aug 2016 23:08:40 GMT']
-      Expires: ['-1']
-      Location: ['https://fakestore.azuredatalakestore.net/webhdfs/v1/azure_test_dir/deep/file?OP=CREATE&overwrite=True&write=true']
-      Pragma: [no-cache]
-      Server-Perf: ['[70e9fab5-ff21-481e-bf76-8c153ec99070][ AuthTime::0::PostAuthTime::0
-          ][S-HdfsGetFileStatusV2 :: 00:00:006 ms]%0a[S-HdfsCheckAccess :: 00:00:002
-          ms]%0a[S-FsDelete :: 00:00:005 ms]%0a[S-FsOpenStream :: 00:00:053 ms]%0a[BufferingTime
-          :: 00:00:000 ms]%0a[WriteTime :: 00:00:000 ms]%0a[S-FsAppendStream :: 00:00:029
-          ms]%0a[S-FsCloseHandle :: 00:00:001 ms]%0a[CREATE :: 00:00:104 ms]%0a']
-      Status: ['0x0']
-      Strict-Transport-Security: [max-age=15724800; includeSubDomains]
-      X-Content-Type-Options: [nosniff]
-      x-ms-request-id: [70e9fab5-ff21-481e-bf76-8c153ec99070]
-      x-ms-webhdfs-version: [16.07.07.01]
-    status: {code: 201, message: Created}
-- request:
-    body: null
-    headers:
-      Accept: ['*/*']
-      Accept-Encoding: ['gzip, deflate']
-      Connection: [keep-alive]
-      Content-Length: ['0']
-      User-Agent: [python-requests/2.11.1]
-    method: PUT
-    uri: https://fakestore.azuredatalakestore.net/webhdfs/v1/azure_test_dir//deep?OP=SETPERMISSION&permission=660
-  response:
-    body: {string: ''}
-    headers:
-      Cache-Control: [no-cache]
-      Content-Length: ['0']
-      Date: ['Wed, 31 Aug 2016 23:08:40 GMT']
-      Expires: ['-1']
-      Pragma: [no-cache]
-      Server-Perf: ['[3684e7ee-0bf0-44b8-a5fc-548fd407d08e][ AuthTime::0::PostAuthTime::0
-          ][S-HdfsSetPermission :: 00:00:013 ms]%0a[SETPERMISSION :: 00:00:016 ms]%0a']
-      Status: ['0x0']
-      Strict-Transport-Security: [max-age=15724800; includeSubDomains]
-      X-Content-Type-Options: [nosniff]
-      x-ms-request-id: [3684e7ee-0bf0-44b8-a5fc-548fd407d08e]
-=======
-      User-Agent: [python-requests/2.10.0]
-    method: PUT
-    uri: https://fakestore.azuredatalakestore.net/webhdfs/v1/azure_test_dir/deep?permission=660&OP=SETPERMISSION
-  response:
-    body: {string: !!python/unicode ''}
-    headers:
-      cache-control: [no-cache]
-      content-length: ['0']
-      date: ['Sat, 27 Aug 2016 05:41:13 GMT']
-      expires: ['-1']
-      pragma: [no-cache]
-      server-perf: ['[c4de7006-eb17-4bd4-abfc-db1baba7ab85][ AuthTime::924.16066454037::PostAuthTime::235.637448478364
-          ][S-HdfsSetPermission :: 00:00:020 ms]%0a[SETPERMISSION :: 00:00:021 ms]%0a']
-      status: ['0x0']
-      strict-transport-security: [max-age=15724800; includeSubDomains]
-      x-content-type-options: [nosniff]
-      x-ms-request-id: [c4de7006-eb17-4bd4-abfc-db1baba7ab85]
->>>>>>> 18033657
-      x-ms-webhdfs-version: [16.07.07.01]
-    status: {code: 200, message: OK}
-- request:
-    body: null
-    headers:
-      Accept: ['*/*']
-      Accept-Encoding: ['gzip, deflate']
-      Connection: [keep-alive]
-<<<<<<< HEAD
-      User-Agent: [python-requests/2.11.1]
-    method: GET
-    uri: https://fakestore.azuredatalakestore.net/webhdfs/v1/azure_test_dir//deep?OP=LISTSTATUS
-  response:
-    body: {string: '{"RemoteException":{"exception":"AccessControlException","message":"ListStatus
-        failed with error 0x83090aa2 (Either the resource does not exist or the current
-        user is not authorized to perform the requested operation). [7aabca5e-3d9b-4156-8d19-8b0a7f5a3f96][2016-08-31T16:08:42.6125360-07:00]","javaClassName":"org.apache.hadoop.security.AccessControlException"}}'}
-    headers:
-      Cache-Control: [no-cache]
-      Content-Length: ['363']
-      Content-Type: [application/json; charset=utf-8]
-      Date: ['Wed, 31 Aug 2016 23:08:41 GMT']
-      Expires: ['-1']
-      Pragma: [no-cache]
-      Server-Perf: ['[7aabca5e-3d9b-4156-8d19-8b0a7f5a3f96][ AuthTime::0::PostAuthTime::0
-          ][S-HdfsListStatus :: 00:00:007 ms]%0a[S-HdfsListStatus :: 00:00:006 ms]%0a[S-HdfsListStatus
-          :: 00:00:006 ms]%0a[S-HdfsListStatus :: 00:00:006 ms]%0a[S-HdfsListStatus
-          :: 00:00:006 ms]%0a[LISTSTATUS :: 00:01:265 ms]%0a']
-      Status: ['0x83090AA2']
-      Strict-Transport-Security: [max-age=15724800; includeSubDomains]
-      X-Content-Type-Options: [nosniff]
-      x-ms-request-id: [7aabca5e-3d9b-4156-8d19-8b0a7f5a3f96]
-=======
-      User-Agent: [python-requests/2.10.0]
-    method: GET
-    uri: https://fakestore.azuredatalakestore.net/webhdfs/v1/azure_test_dir/deep?OP=LISTSTATUS
-  response:
-    body: {string: !!python/unicode '{"RemoteException":{"exception":"AccessControlException","message":"ListStatus
-        failed with error 0x83090aa2 (Either the resource does not exist or the current
-        user is not authorized to perform the requested operation). [1b9ff5fa-0613-48fc-8ef9-27a3019a9ee8][2016-08-26T22:41:16.0552709-07:00]","javaClassName":"org.apache.hadoop.security.AccessControlException"}}'}
-    headers:
-      cache-control: [no-cache]
-      content-length: ['363']
-      content-type: [application/json; charset=utf-8]
-      date: ['Sat, 27 Aug 2016 05:41:16 GMT']
-      expires: ['-1']
-      pragma: [no-cache]
-      server-perf: ['[1b9ff5fa-0613-48fc-8ef9-27a3019a9ee8][ AuthTime::907.482539941848::PostAuthTime::236.0652036041
-          ][S-HdfsListStatus :: 00:00:005 ms]%0a[S-HdfsListStatus :: 00:00:006 ms]%0a[S-HdfsListStatus
-          :: 00:00:006 ms]%0a[S-HdfsListStatus :: 00:00:006 ms]%0a[S-HdfsListStatus
-          :: 00:00:006 ms]%0a[LISTSTATUS :: 00:01:268 ms]%0a']
-      status: ['0x83090AA2']
-      strict-transport-security: [max-age=15724800; includeSubDomains]
-      x-content-type-options: [nosniff]
-      x-ms-request-id: [1b9ff5fa-0613-48fc-8ef9-27a3019a9ee8]
->>>>>>> 18033657
-      x-ms-webhdfs-version: [16.07.07.01]
-    status: {code: 403, message: Forbidden}
-- request:
-    body: null
-    headers:
-      Accept: ['*/*']
-      Accept-Encoding: ['gzip, deflate']
-      Connection: [keep-alive]
-      Content-Length: ['0']
-<<<<<<< HEAD
-      User-Agent: [python-requests/2.11.1]
-    method: PUT
-    uri: https://fakestore.azuredatalakestore.net/webhdfs/v1/azure_test_dir//deep?OP=SETPERMISSION&permission=770
-  response:
-    body: {string: ''}
-    headers:
-      Cache-Control: [no-cache]
-      Content-Length: ['0']
-      Date: ['Wed, 31 Aug 2016 23:08:42 GMT']
-      Expires: ['-1']
-      Pragma: [no-cache]
-      Server-Perf: ['[7e9bd064-203a-4245-9d4e-1cedf6be8255][ AuthTime::0::PostAuthTime::0
-          ][S-HdfsSetPermission :: 00:00:019 ms]%0a[SETPERMISSION :: 00:00:019 ms]%0a']
-      Status: ['0x0']
-      Strict-Transport-Security: [max-age=15724800; includeSubDomains]
-      X-Content-Type-Options: [nosniff]
-      x-ms-request-id: [7e9bd064-203a-4245-9d4e-1cedf6be8255]
-      x-ms-webhdfs-version: [16.07.07.01]
-    status: {code: 200, message: OK}
-- request:
-    body: null
-    headers:
-      Accept: ['*/*']
-      Accept-Encoding: ['gzip, deflate']
-      Connection: [keep-alive]
-      User-Agent: [python-requests/2.11.1]
-    method: GET
-    uri: https://fakestore.azuredatalakestore.net/webhdfs/v1/azure_test_dir?OP=LISTSTATUS
-  response:
-    body: {string: '{"FileStatuses":{"FileStatus":[{"length":0,"pathSuffix":"deep","type":"DIRECTORY","blockSize":0,"accessTime":1472684920541,"modificationTime":1472684920904,"replication":0,"permission":"770","owner":"49b2f9ec-818a-49ca-9424-249e1f19f7d7","group":"49b2f9ec-818a-49ca-9424-249e1f19f7d7"}]}}'}
-    headers:
-      Cache-Control: [no-cache]
-      Content-Length: ['288']
-      Content-Type: [application/json; charset=utf-8]
-      Date: ['Wed, 31 Aug 2016 23:08:43 GMT']
-      Expires: ['-1']
-      Pragma: [no-cache]
-      Server-Perf: ['[36aa3f0e-3381-4049-b7e4-e6530203588d][ AuthTime::0::PostAuthTime::0
-          ][S-HdfsListStatus :: 00:00:009 ms]%0a[LISTSTATUS :: 00:00:010 ms]%0a']
-      Status: ['0x0']
-      Strict-Transport-Security: [max-age=15724800; includeSubDomains]
-      X-Content-Type-Options: [nosniff]
-      x-ms-request-id: [36aa3f0e-3381-4049-b7e4-e6530203588d]
-      x-ms-webhdfs-version: [16.07.07.01]
-    status: {code: 200, message: OK}
-- request:
-    body: null
-    headers:
-      Accept: ['*/*']
-      Accept-Encoding: ['gzip, deflate']
-      Connection: [keep-alive]
-      Content-Length: ['0']
-      User-Agent: [python-requests/2.11.1]
-    method: DELETE
-    uri: https://fakestore.azuredatalakestore.net/webhdfs/v1/azure_test_dir/deep?OP=DELETE&recursive=True
-  response:
-    body: {string: '{"boolean":true}'}
-    headers:
-      Cache-Control: [no-cache]
-      Content-Length: ['16']
-      Content-Type: [application/json; charset=utf-8]
-      Date: ['Wed, 31 Aug 2016 23:08:43 GMT']
-      Expires: ['-1']
-      Pragma: [no-cache]
-      Server-Perf: ['[78581297-2dc3-48e0-8a25-69becd7cf5b8][ AuthTime::0::PostAuthTime::0
-          ][S-FsDelete :: 00:00:044 ms]%0a[DELETE :: 00:00:045 ms]%0a']
-      Status: ['0x0']
-      Strict-Transport-Security: [max-age=15724800; includeSubDomains]
-      X-Content-Type-Options: [nosniff]
-      x-ms-request-id: [78581297-2dc3-48e0-8a25-69becd7cf5b8]
-      x-ms-webhdfs-version: [16.07.07.01]
-    status: {code: 200, message: OK}
-- request:
-    body: data
-    headers:
-      Accept: ['*/*']
-      Accept-Encoding: ['gzip, deflate']
-      Connection: [keep-alive]
-      Content-Length: ['4']
-      User-Agent: [python-requests/2.11.1]
-    method: POST
-    uri: https://fakestore.azuredatalakestore.net/webhdfs/v1/azure_test_dir/a?OP=APPEND
-  response:
-    body: {string: ''}
-    headers:
-      Cache-Control: [no-cache]
-      Content-Length: ['0']
-      ContentLength: ['0']
-      Date: ['Wed, 31 Aug 2016 23:08:43 GMT']
-      Expires: ['-1']
-      Location: ['https://fakestore.azuredatalakestore.net/webhdfs/v1/azure_test_dir/a?OP=APPEND&append=true']
-      Pragma: [no-cache]
-      Server-Perf: ['[a59ea609-72b7-49b3-b720-df9b3e067c9c][ AuthTime::0::PostAuthTime::0
-          ][APPEND :: 00:00:000 ms]%0a']
-      Status: ['0x0']
-      Strict-Transport-Security: [max-age=15724800; includeSubDomains]
-      X-Content-Type-Options: [nosniff]
-      x-ms-request-id: [a59ea609-72b7-49b3-b720-df9b3e067c9c]
-      x-ms-webhdfs-version: [16.07.07.01]
-    status: {code: 307, message: Temporary Redirect}
-- request:
-    body: data
-    headers:
-      Accept: ['*/*']
-      Accept-Encoding: ['gzip, deflate']
-      Connection: [keep-alive]
-      Content-Length: ['4']
-      User-Agent: [python-requests/2.11.1]
-    method: POST
-    uri: https://fakestore.azuredatalakestore.net/webhdfs/v1/azure_test_dir/a?OP=APPEND&append=true
-  response:
-    body: {string: '{"RemoteException":{"exception":"FileNotFoundException","message":"Operation
-        failed. failed with error 0x8309000a (Stream not found). [c8870749-e63a-4462-91d7-def70aa0fda3][2016-08-31T16:08:43.7236026-07:00]","javaClassName":"java.io.FileNotFoundException"}}'}
-    headers:
-      Cache-Control: [no-cache]
-      Content-Length: ['258']
-      Content-Type: [application/json; charset=utf-8]
-      Date: ['Wed, 31 Aug 2016 23:08:43 GMT']
-      Expires: ['-1']
-      Pragma: [no-cache]
-      Server-Perf: ['[c8870749-e63a-4462-91d7-def70aa0fda3][ AuthTime::0::PostAuthTime::0
-          ][S-FsOpenStream :: 00:00:006 ms]%0a[APPEND :: 00:00:010 ms]%0a']
-      Status: ['0x8309000A']
-      Strict-Transport-Security: [max-age=15724800; includeSubDomains]
-      X-Content-Type-Options: [nosniff]
-      x-ms-request-id: [c8870749-e63a-4462-91d7-def70aa0fda3]
-      x-ms-webhdfs-version: [16.07.07.01]
-    status: {code: 404, message: Not Found}
-=======
-      User-Agent: [python-requests/2.10.0]
-    method: PUT
-    uri: https://fakestore.azuredatalakestore.net/webhdfs/v1/azure_test_dir/deep?permission=770&OP=SETPERMISSION
-  response:
-    body: {string: !!python/unicode ''}
-    headers:
-      cache-control: [no-cache]
-      content-length: ['0']
-      date: ['Sat, 27 Aug 2016 05:41:16 GMT']
-      expires: ['-1']
-      pragma: [no-cache]
-      server-perf: ['[482301f9-3e0d-4158-82a8-5d4c5d7000fd][ AuthTime::1091.80250049715::PostAuthTime::235.210096072633
-          ][S-HdfsSetPermission :: 00:00:028 ms]%0a[SETPERMISSION :: 00:00:028 ms]%0a']
-      status: ['0x0']
-      strict-transport-security: [max-age=15724800; includeSubDomains]
-      x-content-type-options: [nosniff]
-      x-ms-request-id: [482301f9-3e0d-4158-82a8-5d4c5d7000fd]
-      x-ms-webhdfs-version: [16.07.07.01]
-    status: {code: 200, message: OK}
->>>>>>> 18033657
 version: 1