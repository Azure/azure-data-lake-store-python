--- conflicted
+++ resolved
@@ -5,197 +5,6 @@
       Accept: ['*/*']
       Accept-Encoding: ['gzip, deflate']
       Connection: [keep-alive]
-      User-Agent: [python-requests/2.10.0]
-    method: GET
-    uri: https://fakestore.azuredatalakestore.net/webhdfs/v1/azure_test_dir?OP=LISTSTATUS
-  response:
-    body: {string: '{"FileStatuses":{"FileStatus":[]}}'}
-    headers:
-      cache-control: [no-cache]
-      content-length: ['34']
-      content-type: [application/json; charset=utf-8]
-      date: ['Sun, 21 Aug 2016 08:52:25 GMT']
-      expires: ['-1']
-      pragma: [no-cache]
-      server-perf: ['[bcf1efe2-0052-43b2-81d7-afee3643d2f7][ AuthTime::0::PostAuthTime::0
-          ][S-HdfsListStatus :: 00:00:006 ms]%0a[LISTSTATUS :: 00:00:006 ms]%0a']
-      status: ['0x0']
-      strict-transport-security: [max-age=15724800; includeSubDomains]
-      x-content-type-options: [nosniff]
-      x-ms-request-id: [bcf1efe2-0052-43b2-81d7-afee3643d2f7]
-      x-ms-webhdfs-version: [16.07.07.01]
-    status: {code: 200, message: OK}
-- request:
-    body: null
-    headers:
-      Accept: ['*/*']
-      Accept-Encoding: ['gzip, deflate']
-      Connection: [keep-alive]
-      Content-Length: ['0']
-      User-Agent: [python-requests/2.10.0]
-    method: PUT
-    uri: https://fakestore.azuredatalakestore.net/webhdfs/v1/azure_test_dir/a?overwrite=True&OP=CREATE
-  response:
-    body: {string: ''}
-    headers:
-      cache-control: [no-cache]
-      content-length: ['0']
-      contentlength: ['0']
-      date: ['Sun, 21 Aug 2016 08:52:24 GMT']
-      expires: ['-1']
-      location: ['https://fakestore.azuredatalakestore.net/webhdfs/v1/azure_test_dir/a?overwrite=True&OP=CREATE&write=true']
-      pragma: [no-cache]
-      server-perf: ['[0f9bd9d0-53d3-42ea-987e-89de07cdd170][ AuthTime::0::PostAuthTime::0
-          ][S-HdfsGetFileStatusV2 :: 00:00:005 ms]%0a[CREATE :: 00:00:006 ms]%0a']
-      status: ['0x8309000A']
-      strict-transport-security: [max-age=15724800; includeSubDomains]
-      x-content-type-options: [nosniff]
-      x-ms-request-id: [0f9bd9d0-53d3-42ea-987e-89de07cdd170]
-      x-ms-webhdfs-version: [16.07.07.01]
-    status: {code: 307, message: Temporary Redirect}
-- request:
-    body: null
-    headers:
-      Accept: ['*/*']
-      Accept-Encoding: ['gzip, deflate']
-      Connection: [keep-alive]
-      Content-Length: ['0']
-      User-Agent: [python-requests/2.10.0]
-    method: PUT
-    uri: https://fakestore.azuredatalakestore.net/webhdfs/v1/azure_test_dir/a?overwrite=True&OP=CREATE&write=true
-  response:
-    body: {string: ''}
-    headers:
-      cache-control: [no-cache]
-      content-length: ['0']
-      contentlength: ['0']
-      date: ['Sun, 21 Aug 2016 08:52:25 GMT']
-      expires: ['-1']
-      location: ['https://fakestore.azuredatalakestore.net/webhdfs/v1/azure_test_dir/a?overwrite=True&OP=CREATE&write=true']
-      pragma: [no-cache]
-      server-perf: ['[496fe4d8-7b3e-47a2-90fe-f187eaa4f310][ AuthTime::0::PostAuthTime::0
-          ][S-HdfsGetFileStatusV2 :: 00:00:006 ms]%0a[S-HdfsCheckAccess :: 00:00:002
-          ms]%0a[S-FsDelete :: 00:00:005 ms]%0a[S-FsOpenStream :: 00:00:054 ms]%0a[BufferingTime
-          :: 00:00:000 ms]%0a[WriteTime :: 00:00:000 ms]%0a[S-FsCloseHandle :: 00:00:001
-          ms]%0a[CREATE :: 00:00:070 ms]%0a']
-      status: ['0x0']
-      strict-transport-security: [max-age=15724800; includeSubDomains]
-      x-content-type-options: [nosniff]
-      x-ms-request-id: [496fe4d8-7b3e-47a2-90fe-f187eaa4f310]
-      x-ms-webhdfs-version: [16.07.07.01]
-    status: {code: 201, message: Created}
-- request:
-    body: null
-    headers:
-      Accept: ['*/*']
-      Accept-Encoding: ['gzip, deflate']
-      Connection: [keep-alive]
-      User-Agent: [python-requests/2.10.0]
-    method: GET
-    uri: https://fakestore.azuredatalakestore.net/webhdfs/v1/azure_test_dir?OP=LISTSTATUS
-  response:
-    body: {string: '{"FileStatuses":{"FileStatus":[{"length":0,"pathSuffix":"a","type":"FILE","blockSize":268435456,"accessTime":1471769545955,"modificationTime":1471769545955,"replication":1,"permission":"770","owner":"49b2f9ec-818a-49ca-9424-249e1f19f7d7","group":"49b2f9ec-818a-49ca-9424-249e1f19f7d7"}]}}'}
-    headers:
-      cache-control: [no-cache]
-      content-length: ['288']
-      content-type: [application/json; charset=utf-8]
-      date: ['Sun, 21 Aug 2016 08:52:25 GMT']
-      expires: ['-1']
-      pragma: [no-cache]
-      server-perf: ['[4be07e07-058a-4555-ad52-083a4df384dd][ AuthTime::0::PostAuthTime::0
-          ][S-HdfsListStatus :: 00:00:012 ms]%0a[LISTSTATUS :: 00:00:012 ms]%0a']
-      status: ['0x0']
-      strict-transport-security: [max-age=15724800; includeSubDomains]
-      x-content-type-options: [nosniff]
-      x-ms-request-id: [4be07e07-058a-4555-ad52-083a4df384dd]
-      x-ms-webhdfs-version: [16.07.07.01]
-    status: {code: 200, message: OK}
-- request:
-    body: null
-    headers:
-      Accept: ['*/*']
-      Accept-Encoding: ['gzip, deflate']
-      Connection: [keep-alive]
-      Content-Length: ['0']
-      User-Agent: [python-requests/2.10.0]
-    method: DELETE
-    uri: https://fakestore.azuredatalakestore.net/webhdfs/v1/azure_test_dir/a?recursive=False&OP=DELETE
-  response:
-    body: {string: '{"boolean":true}'}
-    headers:
-      cache-control: [no-cache]
-      content-length: ['16']
-      content-type: [application/json; charset=utf-8]
-      date: ['Sun, 21 Aug 2016 08:52:25 GMT']
-      expires: ['-1']
-      pragma: [no-cache]
-      server-perf: ['[feb69fee-0b46-4ccf-aa80-e1c353d9b6df][ AuthTime::0::PostAuthTime::0
-          ][S-FsDelete :: 00:00:064 ms]%0a[DELETE :: 00:00:065 ms]%0a']
-      status: ['0x0']
-      strict-transport-security: [max-age=15724800; includeSubDomains]
-      x-content-type-options: [nosniff]
-      x-ms-request-id: [feb69fee-0b46-4ccf-aa80-e1c353d9b6df]
-      x-ms-webhdfs-version: [16.07.07.01]
-    status: {code: 200, message: OK}
-- request:
-    body: null
-    headers:
-      Accept: ['*/*']
-      Accept-Encoding: ['gzip, deflate']
-      Connection: [keep-alive]
-      User-Agent: [python-requests/2.10.0]
-    method: GET
-    uri: https://fakestore.azuredatalakestore.net/webhdfs/v1/azure_test_dir?OP=LISTSTATUS
-  response:
-    body: {string: '{"FileStatuses":{"FileStatus":[]}}'}
-    headers:
-      cache-control: [no-cache]
-      content-length: ['34']
-      content-type: [application/json; charset=utf-8]
-      date: ['Sun, 21 Aug 2016 08:52:26 GMT']
-      expires: ['-1']
-      pragma: [no-cache]
-      server-perf: ['[9ad2e136-d124-436e-bf74-108293fcfca1][ AuthTime::0::PostAuthTime::0
-          ][S-HdfsListStatus :: 00:00:005 ms]%0a[LISTSTATUS :: 00:00:006 ms]%0a']
-      status: ['0x0']
-      strict-transport-security: [max-age=15724800; includeSubDomains]
-      x-content-type-options: [nosniff]
-      x-ms-request-id: [9ad2e136-d124-436e-bf74-108293fcfca1]
-      x-ms-webhdfs-version: [16.07.07.01]
-    status: {code: 200, message: OK}
-- request:
-    body: null
-    headers:
-      Accept: ['*/*']
-      Accept-Encoding: ['gzip, deflate']
-      Connection: [keep-alive]
-      User-Agent: [python-requests/2.10.0]
-    method: GET
-    uri: https://fakestore.azuredatalakestore.net/webhdfs/v1/?OP=LISTSTATUS
-  response:
-    body: {string: '{"FileStatuses":{"FileStatus":[{"length":0,"pathSuffix":"a","type":"DIRECTORY","blockSize":0,"accessTime":1471639845701,"modificationTime":1471639848993,"replication":0,"permission":"770","owner":"49b2f9ec-818a-49ca-9424-249e1f19f7d7","group":"49b2f9ec-818a-49ca-9424-249e1f19f7d7"},{"length":0,"pathSuffix":"azure_test_dir","type":"DIRECTORY","blockSize":0,"accessTime":1471661723297,"modificationTime":1471769546398,"replication":0,"permission":"770","owner":"49b2f9ec-818a-49ca-9424-249e1f19f7d7","group":"49b2f9ec-818a-49ca-9424-249e1f19f7d7"},{"length":0,"pathSuffix":"azure_testdir","type":"DIRECTORY","blockSize":0,"accessTime":1470153480383,"modificationTime":1470156248128,"replication":0,"permission":"770","owner":"49b2f9ec-818a-49ca-9424-249e1f19f7d7","group":"49b2f9ec-818a-49ca-9424-249e1f19f7d7"},{"length":81840585,"pathSuffix":"gdelt20150827.csv","type":"FILE","blockSize":268435456,"accessTime":1469485983963,"modificationTime":1469485984240,"replication":1,"permission":"770","owner":"49b2f9ec-818a-49ca-9424-249e1f19f7d7","group":"49b2f9ec-818a-49ca-9424-249e1f19f7d7"},{"length":35,"pathSuffix":"test.csv","type":"FILE","blockSize":268435456,"accessTime":1469226766337,"modificationTime":1469226766897,"replication":1,"permission":"555","owner":"49b2f9ec-818a-49ca-9424-249e1f19f7d7","group":"49b2f9ec-818a-49ca-9424-249e1f19f7d7"},{"length":0,"pathSuffix":"tmp","type":"DIRECTORY","blockSize":0,"accessTime":1470230538260,"modificationTime":1471768711032,"replication":0,"permission":"770","owner":"49b2f9ec-818a-49ca-9424-249e1f19f7d7","group":"49b2f9ec-818a-49ca-9424-249e1f19f7d7"}]}}'}
-    headers:
-      cache-control: [no-cache]
-      content-length: ['1609']
-      content-type: [application/json; charset=utf-8]
-      date: ['Sun, 21 Aug 2016 08:52:25 GMT']
-      expires: ['-1']
-      pragma: [no-cache]
-      server-perf: ['[452fa30e-c802-47b7-9635-3fdc04db7bec][ AuthTime::966.498427515612::PostAuthTime::242.479915221837
-          ][S-HdfsListStatus :: 00:00:010 ms]%0a[LISTSTATUS :: 00:00:011 ms]%0a']
-      status: ['0x0']
-      strict-transport-security: [max-age=15724800; includeSubDomains]
-      x-content-type-options: [nosniff]
-      x-ms-request-id: [452fa30e-c802-47b7-9635-3fdc04db7bec]
-      x-ms-webhdfs-version: [16.07.07.01]
-    status: {code: 200, message: OK}
-- request:
-    body: null
-    headers:
-      Accept: ['*/*']
-      Accept-Encoding: ['gzip, deflate']
-      Connection: [keep-alive]
-<<<<<<< HEAD
       User-Agent: [python-requests/2.11.1]
     method: GET
     uri: https://fakestore.azuredatalakestore.net/webhdfs/v1/azure_test_dir?OP=LISTSTATUS
@@ -205,15 +14,15 @@
       Cache-Control: [no-cache]
       Content-Length: ['34']
       Content-Type: [application/json; charset=utf-8]
-      Date: ['Wed, 31 Aug 2016 23:07:09 GMT']
+      Date: ['Thu, 01 Sep 2016 17:00:28 GMT']
       Expires: ['-1']
       Pragma: [no-cache]
-      Server-Perf: ['[145bf74f-dd68-43b1-9f7f-215a55db502e][ AuthTime::989.589636764153::PostAuthTime::246.755929305495
-          ][S-HdfsListStatus :: 00:00:006 ms]%0a[LISTSTATUS :: 00:00:006 ms]%0a']
+      Server-Perf: ['[b4d2984b-d409-4392-baae-fab3034085a6][ AuthTime::0::PostAuthTime::0
+          ][S-HdfsListStatus :: 00:00:005 ms]%0a[LISTSTATUS :: 00:00:005 ms]%0a']
       Status: ['0x0']
       Strict-Transport-Security: [max-age=15724800; includeSubDomains]
       X-Content-Type-Options: [nosniff]
-      x-ms-request-id: [145bf74f-dd68-43b1-9f7f-215a55db502e]
+      x-ms-request-id: [b4d2984b-d409-4392-baae-fab3034085a6]
       x-ms-webhdfs-version: [16.07.07.01]
     status: {code: 200, message: OK}
 - request:
@@ -232,16 +41,16 @@
       Cache-Control: [no-cache]
       Content-Length: ['0']
       ContentLength: ['0']
-      Date: ['Wed, 31 Aug 2016 23:07:10 GMT']
+      Date: ['Thu, 01 Sep 2016 17:00:29 GMT']
       Expires: ['-1']
       Location: ['https://fakestore.azuredatalakestore.net/webhdfs/v1/azure_test_dir/a?OP=CREATE&overwrite=True&write=true']
       Pragma: [no-cache]
-      Server-Perf: ['[02da6ad0-add1-4b44-9dfe-ae3422181cdf][ AuthTime::962.650363335295::PostAuthTime::224.090977515635
+      Server-Perf: ['[6ccca41e-399a-4c42-a809-58a39a3a45be][ AuthTime::0::PostAuthTime::0
           ][S-HdfsGetFileStatusV2 :: 00:00:006 ms]%0a[CREATE :: 00:00:006 ms]%0a']
       Status: ['0x8309000A']
       Strict-Transport-Security: [max-age=15724800; includeSubDomains]
       X-Content-Type-Options: [nosniff]
-      x-ms-request-id: [02da6ad0-add1-4b44-9dfe-ae3422181cdf]
+      x-ms-request-id: [6ccca41e-399a-4c42-a809-58a39a3a45be]
       x-ms-webhdfs-version: [16.07.07.01]
     status: {code: 307, message: Temporary Redirect}
 - request:
@@ -260,19 +69,19 @@
       Cache-Control: [no-cache]
       Content-Length: ['0']
       ContentLength: ['0']
-      Date: ['Wed, 31 Aug 2016 23:07:10 GMT']
+      Date: ['Thu, 01 Sep 2016 17:00:30 GMT']
       Expires: ['-1']
       Location: ['https://fakestore.azuredatalakestore.net/webhdfs/v1/azure_test_dir/a?OP=CREATE&overwrite=True&write=true']
       Pragma: [no-cache]
-      Server-Perf: ['[b356a3f2-04f8-45b5-bd1b-5253dc1ec8a1][ AuthTime::0::PostAuthTime::0
-          ][S-HdfsGetFileStatusV2 :: 00:00:006 ms]%0a[S-HdfsCheckAccess :: 00:00:003
-          ms]%0a[S-FsDelete :: 00:00:005 ms]%0a[S-FsOpenStream :: 00:00:056 ms]%0a[BufferingTime
-          :: 00:00:000 ms]%0a[WriteTime :: 00:00:000 ms]%0a[S-FsAppendStream :: 00:00:043
-          ms]%0a[S-FsCloseHandle :: 00:00:001 ms]%0a[CREATE :: 00:00:123 ms]%0a']
+      Server-Perf: ['[eaddc850-b4c1-49c0-97c9-3ce0d5d0416b][ AuthTime::0::PostAuthTime::0
+          ][S-HdfsGetFileStatusV2 :: 00:00:005 ms]%0a[S-HdfsCheckAccess :: 00:00:002
+          ms]%0a[S-FsDelete :: 00:00:005 ms]%0a[S-FsOpenStream :: 00:00:062 ms]%0a[BufferingTime
+          :: 00:00:000 ms]%0a[WriteTime :: 00:00:000 ms]%0a[S-FsAppendStream :: 00:00:542
+          ms]%0a[S-FsCloseHandle :: 00:00:001 ms]%0a[CREATE :: 00:00:623 ms]%0a']
       Status: ['0x0']
       Strict-Transport-Security: [max-age=15724800; includeSubDomains]
       X-Content-Type-Options: [nosniff]
-      x-ms-request-id: [b356a3f2-04f8-45b5-bd1b-5253dc1ec8a1]
+      x-ms-request-id: [eaddc850-b4c1-49c0-97c9-3ce0d5d0416b]
       x-ms-webhdfs-version: [16.07.07.01]
     status: {code: 201, message: Created}
 - request:
@@ -285,20 +94,20 @@
     method: GET
     uri: https://fakestore.azuredatalakestore.net/webhdfs/v1/azure_test_dir?OP=LISTSTATUS
   response:
-    body: {string: '{"FileStatuses":{"FileStatus":[{"length":0,"pathSuffix":"a","type":"FILE","blockSize":268435456,"accessTime":1472684830966,"modificationTime":1472684830966,"replication":1,"permission":"770","owner":"49b2f9ec-818a-49ca-9424-249e1f19f7d7","group":"49b2f9ec-818a-49ca-9424-249e1f19f7d7"}]}}'}
+    body: {string: '{"FileStatuses":{"FileStatus":[{"length":0,"pathSuffix":"a","type":"FILE","blockSize":268435456,"accessTime":1472749229827,"modificationTime":1472749229827,"replication":1,"permission":"770","owner":"49b2f9ec-818a-49ca-9424-249e1f19f7d7","group":"49b2f9ec-818a-49ca-9424-249e1f19f7d7"}]}}'}
     headers:
       Cache-Control: [no-cache]
       Content-Length: ['288']
       Content-Type: [application/json; charset=utf-8]
-      Date: ['Wed, 31 Aug 2016 23:07:10 GMT']
+      Date: ['Thu, 01 Sep 2016 17:00:30 GMT']
       Expires: ['-1']
       Pragma: [no-cache]
-      Server-Perf: ['[08ff8ccb-e006-4809-9dd0-1135ca008dcc][ AuthTime::914.753446362476::PostAuthTime::213.399705345898
-          ][S-HdfsListStatus :: 00:00:015 ms]%0a[LISTSTATUS :: 00:00:015 ms]%0a']
+      Server-Perf: ['[5a4d40a1-31f4-42cc-9eff-3eea3a26d4a0][ AuthTime::0::PostAuthTime::0
+          ][S-HdfsListStatus :: 00:00:010 ms]%0a[LISTSTATUS :: 00:00:010 ms]%0a']
       Status: ['0x0']
       Strict-Transport-Security: [max-age=15724800; includeSubDomains]
       X-Content-Type-Options: [nosniff]
-      x-ms-request-id: [08ff8ccb-e006-4809-9dd0-1135ca008dcc]
+      x-ms-request-id: [5a4d40a1-31f4-42cc-9eff-3eea3a26d4a0]
       x-ms-webhdfs-version: [16.07.07.01]
     status: {code: 200, message: OK}
 - request:
@@ -317,15 +126,15 @@
       Cache-Control: [no-cache]
       Content-Length: ['16']
       Content-Type: [application/json; charset=utf-8]
-      Date: ['Wed, 31 Aug 2016 23:07:11 GMT']
+      Date: ['Thu, 01 Sep 2016 17:00:30 GMT']
       Expires: ['-1']
       Pragma: [no-cache]
-      Server-Perf: ['[7bc0ea29-6123-490b-9247-86651d7a872b][ AuthTime::0::PostAuthTime::0
-          ][S-FsDelete :: 00:00:064 ms]%0a[DELETE :: 00:00:069 ms]%0a']
+      Server-Perf: ['[db420e7e-8b10-4c6f-8f97-18a944485f75][ AuthTime::0::PostAuthTime::0
+          ][S-FsDelete :: 00:00:083 ms]%0a[DELETE :: 00:00:086 ms]%0a']
       Status: ['0x0']
       Strict-Transport-Security: [max-age=15724800; includeSubDomains]
       X-Content-Type-Options: [nosniff]
-      x-ms-request-id: [7bc0ea29-6123-490b-9247-86651d7a872b]
+      x-ms-request-id: [db420e7e-8b10-4c6f-8f97-18a944485f75]
       x-ms-webhdfs-version: [16.07.07.01]
     status: {code: 200, message: OK}
 - request:
@@ -343,15 +152,15 @@
       Cache-Control: [no-cache]
       Content-Length: ['34']
       Content-Type: [application/json; charset=utf-8]
-      Date: ['Wed, 31 Aug 2016 23:07:11 GMT']
+      Date: ['Thu, 01 Sep 2016 17:00:30 GMT']
       Expires: ['-1']
       Pragma: [no-cache]
-      Server-Perf: ['[8608c65b-21de-491b-a6a4-4ac65589d559][ AuthTime::968.636698372947::PostAuthTime::245.901148593574
-          ][S-HdfsListStatus :: 00:00:006 ms]%0a[LISTSTATUS :: 00:00:006 ms]%0a']
+      Server-Perf: ['[ad3942a8-2938-4efc-9b41-2470f7245ce5][ AuthTime::0::PostAuthTime::0
+          ][S-HdfsListStatus :: 00:00:005 ms]%0a[LISTSTATUS :: 00:00:005 ms]%0a']
       Status: ['0x0']
       Strict-Transport-Security: [max-age=15724800; includeSubDomains]
       X-Content-Type-Options: [nosniff]
-      x-ms-request-id: [8608c65b-21de-491b-a6a4-4ac65589d559]
+      x-ms-request-id: [ad3942a8-2938-4efc-9b41-2470f7245ce5]
       x-ms-webhdfs-version: [16.07.07.01]
     status: {code: 200, message: OK}
 - request:
@@ -362,42 +171,22 @@
       Connection: [keep-alive]
       User-Agent: [python-requests/2.11.1]
     method: GET
-    uri: https://fakestore.azuredatalakestore.net/webhdfs/v1/?OP=LISTSTATUS
+    uri: https://fakestore.azuredatalakestore.net/webhdfs/v1/.?OP=LISTSTATUS
   response:
-    body: {string: '{"FileStatuses":{"FileStatus":[{"length":0,"pathSuffix":"a","type":"DIRECTORY","blockSize":0,"accessTime":1471639845701,"modificationTime":1471639848993,"replication":0,"permission":"770","owner":"49b2f9ec-818a-49ca-9424-249e1f19f7d7","group":"49b2f9ec-818a-49ca-9424-249e1f19f7d7"},{"length":0,"pathSuffix":"azure_test_dir","type":"DIRECTORY","blockSize":0,"accessTime":1471873455266,"modificationTime":1472684831604,"replication":0,"permission":"770","owner":"49b2f9ec-818a-49ca-9424-249e1f19f7d7","group":"49b2f9ec-818a-49ca-9424-249e1f19f7d7"},{"length":0,"pathSuffix":"azure_testdir","type":"DIRECTORY","blockSize":0,"accessTime":1470153480383,"modificationTime":1470156248128,"replication":0,"permission":"770","owner":"49b2f9ec-818a-49ca-9424-249e1f19f7d7","group":"49b2f9ec-818a-49ca-9424-249e1f19f7d7"},{"length":0,"pathSuffix":"begoldsm","type":"DIRECTORY","blockSize":0,"accessTime":1472597222084,"modificationTime":1472599773049,"replication":0,"permission":"770","owner":"49b2f9ec-818a-49ca-9424-249e1f19f7d7","group":"49b2f9ec-818a-49ca-9424-249e1f19f7d7"},{"length":81840585,"pathSuffix":"gdelt20150827.csv","type":"FILE","blockSize":268435456,"accessTime":1469485983963,"modificationTime":1469485984240,"replication":1,"permission":"770","owner":"49b2f9ec-818a-49ca-9424-249e1f19f7d7","group":"49b2f9ec-818a-49ca-9424-249e1f19f7d7"},{"length":0,"pathSuffix":"joseph","type":"DIRECTORY","blockSize":0,"accessTime":1472608724061,"modificationTime":1472660753594,"replication":0,"permission":"770","owner":"49b2f9ec-818a-49ca-9424-249e1f19f7d7","group":"49b2f9ec-818a-49ca-9424-249e1f19f7d7"},{"length":35,"pathSuffix":"test.csv","type":"FILE","blockSize":268435456,"accessTime":1469226766337,"modificationTime":1469226766897,"replication":1,"permission":"555","owner":"49b2f9ec-818a-49ca-9424-249e1f19f7d7","group":"49b2f9ec-818a-49ca-9424-249e1f19f7d7"},{"length":0,"pathSuffix":"tmp","type":"DIRECTORY","blockSize":0,"accessTime":1472663977899,"modificationTime":1472684773570,"replication":0,"permission":"770","owner":"49b2f9ec-818a-49ca-9424-249e1f19f7d7","group":"49b2f9ec-818a-49ca-9424-249e1f19f7d7"}]}}'}
+    body: {string: '{"FileStatuses":{"FileStatus":[{"length":0,"pathSuffix":"a","type":"DIRECTORY","blockSize":0,"accessTime":1471639845701,"modificationTime":1471639848993,"replication":0,"permission":"770","owner":"49b2f9ec-818a-49ca-9424-249e1f19f7d7","group":"49b2f9ec-818a-49ca-9424-249e1f19f7d7"},{"length":0,"pathSuffix":"azure_test_dir","type":"DIRECTORY","blockSize":0,"accessTime":1471873455266,"modificationTime":1472749230964,"replication":0,"permission":"770","owner":"49b2f9ec-818a-49ca-9424-249e1f19f7d7","group":"49b2f9ec-818a-49ca-9424-249e1f19f7d7"},{"length":0,"pathSuffix":"azure_testdir","type":"DIRECTORY","blockSize":0,"accessTime":1470153480383,"modificationTime":1470156248128,"replication":0,"permission":"770","owner":"49b2f9ec-818a-49ca-9424-249e1f19f7d7","group":"49b2f9ec-818a-49ca-9424-249e1f19f7d7"},{"length":0,"pathSuffix":"begoldsm","type":"DIRECTORY","blockSize":0,"accessTime":1472597222084,"modificationTime":1472599773049,"replication":0,"permission":"770","owner":"49b2f9ec-818a-49ca-9424-249e1f19f7d7","group":"49b2f9ec-818a-49ca-9424-249e1f19f7d7"},{"length":81840585,"pathSuffix":"gdelt20150827.csv","type":"FILE","blockSize":268435456,"accessTime":1469485983963,"modificationTime":1469485984240,"replication":1,"permission":"770","owner":"49b2f9ec-818a-49ca-9424-249e1f19f7d7","group":"49b2f9ec-818a-49ca-9424-249e1f19f7d7"},{"length":0,"pathSuffix":"joseph","type":"DIRECTORY","blockSize":0,"accessTime":1472608724061,"modificationTime":1472748327043,"replication":0,"permission":"770","owner":"49b2f9ec-818a-49ca-9424-249e1f19f7d7","group":"49b2f9ec-818a-49ca-9424-249e1f19f7d7"},{"length":35,"pathSuffix":"test.csv","type":"FILE","blockSize":268435456,"accessTime":1469226766337,"modificationTime":1469226766897,"replication":1,"permission":"555","owner":"49b2f9ec-818a-49ca-9424-249e1f19f7d7","group":"49b2f9ec-818a-49ca-9424-249e1f19f7d7"},{"length":0,"pathSuffix":"tmp","type":"DIRECTORY","blockSize":0,"accessTime":1472663977899,"modificationTime":1472747485410,"replication":0,"permission":"770","owner":"49b2f9ec-818a-49ca-9424-249e1f19f7d7","group":"49b2f9ec-818a-49ca-9424-249e1f19f7d7"}]}}'}
     headers:
       Cache-Control: [no-cache]
       Content-Length: ['2125']
       Content-Type: [application/json; charset=utf-8]
-      Date: ['Wed, 31 Aug 2016 23:07:11 GMT']
+      Date: ['Thu, 01 Sep 2016 17:00:30 GMT']
       Expires: ['-1']
       Pragma: [no-cache]
-      Server-Perf: ['[ee114f6f-bcac-4106-83af-0915ed92a0c4][ AuthTime::1025.51601887668::PostAuthTime::252.316284877915
-          ][S-HdfsListStatus :: 00:00:012 ms]%0a[LISTSTATUS :: 00:00:013 ms]%0a']
+      Server-Perf: ['[346ee181-a8d7-44b1-ac88-b96f20a4c094][ AuthTime::0::PostAuthTime::0
+          ][S-HdfsListStatus :: 00:00:010 ms]%0a[LISTSTATUS :: 00:00:010 ms]%0a']
       Status: ['0x0']
       Strict-Transport-Security: [max-age=15724800; includeSubDomains]
       X-Content-Type-Options: [nosniff]
-      x-ms-request-id: [ee114f6f-bcac-4106-83af-0915ed92a0c4]
-=======
-      User-Agent: [python-requests/2.10.0]
-    method: GET
-    uri: https://fakestore.azuredatalakestore.net/webhdfs/v1/.?OP=LISTSTATUS
-  response:
-    body: {string: !!python/unicode '{"FileStatuses":{"FileStatus":[{"length":0,"pathSuffix":"a","type":"DIRECTORY","blockSize":0,"accessTime":1471639845701,"modificationTime":1471639848993,"replication":0,"permission":"770","owner":"49b2f9ec-818a-49ca-9424-249e1f19f7d7","group":"49b2f9ec-818a-49ca-9424-249e1f19f7d7"},{"length":0,"pathSuffix":"azure_test_dir","type":"DIRECTORY","blockSize":0,"accessTime":1471873455266,"modificationTime":1472275293301,"replication":0,"permission":"770","owner":"49b2f9ec-818a-49ca-9424-249e1f19f7d7","group":"49b2f9ec-818a-49ca-9424-249e1f19f7d7"},{"length":0,"pathSuffix":"azure_testdir","type":"DIRECTORY","blockSize":0,"accessTime":1470153480383,"modificationTime":1470156248128,"replication":0,"permission":"770","owner":"49b2f9ec-818a-49ca-9424-249e1f19f7d7","group":"49b2f9ec-818a-49ca-9424-249e1f19f7d7"},{"length":81840585,"pathSuffix":"gdelt20150827.csv","type":"FILE","blockSize":268435456,"accessTime":1469485983963,"modificationTime":1469485984240,"replication":1,"permission":"770","owner":"49b2f9ec-818a-49ca-9424-249e1f19f7d7","group":"49b2f9ec-818a-49ca-9424-249e1f19f7d7"},{"length":35,"pathSuffix":"test.csv","type":"FILE","blockSize":268435456,"accessTime":1469226766337,"modificationTime":1469226766897,"replication":1,"permission":"555","owner":"49b2f9ec-818a-49ca-9424-249e1f19f7d7","group":"49b2f9ec-818a-49ca-9424-249e1f19f7d7"},{"length":0,"pathSuffix":"tmp","type":"DIRECTORY","blockSize":0,"accessTime":1470230538260,"modificationTime":1471873450552,"replication":0,"permission":"770","owner":"49b2f9ec-818a-49ca-9424-249e1f19f7d7","group":"49b2f9ec-818a-49ca-9424-249e1f19f7d7"}]}}'}
-    headers:
-      cache-control: [no-cache]
-      content-length: ['1609']
-      content-type: [application/json; charset=utf-8]
-      date: ['Sat, 27 Aug 2016 05:39:15 GMT']
-      expires: ['-1']
-      pragma: [no-cache]
-      server-perf: ['[f051c940-4bf4-4520-a238-d13b5bd89fde][ AuthTime::937.418745637924::PostAuthTime::210.833686861084
-          ][S-HdfsListStatus :: 00:00:060 ms]%0a[LISTSTATUS :: 00:00:060 ms]%0a']
-      status: ['0x0']
-      strict-transport-security: [max-age=15724800; includeSubDomains]
-      x-content-type-options: [nosniff]
-      x-ms-request-id: [f051c940-4bf4-4520-a238-d13b5bd89fde]
->>>>>>> 18033657
+      x-ms-request-id: [346ee181-a8d7-44b1-ac88-b96f20a4c094]
       x-ms-webhdfs-version: [16.07.07.01]
     status: {code: 200, message: OK}
 version: 1