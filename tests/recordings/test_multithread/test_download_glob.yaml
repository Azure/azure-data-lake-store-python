interactions:
- request:
    body: null
    headers:
      Accept: ['*/*']
      Accept-Encoding: ['gzip, deflate']
      Connection: [keep-alive]
      Content-Length: ['0']
      User-Agent: [python-requests/2.10.0]
    method: PUT
    uri: https://fakestore.azuredatalakestore.net/webhdfs/v1/azure_test_dir/?OP=MKDIRS
  response:
    body: {string: '{"boolean":true}'}
    headers:
      cache-control: [no-cache]
      content-length: ['16']
      content-type: [application/json; charset=utf-8]
      date: ['Sun, 21 Aug 2016 08:54:39 GMT']
      expires: ['-1']
      pragma: [no-cache]
      server-perf: ['[cb1df0d1-1cfb-4887-8cfd-c9a488d93772][ AuthTime::0::PostAuthTime::0
          ][S-HdfsMkdirs :: 00:00:004 ms]%0a[MKDIRS :: 00:00:004 ms]%0a']
      status: ['0x83090180']
      strict-transport-security: [max-age=15724800; includeSubDomains]
      x-content-type-options: [nosniff]
      x-ms-request-id: [cb1df0d1-1cfb-4887-8cfd-c9a488d93772]
      x-ms-webhdfs-version: [16.07.07.01]
    status: {code: 200, message: OK}
- request:
    body: null
    headers:
      Accept: ['*/*']
      Accept-Encoding: ['gzip, deflate']
      Connection: [keep-alive]
      Content-Length: ['0']
      User-Agent: [python-requests/2.10.0]
    method: PUT
    uri: https://fakestore.azuredatalakestore.net/webhdfs/v1/azure_test_dir/x.csv?overwrite=True&OP=CREATE
  response:
    body: {string: ''}
    headers:
      cache-control: [no-cache]
      content-length: ['0']
      contentlength: ['0']
      date: ['Sun, 21 Aug 2016 08:54:41 GMT']
      expires: ['-1']
      location: ['https://fakestore.azuredatalakestore.net/webhdfs/v1/azure_test_dir/x.csv?overwrite=True&OP=CREATE&write=true']
      pragma: [no-cache]
      server-perf: ['[efb6e4c6-185f-4b25-8f6e-3cf8ee7a98f8][ AuthTime::0::PostAuthTime::0
          ][S-HdfsGetFileStatusV2 :: 00:00:007 ms]%0a[CREATE :: 00:00:007 ms]%0a']
      status: ['0x8309000A']
      strict-transport-security: [max-age=15724800; includeSubDomains]
      x-content-type-options: [nosniff]
      x-ms-request-id: [efb6e4c6-185f-4b25-8f6e-3cf8ee7a98f8]
      x-ms-webhdfs-version: [16.07.07.01]
    status: {code: 307, message: Temporary Redirect}
- request:
    body: null
    headers:
      Accept: ['*/*']
      Accept-Encoding: ['gzip, deflate']
      Connection: [keep-alive]
      Content-Length: ['0']
      User-Agent: [python-requests/2.10.0]
    method: PUT
    uri: https://fakestore.azuredatalakestore.net/webhdfs/v1/azure_test_dir/x.csv?overwrite=True&OP=CREATE&write=true
  response:
    body: {string: ''}
    headers:
      cache-control: [no-cache]
      content-length: ['0']
      contentlength: ['0']
      date: ['Sun, 21 Aug 2016 08:54:41 GMT']
      expires: ['-1']
      location: ['https://fakestore.azuredatalakestore.net/webhdfs/v1/azure_test_dir/x.csv?overwrite=True&OP=CREATE&write=true']
      pragma: [no-cache]
      server-perf: ['[7ddb871b-3087-4967-a12e-37f7e48a7571][ AuthTime::0::PostAuthTime::0
          ][S-HdfsGetFileStatusV2 :: 00:00:006 ms]%0a[S-HdfsCheckAccess :: 00:00:002
          ms]%0a[S-FsDelete :: 00:00:006 ms]%0a[S-FsOpenStream :: 00:00:074 ms]%0a[BufferingTime
          :: 00:00:000 ms]%0a[WriteTime :: 00:00:000 ms]%0a[S-FsCloseHandle :: 00:00:001
          ms]%0a[CREATE :: 00:00:092 ms]%0a']
      status: ['0x0']
      strict-transport-security: [max-age=15724800; includeSubDomains]
      x-content-type-options: [nosniff]
      x-ms-request-id: [7ddb871b-3087-4967-a12e-37f7e48a7571]
      x-ms-webhdfs-version: [16.07.07.01]
    status: {code: 201, message: Created}
- request:
    body: '123456'
    headers:
      Accept: ['*/*']
      Accept-Encoding: ['gzip, deflate']
      Connection: [keep-alive]
      Content-Length: ['6']
      User-Agent: [python-requests/2.10.0]
    method: POST
    uri: https://fakestore.azuredatalakestore.net/webhdfs/v1/azure_test_dir/x.csv?OP=APPEND
  response:
    body: {string: ''}
    headers:
      cache-control: [no-cache]
      content-length: ['0']
      contentlength: ['0']
      date: ['Sun, 21 Aug 2016 08:54:41 GMT']
      expires: ['-1']
      location: ['https://fakestore.azuredatalakestore.net/webhdfs/v1/azure_test_dir/x.csv?OP=APPEND&append=true']
      pragma: [no-cache]
      server-perf: ['[554acb81-89ff-44e8-98f0-74b6860a0b83][ AuthTime::0::PostAuthTime::0
          ][APPEND :: 00:00:000 ms]%0a']
      status: ['0x0']
      strict-transport-security: [max-age=15724800; includeSubDomains]
      x-content-type-options: [nosniff]
      x-ms-request-id: [554acb81-89ff-44e8-98f0-74b6860a0b83]
      x-ms-webhdfs-version: [16.07.07.01]
    status: {code: 307, message: Temporary Redirect}
- request:
    body: '123456'
    headers:
      Accept: ['*/*']
      Accept-Encoding: ['gzip, deflate']
      Connection: [keep-alive]
      Content-Length: ['6']
      User-Agent: [python-requests/2.10.0]
    method: POST
    uri: https://fakestore.azuredatalakestore.net/webhdfs/v1/azure_test_dir/x.csv?OP=APPEND&append=true
  response:
    body: {string: ''}
    headers:
      cache-control: [no-cache]
      content-length: ['0']
      date: ['Sun, 21 Aug 2016 08:54:41 GMT']
      expires: ['-1']
      pragma: [no-cache]
      server-perf: ['[07cbe65f-f39c-4da5-9699-8573a4a1c0c7][ AuthTime::0::PostAuthTime::0
          ][S-FsOpenStream :: 00:00:010 ms]%0a[S-FsGetStreamLength :: 00:00:009 ms]%0a[S-FsAppendStream
          :: 00:00:141 ms]%0a[BufferingTime :: 00:00:000 ms]%0a[WriteTime :: 00:00:141
          ms]%0a[S-FsCloseHandle :: 00:00:001 ms]%0a[APPEND :: 00:00:164 ms]%0a']
      status: ['0x0']
      strict-transport-security: [max-age=15724800; includeSubDomains]
      x-content-type-options: [nosniff]
      x-ms-request-id: [07cbe65f-f39c-4da5-9699-8573a4a1c0c7]
      x-ms-webhdfs-version: [16.07.07.01]
    status: {code: 200, message: OK}
- request:
    body: null
    headers:
      Accept: ['*/*']
      Accept-Encoding: ['gzip, deflate']
      Connection: [keep-alive]
      Content-Length: ['0']
      User-Agent: [python-requests/2.10.0]
    method: PUT
    uri: https://fakestore.azuredatalakestore.net/webhdfs/v1/azure_test_dir/y.csv?overwrite=True&OP=CREATE
  response:
    body: {string: ''}
    headers:
      cache-control: [no-cache]
      content-length: ['0']
      contentlength: ['0']
      date: ['Sun, 21 Aug 2016 08:54:41 GMT']
      expires: ['-1']
      location: ['https://fakestore.azuredatalakestore.net/webhdfs/v1/azure_test_dir/y.csv?overwrite=True&OP=CREATE&write=true']
      pragma: [no-cache]
      server-perf: ['[f3c6ba51-5464-4c9f-bee9-001289d2a337][ AuthTime::0::PostAuthTime::0
          ][S-HdfsGetFileStatusV2 :: 00:00:006 ms]%0a[CREATE :: 00:00:006 ms]%0a']
      status: ['0x8309000A']
      strict-transport-security: [max-age=15724800; includeSubDomains]
      x-content-type-options: [nosniff]
      x-ms-request-id: [f3c6ba51-5464-4c9f-bee9-001289d2a337]
      x-ms-webhdfs-version: [16.07.07.01]
    status: {code: 307, message: Temporary Redirect}
- request:
    body: null
    headers:
      Accept: ['*/*']
      Accept-Encoding: ['gzip, deflate']
      Connection: [keep-alive]
      Content-Length: ['0']
      User-Agent: [python-requests/2.10.0]
    method: PUT
    uri: https://fakestore.azuredatalakestore.net/webhdfs/v1/azure_test_dir/y.csv?overwrite=True&OP=CREATE&write=true
  response:
    body: {string: ''}
    headers:
      cache-control: [no-cache]
      content-length: ['0']
      contentlength: ['0']
      date: ['Sun, 21 Aug 2016 08:54:41 GMT']
      expires: ['-1']
      location: ['https://fakestore.azuredatalakestore.net/webhdfs/v1/azure_test_dir/y.csv?overwrite=True&OP=CREATE&write=true']
      pragma: [no-cache]
      server-perf: ['[1474bb08-a5c3-4740-965b-b211d412bc27][ AuthTime::0::PostAuthTime::0
          ][S-HdfsGetFileStatusV2 :: 00:00:006 ms]%0a[S-HdfsCheckAccess :: 00:00:002
          ms]%0a[S-FsDelete :: 00:00:006 ms]%0a[S-FsOpenStream :: 00:00:051 ms]%0a[BufferingTime
          :: 00:00:000 ms]%0a[WriteTime :: 00:00:000 ms]%0a[S-FsCloseHandle :: 00:00:001
          ms]%0a[CREATE :: 00:00:071 ms]%0a']
      status: ['0x0']
      strict-transport-security: [max-age=15724800; includeSubDomains]
      x-content-type-options: [nosniff]
      x-ms-request-id: [1474bb08-a5c3-4740-965b-b211d412bc27]
      x-ms-webhdfs-version: [16.07.07.01]
    status: {code: 201, message: Created}
- request:
    body: '123456'
    headers:
      Accept: ['*/*']
      Accept-Encoding: ['gzip, deflate']
      Connection: [keep-alive]
      Content-Length: ['6']
      User-Agent: [python-requests/2.10.0]
    method: POST
    uri: https://fakestore.azuredatalakestore.net/webhdfs/v1/azure_test_dir/y.csv?OP=APPEND
  response:
    body: {string: ''}
    headers:
      cache-control: [no-cache]
      content-length: ['0']
      contentlength: ['0']
      date: ['Sun, 21 Aug 2016 08:54:41 GMT']
      expires: ['-1']
      location: ['https://fakestore.azuredatalakestore.net/webhdfs/v1/azure_test_dir/y.csv?OP=APPEND&append=true']
      pragma: [no-cache]
      server-perf: ['[0a8cc5f0-ca2d-4de0-9abd-0704cf5a93d4][ AuthTime::0::PostAuthTime::0
          ][APPEND :: 00:00:000 ms]%0a']
      status: ['0x0']
      strict-transport-security: [max-age=15724800; includeSubDomains]
      x-content-type-options: [nosniff]
      x-ms-request-id: [0a8cc5f0-ca2d-4de0-9abd-0704cf5a93d4]
      x-ms-webhdfs-version: [16.07.07.01]
    status: {code: 307, message: Temporary Redirect}
- request:
    body: '123456'
    headers:
      Accept: ['*/*']
      Accept-Encoding: ['gzip, deflate']
      Connection: [keep-alive]
      Content-Length: ['6']
      User-Agent: [python-requests/2.10.0]
    method: POST
    uri: https://fakestore.azuredatalakestore.net/webhdfs/v1/azure_test_dir/y.csv?OP=APPEND&append=true
  response:
    body: {string: ''}
    headers:
      cache-control: [no-cache]
      content-length: ['0']
      date: ['Sun, 21 Aug 2016 08:54:42 GMT']
      expires: ['-1']
      pragma: [no-cache]
      server-perf: ['[90877d8b-aff5-4a5e-8e86-3ab24e525985][ AuthTime::0::PostAuthTime::0
          ][S-FsOpenStream :: 00:00:011 ms]%0a[S-FsGetStreamLength :: 00:00:008 ms]%0a[S-FsAppendStream
          :: 00:00:880 ms]%0a[BufferingTime :: 00:00:000 ms]%0a[WriteTime :: 00:00:881
          ms]%0a[S-FsCloseHandle :: 00:00:001 ms]%0a[APPEND :: 00:00:904 ms]%0a']
      status: ['0x0']
      strict-transport-security: [max-age=15724800; includeSubDomains]
      x-content-type-options: [nosniff]
      x-ms-request-id: [90877d8b-aff5-4a5e-8e86-3ab24e525985]
      x-ms-webhdfs-version: [16.07.07.01]
    status: {code: 200, message: OK}
- request:
    body: null
    headers:
      Accept: ['*/*']
      Accept-Encoding: ['gzip, deflate']
      Connection: [keep-alive]
      Content-Length: ['0']
      User-Agent: [python-requests/2.10.0]
    method: PUT
    uri: https://fakestore.azuredatalakestore.net/webhdfs/v1/azure_test_dir/z.txt?overwrite=True&OP=CREATE
  response:
    body: {string: ''}
    headers:
      cache-control: [no-cache]
      content-length: ['0']
      contentlength: ['0']
      date: ['Sun, 21 Aug 2016 08:54:42 GMT']
      expires: ['-1']
      location: ['https://fakestore.azuredatalakestore.net/webhdfs/v1/azure_test_dir/z.txt?overwrite=True&OP=CREATE&write=true']
      pragma: [no-cache]
      server-perf: ['[4949e9fe-4cf2-4ef1-b609-e856eac25a28][ AuthTime::0::PostAuthTime::0
          ][S-HdfsGetFileStatusV2 :: 00:00:006 ms]%0a[CREATE :: 00:00:006 ms]%0a']
      status: ['0x8309000A']
      strict-transport-security: [max-age=15724800; includeSubDomains]
      x-content-type-options: [nosniff]
      x-ms-request-id: [4949e9fe-4cf2-4ef1-b609-e856eac25a28]
      x-ms-webhdfs-version: [16.07.07.01]
    status: {code: 307, message: Temporary Redirect}
- request:
    body: null
    headers:
      Accept: ['*/*']
      Accept-Encoding: ['gzip, deflate']
      Connection: [keep-alive]
      Content-Length: ['0']
      User-Agent: [python-requests/2.10.0]
    method: PUT
    uri: https://fakestore.azuredatalakestore.net/webhdfs/v1/azure_test_dir/z.txt?overwrite=True&OP=CREATE&write=true
  response:
    body: {string: ''}
    headers:
      cache-control: [no-cache]
      content-length: ['0']
      contentlength: ['0']
      date: ['Sun, 21 Aug 2016 08:54:43 GMT']
      expires: ['-1']
      location: ['https://fakestore.azuredatalakestore.net/webhdfs/v1/azure_test_dir/z.txt?overwrite=True&OP=CREATE&write=true']
      pragma: [no-cache]
      server-perf: ['[65245156-5b1a-4e2f-9a48-087715e82684][ AuthTime::0::PostAuthTime::0
          ][S-HdfsGetFileStatusV2 :: 00:00:006 ms]%0a[S-HdfsCheckAccess :: 00:00:002
          ms]%0a[S-FsDelete :: 00:00:006 ms]%0a[S-FsOpenStream :: 00:00:047 ms]%0a[BufferingTime
          :: 00:00:000 ms]%0a[WriteTime :: 00:00:000 ms]%0a[S-FsCloseHandle :: 00:00:001
          ms]%0a[CREATE :: 00:00:066 ms]%0a']
      status: ['0x0']
      strict-transport-security: [max-age=15724800; includeSubDomains]
      x-content-type-options: [nosniff]
      x-ms-request-id: [65245156-5b1a-4e2f-9a48-087715e82684]
      x-ms-webhdfs-version: [16.07.07.01]
    status: {code: 201, message: Created}
- request:
    body: '123456'
    headers:
      Accept: ['*/*']
      Accept-Encoding: ['gzip, deflate']
      Connection: [keep-alive]
      Content-Length: ['6']
      User-Agent: [python-requests/2.10.0]
    method: POST
    uri: https://fakestore.azuredatalakestore.net/webhdfs/v1/azure_test_dir/z.txt?OP=APPEND
  response:
    body: {string: ''}
    headers:
      cache-control: [no-cache]
      content-length: ['0']
      contentlength: ['0']
      date: ['Sun, 21 Aug 2016 08:54:42 GMT']
      expires: ['-1']
      location: ['https://fakestore.azuredatalakestore.net/webhdfs/v1/azure_test_dir/z.txt?OP=APPEND&append=true']
      pragma: [no-cache]
      server-perf: ['[f546c7c2-69a3-422a-942c-d815fa8fce52][ AuthTime::0::PostAuthTime::0
          ][APPEND :: 00:00:000 ms]%0a']
      status: ['0x0']
      strict-transport-security: [max-age=15724800; includeSubDomains]
      x-content-type-options: [nosniff]
      x-ms-request-id: [f546c7c2-69a3-422a-942c-d815fa8fce52]
      x-ms-webhdfs-version: [16.07.07.01]
    status: {code: 307, message: Temporary Redirect}
- request:
    body: '123456'
    headers:
      Accept: ['*/*']
      Accept-Encoding: ['gzip, deflate']
      Connection: [keep-alive]
      Content-Length: ['6']
      User-Agent: [python-requests/2.10.0]
    method: POST
    uri: https://fakestore.azuredatalakestore.net/webhdfs/v1/azure_test_dir/z.txt?OP=APPEND&append=true
  response:
    body: {string: ''}
    headers:
      cache-control: [no-cache]
      content-length: ['0']
      date: ['Sun, 21 Aug 2016 08:54:43 GMT']
      expires: ['-1']
      pragma: [no-cache]
      server-perf: ['[92efe3bc-d073-4f19-86e3-e352089c793f][ AuthTime::0::PostAuthTime::0
          ][S-FsOpenStream :: 00:00:010 ms]%0a[S-FsGetStreamLength :: 00:00:097 ms]%0a[S-FsAppendStream
          :: 00:00:193 ms]%0a[BufferingTime :: 00:00:000 ms]%0a[WriteTime :: 00:00:193
          ms]%0a[S-FsCloseHandle :: 00:00:001 ms]%0a[APPEND :: 00:00:304 ms]%0a']
      status: ['0x0']
      strict-transport-security: [max-age=15724800; includeSubDomains]
      x-content-type-options: [nosniff]
      x-ms-request-id: [92efe3bc-d073-4f19-86e3-e352089c793f]
      x-ms-webhdfs-version: [16.07.07.01]
    status: {code: 200, message: OK}
- request:
    body: null
    headers:
      Accept: ['*/*']
      Accept-Encoding: ['gzip, deflate']
      Connection: [keep-alive]
      Content-Length: ['0']
      User-Agent: [python-requests/2.10.0]
    method: PUT
    uri: https://fakestore.azuredatalakestore.net/webhdfs/v1/azure_test_dir/data/a/?OP=MKDIRS
  response:
    body: {string: '{"boolean":true}'}
    headers:
      cache-control: [no-cache]
      content-length: ['16']
      content-type: [application/json; charset=utf-8]
      date: ['Sun, 21 Aug 2016 08:54:43 GMT']
      expires: ['-1']
      pragma: [no-cache]
      server-perf: ['[8982085b-ffc3-46c5-aba8-3103595ef915][ AuthTime::0::PostAuthTime::0
          ][S-HdfsMkdirs :: 00:00:022 ms]%0a[MKDIRS :: 00:00:022 ms]%0a']
      status: ['0x0']
      strict-transport-security: [max-age=15724800; includeSubDomains]
      x-content-type-options: [nosniff]
      x-ms-request-id: [8982085b-ffc3-46c5-aba8-3103595ef915]
      x-ms-webhdfs-version: [16.07.07.01]
    status: {code: 200, message: OK}
- request:
    body: null
    headers:
      Accept: ['*/*']
      Accept-Encoding: ['gzip, deflate']
      Connection: [keep-alive]
      Content-Length: ['0']
      User-Agent: [python-requests/2.10.0]
    method: PUT
    uri: https://fakestore.azuredatalakestore.net/webhdfs/v1/azure_test_dir/data/a/x.csv?overwrite=True&OP=CREATE
  response:
    body: {string: ''}
    headers:
      cache-control: [no-cache]
      content-length: ['0']
      contentlength: ['0']
      date: ['Sun, 21 Aug 2016 08:54:43 GMT']
      expires: ['-1']
      location: ['https://fakestore.azuredatalakestore.net/webhdfs/v1/azure_test_dir/data/a/x.csv?overwrite=True&OP=CREATE&write=true']
      pragma: [no-cache]
      server-perf: ['[033ae2ee-0742-48f5-ba54-12fd14f91bef][ AuthTime::0::PostAuthTime::0
          ][S-HdfsGetFileStatusV2 :: 00:00:006 ms]%0a[CREATE :: 00:00:006 ms]%0a']
      status: ['0x8309000A']
      strict-transport-security: [max-age=15724800; includeSubDomains]
      x-content-type-options: [nosniff]
      x-ms-request-id: [033ae2ee-0742-48f5-ba54-12fd14f91bef]
      x-ms-webhdfs-version: [16.07.07.01]
    status: {code: 307, message: Temporary Redirect}
- request:
    body: null
    headers:
      Accept: ['*/*']
      Accept-Encoding: ['gzip, deflate']
      Connection: [keep-alive]
      Content-Length: ['0']
      User-Agent: [python-requests/2.10.0]
    method: PUT
    uri: https://fakestore.azuredatalakestore.net/webhdfs/v1/azure_test_dir/data/a/x.csv?overwrite=True&OP=CREATE&write=true
  response:
    body: {string: ''}
    headers:
      cache-control: [no-cache]
      content-length: ['0']
      contentlength: ['0']
      date: ['Sun, 21 Aug 2016 08:54:43 GMT']
      expires: ['-1']
      location: ['https://fakestore.azuredatalakestore.net/webhdfs/v1/azure_test_dir/data/a/x.csv?overwrite=True&OP=CREATE&write=true']
      pragma: [no-cache]
      server-perf: ['[12d0bcfb-7973-4fda-bf2c-d5566f832b99][ AuthTime::0::PostAuthTime::0
          ][S-HdfsGetFileStatusV2 :: 00:00:006 ms]%0a[S-HdfsCheckAccess :: 00:00:002
          ms]%0a[S-FsDelete :: 00:00:006 ms]%0a[S-FsOpenStream :: 00:00:027 ms]%0a[BufferingTime
          :: 00:00:000 ms]%0a[WriteTime :: 00:00:000 ms]%0a[S-FsCloseHandle :: 00:00:001
          ms]%0a[CREATE :: 00:00:046 ms]%0a']
      status: ['0x0']
      strict-transport-security: [max-age=15724800; includeSubDomains]
      x-content-type-options: [nosniff]
      x-ms-request-id: [12d0bcfb-7973-4fda-bf2c-d5566f832b99]
      x-ms-webhdfs-version: [16.07.07.01]
    status: {code: 201, message: Created}
- request:
    body: '123456'
    headers:
      Accept: ['*/*']
      Accept-Encoding: ['gzip, deflate']
      Connection: [keep-alive]
      Content-Length: ['6']
      User-Agent: [python-requests/2.10.0]
    method: POST
    uri: https://fakestore.azuredatalakestore.net/webhdfs/v1/azure_test_dir/data/a/x.csv?OP=APPEND
  response:
    body: {string: ''}
    headers:
      cache-control: [no-cache]
      content-length: ['0']
      contentlength: ['0']
      date: ['Sun, 21 Aug 2016 08:54:44 GMT']
      expires: ['-1']
      location: ['https://fakestore.azuredatalakestore.net/webhdfs/v1/azure_test_dir/data/a/x.csv?OP=APPEND&append=true']
      pragma: [no-cache]
      server-perf: ['[028ec50e-6e87-46de-8159-0bbbb5f60556][ AuthTime::0::PostAuthTime::0
          ][APPEND :: 00:00:000 ms]%0a']
      status: ['0x0']
      strict-transport-security: [max-age=15724800; includeSubDomains]
      x-content-type-options: [nosniff]
      x-ms-request-id: [028ec50e-6e87-46de-8159-0bbbb5f60556]
      x-ms-webhdfs-version: [16.07.07.01]
    status: {code: 307, message: Temporary Redirect}
- request:
    body: '123456'
    headers:
      Accept: ['*/*']
      Accept-Encoding: ['gzip, deflate']
      Connection: [keep-alive]
      Content-Length: ['6']
      User-Agent: [python-requests/2.10.0]
    method: POST
    uri: https://fakestore.azuredatalakestore.net/webhdfs/v1/azure_test_dir/data/a/x.csv?OP=APPEND&append=true
  response:
    body: {string: ''}
    headers:
      cache-control: [no-cache]
      content-length: ['0']
      date: ['Sun, 21 Aug 2016 08:54:44 GMT']
      expires: ['-1']
      pragma: [no-cache]
      server-perf: ['[f893b754-00a8-48e6-8aa9-e7b6d7871a06][ AuthTime::0::PostAuthTime::0
          ][S-FsOpenStream :: 00:00:010 ms]%0a[S-FsGetStreamLength :: 00:00:008 ms]%0a[S-FsAppendStream
          :: 00:00:335 ms]%0a[BufferingTime :: 00:00:000 ms]%0a[WriteTime :: 00:00:335
          ms]%0a[S-FsCloseHandle :: 00:00:001 ms]%0a[APPEND :: 00:00:356 ms]%0a']
      status: ['0x0']
      strict-transport-security: [max-age=15724800; includeSubDomains]
      x-content-type-options: [nosniff]
      x-ms-request-id: [f893b754-00a8-48e6-8aa9-e7b6d7871a06]
      x-ms-webhdfs-version: [16.07.07.01]
    status: {code: 200, message: OK}
- request:
    body: null
    headers:
      Accept: ['*/*']
      Accept-Encoding: ['gzip, deflate']
      Connection: [keep-alive]
      Content-Length: ['0']
      User-Agent: [python-requests/2.10.0]
    method: PUT
    uri: https://fakestore.azuredatalakestore.net/webhdfs/v1/azure_test_dir/data/a/y.csv?overwrite=True&OP=CREATE
  response:
    body: {string: ''}
    headers:
      cache-control: [no-cache]
      content-length: ['0']
      contentlength: ['0']
      date: ['Sun, 21 Aug 2016 08:54:44 GMT']
      expires: ['-1']
      location: ['https://fakestore.azuredatalakestore.net/webhdfs/v1/azure_test_dir/data/a/y.csv?overwrite=True&OP=CREATE&write=true']
      pragma: [no-cache]
      server-perf: ['[c28cf96e-39ef-4eba-9df8-89363bc7a0a3][ AuthTime::0::PostAuthTime::0
          ][S-HdfsGetFileStatusV2 :: 00:00:005 ms]%0a[CREATE :: 00:00:006 ms]%0a']
      status: ['0x8309000A']
      strict-transport-security: [max-age=15724800; includeSubDomains]
      x-content-type-options: [nosniff]
      x-ms-request-id: [c28cf96e-39ef-4eba-9df8-89363bc7a0a3]
      x-ms-webhdfs-version: [16.07.07.01]
    status: {code: 307, message: Temporary Redirect}
- request:
    body: null
    headers:
      Accept: ['*/*']
      Accept-Encoding: ['gzip, deflate']
      Connection: [keep-alive]
      Content-Length: ['0']
      User-Agent: [python-requests/2.10.0]
    method: PUT
    uri: https://fakestore.azuredatalakestore.net/webhdfs/v1/azure_test_dir/data/a/y.csv?overwrite=True&OP=CREATE&write=true
  response:
    body: {string: ''}
    headers:
      cache-control: [no-cache]
      content-length: ['0']
      contentlength: ['0']
      date: ['Sun, 21 Aug 2016 08:54:44 GMT']
      expires: ['-1']
      location: ['https://fakestore.azuredatalakestore.net/webhdfs/v1/azure_test_dir/data/a/y.csv?overwrite=True&OP=CREATE&write=true']
      pragma: [no-cache]
      server-perf: ['[6e6edf07-a06d-4670-8591-22d4b1810097][ AuthTime::0::PostAuthTime::0
          ][S-HdfsGetFileStatusV2 :: 00:00:005 ms]%0a[S-HdfsCheckAccess :: 00:00:002
          ms]%0a[S-FsDelete :: 00:00:005 ms]%0a[S-FsOpenStream :: 00:00:044 ms]%0a[BufferingTime
          :: 00:00:000 ms]%0a[WriteTime :: 00:00:000 ms]%0a[S-FsCloseHandle :: 00:00:001
          ms]%0a[CREATE :: 00:00:060 ms]%0a']
      status: ['0x0']
      strict-transport-security: [max-age=15724800; includeSubDomains]
      x-content-type-options: [nosniff]
      x-ms-request-id: [6e6edf07-a06d-4670-8591-22d4b1810097]
      x-ms-webhdfs-version: [16.07.07.01]
    status: {code: 201, message: Created}
- request:
    body: '123456'
    headers:
      Accept: ['*/*']
      Accept-Encoding: ['gzip, deflate']
      Connection: [keep-alive]
      Content-Length: ['6']
      User-Agent: [python-requests/2.10.0]
    method: POST
    uri: https://fakestore.azuredatalakestore.net/webhdfs/v1/azure_test_dir/data/a/y.csv?OP=APPEND
  response:
    body: {string: ''}
    headers:
      cache-control: [no-cache]
      content-length: ['0']
      contentlength: ['0']
      date: ['Sun, 21 Aug 2016 08:54:45 GMT']
      expires: ['-1']
      location: ['https://fakestore.azuredatalakestore.net/webhdfs/v1/azure_test_dir/data/a/y.csv?OP=APPEND&append=true']
      pragma: [no-cache]
      server-perf: ['[7607c033-0737-4ed9-8ac9-ed121aa0a751][ AuthTime::0::PostAuthTime::0
          ][APPEND :: 00:00:000 ms]%0a']
      status: ['0x0']
      strict-transport-security: [max-age=15724800; includeSubDomains]
      x-content-type-options: [nosniff]
      x-ms-request-id: [7607c033-0737-4ed9-8ac9-ed121aa0a751]
      x-ms-webhdfs-version: [16.07.07.01]
    status: {code: 307, message: Temporary Redirect}
- request:
    body: '123456'
    headers:
      Accept: ['*/*']
      Accept-Encoding: ['gzip, deflate']
      Connection: [keep-alive]
      Content-Length: ['6']
      User-Agent: [python-requests/2.10.0]
    method: POST
    uri: https://fakestore.azuredatalakestore.net/webhdfs/v1/azure_test_dir/data/a/y.csv?OP=APPEND&append=true
  response:
    body: {string: ''}
    headers:
      cache-control: [no-cache]
      content-length: ['0']
      date: ['Sun, 21 Aug 2016 08:54:45 GMT']
      expires: ['-1']
      pragma: [no-cache]
      server-perf: ['[da77494d-6d5a-4e1c-ac7b-9d9ff1989670][ AuthTime::0::PostAuthTime::0
          ][S-FsOpenStream :: 00:00:010 ms]%0a[S-FsGetStreamLength :: 00:00:008 ms]%0a[S-FsAppendStream
          :: 00:00:115 ms]%0a[BufferingTime :: 00:00:000 ms]%0a[WriteTime :: 00:00:115
          ms]%0a[S-FsCloseHandle :: 00:00:001 ms]%0a[APPEND :: 00:00:136 ms]%0a']
      status: ['0x0']
      strict-transport-security: [max-age=15724800; includeSubDomains]
      x-content-type-options: [nosniff]
      x-ms-request-id: [da77494d-6d5a-4e1c-ac7b-9d9ff1989670]
      x-ms-webhdfs-version: [16.07.07.01]
    status: {code: 200, message: OK}
- request:
    body: null
    headers:
      Accept: ['*/*']
      Accept-Encoding: ['gzip, deflate']
      Connection: [keep-alive]
      Content-Length: ['0']
      User-Agent: [python-requests/2.10.0]
    method: PUT
    uri: https://fakestore.azuredatalakestore.net/webhdfs/v1/azure_test_dir/data/a/z.txt?overwrite=True&OP=CREATE
  response:
    body: {string: ''}
    headers:
      cache-control: [no-cache]
      content-length: ['0']
      contentlength: ['0']
      date: ['Sun, 21 Aug 2016 08:54:45 GMT']
      expires: ['-1']
      location: ['https://fakestore.azuredatalakestore.net/webhdfs/v1/azure_test_dir/data/a/z.txt?overwrite=True&OP=CREATE&write=true']
      pragma: [no-cache]
      server-perf: ['[f58432ce-7878-4290-ab4f-cdee409a53d3][ AuthTime::0::PostAuthTime::0
          ][S-HdfsGetFileStatusV2 :: 00:00:006 ms]%0a[CREATE :: 00:00:006 ms]%0a']
      status: ['0x8309000A']
      strict-transport-security: [max-age=15724800; includeSubDomains]
      x-content-type-options: [nosniff]
      x-ms-request-id: [f58432ce-7878-4290-ab4f-cdee409a53d3]
      x-ms-webhdfs-version: [16.07.07.01]
    status: {code: 307, message: Temporary Redirect}
- request:
    body: null
    headers:
      Accept: ['*/*']
      Accept-Encoding: ['gzip, deflate']
      Connection: [keep-alive]
      Content-Length: ['0']
      User-Agent: [python-requests/2.10.0]
    method: PUT
    uri: https://fakestore.azuredatalakestore.net/webhdfs/v1/azure_test_dir/data/a/z.txt?overwrite=True&OP=CREATE&write=true
  response:
    body: {string: ''}
    headers:
      cache-control: [no-cache]
      content-length: ['0']
      contentlength: ['0']
      date: ['Sun, 21 Aug 2016 08:54:45 GMT']
      expires: ['-1']
      location: ['https://fakestore.azuredatalakestore.net/webhdfs/v1/azure_test_dir/data/a/z.txt?overwrite=True&OP=CREATE&write=true']
      pragma: [no-cache]
      server-perf: ['[78d418c8-c528-4b6f-88fc-b5c3b9c11774][ AuthTime::0::PostAuthTime::0
          ][S-HdfsGetFileStatusV2 :: 00:00:006 ms]%0a[S-HdfsCheckAccess :: 00:00:002
          ms]%0a[S-FsDelete :: 00:00:006 ms]%0a[S-FsOpenStream :: 00:00:045 ms]%0a[BufferingTime
          :: 00:00:000 ms]%0a[WriteTime :: 00:00:000 ms]%0a[S-FsCloseHandle :: 00:00:001
          ms]%0a[CREATE :: 00:00:064 ms]%0a']
      status: ['0x0']
      strict-transport-security: [max-age=15724800; includeSubDomains]
      x-content-type-options: [nosniff]
      x-ms-request-id: [78d418c8-c528-4b6f-88fc-b5c3b9c11774]
      x-ms-webhdfs-version: [16.07.07.01]
    status: {code: 201, message: Created}
- request:
    body: '123456'
    headers:
      Accept: ['*/*']
      Accept-Encoding: ['gzip, deflate']
      Connection: [keep-alive]
      Content-Length: ['6']
      User-Agent: [python-requests/2.10.0]
    method: POST
    uri: https://fakestore.azuredatalakestore.net/webhdfs/v1/azure_test_dir/data/a/z.txt?OP=APPEND
  response:
    body: {string: ''}
    headers:
      cache-control: [no-cache]
      content-length: ['0']
      contentlength: ['0']
      date: ['Sun, 21 Aug 2016 08:54:45 GMT']
      expires: ['-1']
      location: ['https://fakestore.azuredatalakestore.net/webhdfs/v1/azure_test_dir/data/a/z.txt?OP=APPEND&append=true']
      pragma: [no-cache]
      server-perf: ['[d34ee047-2a95-41f5-bb7b-1194c204e30b][ AuthTime::0::PostAuthTime::0
          ][APPEND :: 00:00:000 ms]%0a']
      status: ['0x0']
      strict-transport-security: [max-age=15724800; includeSubDomains]
      x-content-type-options: [nosniff]
      x-ms-request-id: [d34ee047-2a95-41f5-bb7b-1194c204e30b]
      x-ms-webhdfs-version: [16.07.07.01]
    status: {code: 307, message: Temporary Redirect}
- request:
    body: '123456'
    headers:
      Accept: ['*/*']
      Accept-Encoding: ['gzip, deflate']
      Connection: [keep-alive]
      Content-Length: ['6']
      User-Agent: [python-requests/2.10.0]
    method: POST
    uri: https://fakestore.azuredatalakestore.net/webhdfs/v1/azure_test_dir/data/a/z.txt?OP=APPEND&append=true
  response:
    body: {string: ''}
    headers:
      cache-control: [no-cache]
      content-length: ['0']
      date: ['Sun, 21 Aug 2016 08:54:46 GMT']
      expires: ['-1']
      pragma: [no-cache]
      server-perf: ['[0f1cc5ca-db7a-4c02-b8b3-b437542717a3][ AuthTime::0::PostAuthTime::0
          ][S-FsOpenStream :: 00:00:009 ms]%0a[S-FsGetStreamLength :: 00:00:008 ms]%0a[S-FsAppendStream
          :: 00:00:499 ms]%0a[BufferingTime :: 00:00:000 ms]%0a[WriteTime :: 00:00:499
          ms]%0a[S-FsCloseHandle :: 00:00:001 ms]%0a[APPEND :: 00:00:520 ms]%0a']
      status: ['0x0']
      strict-transport-security: [max-age=15724800; includeSubDomains]
      x-content-type-options: [nosniff]
      x-ms-request-id: [0f1cc5ca-db7a-4c02-b8b3-b437542717a3]
      x-ms-webhdfs-version: [16.07.07.01]
    status: {code: 200, message: OK}
- request:
    body: null
    headers:
      Accept: ['*/*']
      Accept-Encoding: ['gzip, deflate']
      Connection: [keep-alive]
      Content-Length: ['0']
      User-Agent: [python-requests/2.10.0]
    method: PUT
    uri: https://fakestore.azuredatalakestore.net/webhdfs/v1/azure_test_dir/data/b/?OP=MKDIRS
  response:
    body: {string: '{"boolean":true}'}
    headers:
      cache-control: [no-cache]
      content-length: ['16']
      content-type: [application/json; charset=utf-8]
      date: ['Sun, 21 Aug 2016 08:54:46 GMT']
      expires: ['-1']
      pragma: [no-cache]
      server-perf: ['[cfb6f570-a86a-440b-88af-6d40de87f94c][ AuthTime::0::PostAuthTime::0
          ][S-HdfsMkdirs :: 00:00:033 ms]%0a[MKDIRS :: 00:00:033 ms]%0a']
      status: ['0x0']
      strict-transport-security: [max-age=15724800; includeSubDomains]
      x-content-type-options: [nosniff]
      x-ms-request-id: [cfb6f570-a86a-440b-88af-6d40de87f94c]
      x-ms-webhdfs-version: [16.07.07.01]
    status: {code: 200, message: OK}
- request:
    body: null
    headers:
      Accept: ['*/*']
      Accept-Encoding: ['gzip, deflate']
      Connection: [keep-alive]
      Content-Length: ['0']
      User-Agent: [python-requests/2.10.0]
    method: PUT
    uri: https://fakestore.azuredatalakestore.net/webhdfs/v1/azure_test_dir/data/b/x.csv?overwrite=True&OP=CREATE
  response:
    body: {string: ''}
    headers:
      cache-control: [no-cache]
      content-length: ['0']
      contentlength: ['0']
      date: ['Sun, 21 Aug 2016 08:54:47 GMT']
      expires: ['-1']
      location: ['https://fakestore.azuredatalakestore.net/webhdfs/v1/azure_test_dir/data/b/x.csv?overwrite=True&OP=CREATE&write=true']
      pragma: [no-cache]
      server-perf: ['[ce05284e-6a5e-4df0-9a90-3af693a835a2][ AuthTime::0::PostAuthTime::0
          ][S-HdfsGetFileStatusV2 :: 00:00:006 ms]%0a[CREATE :: 00:00:006 ms]%0a']
      status: ['0x8309000A']
      strict-transport-security: [max-age=15724800; includeSubDomains]
      x-content-type-options: [nosniff]
      x-ms-request-id: [ce05284e-6a5e-4df0-9a90-3af693a835a2]
      x-ms-webhdfs-version: [16.07.07.01]
    status: {code: 307, message: Temporary Redirect}
- request:
    body: null
    headers:
      Accept: ['*/*']
      Accept-Encoding: ['gzip, deflate']
      Connection: [keep-alive]
      Content-Length: ['0']
      User-Agent: [python-requests/2.10.0]
    method: PUT
    uri: https://fakestore.azuredatalakestore.net/webhdfs/v1/azure_test_dir/data/b/x.csv?overwrite=True&OP=CREATE&write=true
  response:
    body: {string: ''}
    headers:
      cache-control: [no-cache]
      content-length: ['0']
      contentlength: ['0']
      date: ['Sun, 21 Aug 2016 08:54:47 GMT']
      expires: ['-1']
      location: ['https://fakestore.azuredatalakestore.net/webhdfs/v1/azure_test_dir/data/b/x.csv?overwrite=True&OP=CREATE&write=true']
      pragma: [no-cache]
      server-perf: ['[e8a4ec5d-1f90-4ad8-a575-0c76cf72abff][ AuthTime::0::PostAuthTime::0
          ][S-HdfsGetFileStatusV2 :: 00:00:005 ms]%0a[S-HdfsCheckAccess :: 00:00:002
          ms]%0a[S-FsDelete :: 00:00:005 ms]%0a[S-FsOpenStream :: 00:00:072 ms]%0a[BufferingTime
          :: 00:00:000 ms]%0a[WriteTime :: 00:00:000 ms]%0a[S-FsCloseHandle :: 00:00:001
          ms]%0a[CREATE :: 00:00:089 ms]%0a']
      status: ['0x0']
      strict-transport-security: [max-age=15724800; includeSubDomains]
      x-content-type-options: [nosniff]
      x-ms-request-id: [e8a4ec5d-1f90-4ad8-a575-0c76cf72abff]
      x-ms-webhdfs-version: [16.07.07.01]
    status: {code: 201, message: Created}
- request:
    body: '123456'
    headers:
      Accept: ['*/*']
      Accept-Encoding: ['gzip, deflate']
      Connection: [keep-alive]
      Content-Length: ['6']
      User-Agent: [python-requests/2.10.0]
    method: POST
    uri: https://fakestore.azuredatalakestore.net/webhdfs/v1/azure_test_dir/data/b/x.csv?OP=APPEND
  response:
    body: {string: ''}
    headers:
      cache-control: [no-cache]
      content-length: ['0']
      contentlength: ['0']
      date: ['Sun, 21 Aug 2016 08:54:47 GMT']
      expires: ['-1']
      location: ['https://fakestore.azuredatalakestore.net/webhdfs/v1/azure_test_dir/data/b/x.csv?OP=APPEND&append=true']
      pragma: [no-cache]
      server-perf: ['[b3a01203-a673-49ca-b6ee-a31f20eac964][ AuthTime::0::PostAuthTime::0
          ][APPEND :: 00:00:000 ms]%0a']
      status: ['0x0']
      strict-transport-security: [max-age=15724800; includeSubDomains]
      x-content-type-options: [nosniff]
      x-ms-request-id: [b3a01203-a673-49ca-b6ee-a31f20eac964]
      x-ms-webhdfs-version: [16.07.07.01]
    status: {code: 307, message: Temporary Redirect}
- request:
    body: '123456'
    headers:
      Accept: ['*/*']
      Accept-Encoding: ['gzip, deflate']
      Connection: [keep-alive]
      Content-Length: ['6']
      User-Agent: [python-requests/2.10.0]
    method: POST
    uri: https://fakestore.azuredatalakestore.net/webhdfs/v1/azure_test_dir/data/b/x.csv?OP=APPEND&append=true
  response:
    body: {string: ''}
    headers:
      cache-control: [no-cache]
      content-length: ['0']
      date: ['Sun, 21 Aug 2016 08:54:47 GMT']
      expires: ['-1']
      pragma: [no-cache]
      server-perf: ['[a5ee06e2-3a3d-4149-91df-366dc58ed3e7][ AuthTime::0::PostAuthTime::0
          ][S-FsOpenStream :: 00:00:010 ms]%0a[S-FsGetStreamLength :: 00:00:008 ms]%0a[S-FsAppendStream
          :: 00:00:319 ms]%0a[BufferingTime :: 00:00:000 ms]%0a[WriteTime :: 00:00:319
          ms]%0a[S-FsCloseHandle :: 00:00:001 ms]%0a[APPEND :: 00:00:342 ms]%0a']
      status: ['0x0']
      strict-transport-security: [max-age=15724800; includeSubDomains]
      x-content-type-options: [nosniff]
      x-ms-request-id: [a5ee06e2-3a3d-4149-91df-366dc58ed3e7]
      x-ms-webhdfs-version: [16.07.07.01]
    status: {code: 200, message: OK}
- request:
    body: null
    headers:
      Accept: ['*/*']
      Accept-Encoding: ['gzip, deflate']
      Connection: [keep-alive]
      Content-Length: ['0']
      User-Agent: [python-requests/2.10.0]
    method: PUT
    uri: https://fakestore.azuredatalakestore.net/webhdfs/v1/azure_test_dir/data/b/y.csv?overwrite=True&OP=CREATE
  response:
    body: {string: ''}
    headers:
      cache-control: [no-cache]
      content-length: ['0']
      contentlength: ['0']
      date: ['Sun, 21 Aug 2016 08:54:47 GMT']
      expires: ['-1']
      location: ['https://fakestore.azuredatalakestore.net/webhdfs/v1/azure_test_dir/data/b/y.csv?overwrite=True&OP=CREATE&write=true']
      pragma: [no-cache]
      server-perf: ['[dbcccaf2-b6a3-46fd-9ed0-cfeab08a4e54][ AuthTime::0::PostAuthTime::0
          ][S-HdfsGetFileStatusV2 :: 00:00:006 ms]%0a[CREATE :: 00:00:006 ms]%0a']
      status: ['0x8309000A']
      strict-transport-security: [max-age=15724800; includeSubDomains]
      x-content-type-options: [nosniff]
      x-ms-request-id: [dbcccaf2-b6a3-46fd-9ed0-cfeab08a4e54]
      x-ms-webhdfs-version: [16.07.07.01]
    status: {code: 307, message: Temporary Redirect}
- request:
    body: null
    headers:
      Accept: ['*/*']
      Accept-Encoding: ['gzip, deflate']
      Connection: [keep-alive]
      Content-Length: ['0']
      User-Agent: [python-requests/2.10.0]
    method: PUT
    uri: https://fakestore.azuredatalakestore.net/webhdfs/v1/azure_test_dir/data/b/y.csv?overwrite=True&OP=CREATE&write=true
  response:
    body: {string: ''}
    headers:
      cache-control: [no-cache]
      content-length: ['0']
      contentlength: ['0']
      date: ['Sun, 21 Aug 2016 08:54:47 GMT']
      expires: ['-1']
      location: ['https://fakestore.azuredatalakestore.net/webhdfs/v1/azure_test_dir/data/b/y.csv?overwrite=True&OP=CREATE&write=true']
      pragma: [no-cache]
      server-perf: ['[b6bb6b48-792b-45fe-86ea-fc94c278f473][ AuthTime::0::PostAuthTime::0
          ][S-HdfsGetFileStatusV2 :: 00:00:005 ms]%0a[S-HdfsCheckAccess :: 00:00:002
          ms]%0a[S-FsDelete :: 00:00:005 ms]%0a[S-FsOpenStream :: 00:00:050 ms]%0a[BufferingTime
          :: 00:00:000 ms]%0a[WriteTime :: 00:00:000 ms]%0a[S-FsCloseHandle :: 00:00:001
          ms]%0a[CREATE :: 00:00:066 ms]%0a']
      status: ['0x0']
      strict-transport-security: [max-age=15724800; includeSubDomains]
      x-content-type-options: [nosniff]
      x-ms-request-id: [b6bb6b48-792b-45fe-86ea-fc94c278f473]
      x-ms-webhdfs-version: [16.07.07.01]
    status: {code: 201, message: Created}
- request:
    body: '123456'
    headers:
      Accept: ['*/*']
      Accept-Encoding: ['gzip, deflate']
      Connection: [keep-alive]
      Content-Length: ['6']
      User-Agent: [python-requests/2.10.0]
    method: POST
    uri: https://fakestore.azuredatalakestore.net/webhdfs/v1/azure_test_dir/data/b/y.csv?OP=APPEND
  response:
    body: {string: ''}
    headers:
      cache-control: [no-cache]
      content-length: ['0']
      contentlength: ['0']
      date: ['Sun, 21 Aug 2016 08:54:48 GMT']
      expires: ['-1']
      location: ['https://fakestore.azuredatalakestore.net/webhdfs/v1/azure_test_dir/data/b/y.csv?OP=APPEND&append=true']
      pragma: [no-cache]
      server-perf: ['[ed31cbe3-472b-410c-9935-06136f1529f9][ AuthTime::0::PostAuthTime::0
          ][APPEND :: 00:00:000 ms]%0a']
      status: ['0x0']
      strict-transport-security: [max-age=15724800; includeSubDomains]
      x-content-type-options: [nosniff]
      x-ms-request-id: [ed31cbe3-472b-410c-9935-06136f1529f9]
      x-ms-webhdfs-version: [16.07.07.01]
    status: {code: 307, message: Temporary Redirect}
- request:
    body: '123456'
    headers:
      Accept: ['*/*']
      Accept-Encoding: ['gzip, deflate']
      Connection: [keep-alive]
      Content-Length: ['6']
      User-Agent: [python-requests/2.10.0]
    method: POST
    uri: https://fakestore.azuredatalakestore.net/webhdfs/v1/azure_test_dir/data/b/y.csv?OP=APPEND&append=true
  response:
    body: {string: ''}
    headers:
      cache-control: [no-cache]
      content-length: ['0']
      date: ['Sun, 21 Aug 2016 08:54:48 GMT']
      expires: ['-1']
      pragma: [no-cache]
      server-perf: ['[8b0e38fb-4394-4862-9a36-c5a9edf6d7c0][ AuthTime::0::PostAuthTime::0
          ][S-FsOpenStream :: 00:00:009 ms]%0a[S-FsGetStreamLength :: 00:00:008 ms]%0a[S-FsAppendStream
          :: 00:00:253 ms]%0a[BufferingTime :: 00:00:000 ms]%0a[WriteTime :: 00:00:253
          ms]%0a[S-FsCloseHandle :: 00:00:001 ms]%0a[APPEND :: 00:00:273 ms]%0a']
      status: ['0x0']
      strict-transport-security: [max-age=15724800; includeSubDomains]
      x-content-type-options: [nosniff]
      x-ms-request-id: [8b0e38fb-4394-4862-9a36-c5a9edf6d7c0]
      x-ms-webhdfs-version: [16.07.07.01]
    status: {code: 200, message: OK}
- request:
    body: null
    headers:
      Accept: ['*/*']
      Accept-Encoding: ['gzip, deflate']
      Connection: [keep-alive]
      Content-Length: ['0']
      User-Agent: [python-requests/2.10.0]
    method: PUT
    uri: https://fakestore.azuredatalakestore.net/webhdfs/v1/azure_test_dir/data/b/z.txt?overwrite=True&OP=CREATE
  response:
    body: {string: ''}
    headers:
      cache-control: [no-cache]
      content-length: ['0']
      contentlength: ['0']
      date: ['Sun, 21 Aug 2016 08:54:48 GMT']
      expires: ['-1']
      location: ['https://fakestore.azuredatalakestore.net/webhdfs/v1/azure_test_dir/data/b/z.txt?overwrite=True&OP=CREATE&write=true']
      pragma: [no-cache]
      server-perf: ['[b5500473-7cf4-4a32-9dc5-8bf49c34a0f7][ AuthTime::0::PostAuthTime::0
          ][S-HdfsGetFileStatusV2 :: 00:00:006 ms]%0a[CREATE :: 00:00:006 ms]%0a']
      status: ['0x8309000A']
      strict-transport-security: [max-age=15724800; includeSubDomains]
      x-content-type-options: [nosniff]
      x-ms-request-id: [b5500473-7cf4-4a32-9dc5-8bf49c34a0f7]
      x-ms-webhdfs-version: [16.07.07.01]
    status: {code: 307, message: Temporary Redirect}
- request:
    body: null
    headers:
      Accept: ['*/*']
      Accept-Encoding: ['gzip, deflate']
      Connection: [keep-alive]
      Content-Length: ['0']
      User-Agent: [python-requests/2.10.0]
    method: PUT
    uri: https://fakestore.azuredatalakestore.net/webhdfs/v1/azure_test_dir/data/b/z.txt?overwrite=True&OP=CREATE&write=true
  response:
    body: {string: ''}
    headers:
      cache-control: [no-cache]
      content-length: ['0']
      contentlength: ['0']
      date: ['Sun, 21 Aug 2016 08:54:48 GMT']
      expires: ['-1']
      location: ['https://fakestore.azuredatalakestore.net/webhdfs/v1/azure_test_dir/data/b/z.txt?overwrite=True&OP=CREATE&write=true']
      pragma: [no-cache]
      server-perf: ['[60c92e61-db46-4c86-b7af-d5c29ff9c8cf][ AuthTime::0::PostAuthTime::0
          ][S-HdfsGetFileStatusV2 :: 00:00:006 ms]%0a[S-HdfsCheckAccess :: 00:00:002
          ms]%0a[S-FsDelete :: 00:00:006 ms]%0a[S-FsOpenStream :: 00:00:038 ms]%0a[BufferingTime
          :: 00:00:000 ms]%0a[WriteTime :: 00:00:000 ms]%0a[S-FsCloseHandle :: 00:00:001
          ms]%0a[CREATE :: 00:00:057 ms]%0a']
      status: ['0x0']
      strict-transport-security: [max-age=15724800; includeSubDomains]
      x-content-type-options: [nosniff]
      x-ms-request-id: [60c92e61-db46-4c86-b7af-d5c29ff9c8cf]
      x-ms-webhdfs-version: [16.07.07.01]
    status: {code: 201, message: Created}
- request:
    body: '123456'
    headers:
      Accept: ['*/*']
      Accept-Encoding: ['gzip, deflate']
      Connection: [keep-alive]
      Content-Length: ['6']
      User-Agent: [python-requests/2.10.0]
    method: POST
    uri: https://fakestore.azuredatalakestore.net/webhdfs/v1/azure_test_dir/data/b/z.txt?OP=APPEND
  response:
    body: {string: ''}
    headers:
      cache-control: [no-cache]
      content-length: ['0']
      contentlength: ['0']
      date: ['Sun, 21 Aug 2016 08:54:48 GMT']
      expires: ['-1']
      location: ['https://fakestore.azuredatalakestore.net/webhdfs/v1/azure_test_dir/data/b/z.txt?OP=APPEND&append=true']
      pragma: [no-cache]
      server-perf: ['[9e64ea94-5c8e-46cc-9de4-abdf95ec9f16][ AuthTime::0::PostAuthTime::0
          ][APPEND :: 00:00:000 ms]%0a']
      status: ['0x0']
      strict-transport-security: [max-age=15724800; includeSubDomains]
      x-content-type-options: [nosniff]
      x-ms-request-id: [9e64ea94-5c8e-46cc-9de4-abdf95ec9f16]
      x-ms-webhdfs-version: [16.07.07.01]
    status: {code: 307, message: Temporary Redirect}
- request:
    body: '123456'
    headers:
      Accept: ['*/*']
      Accept-Encoding: ['gzip, deflate']
      Connection: [keep-alive]
      Content-Length: ['6']
      User-Agent: [python-requests/2.10.0]
    method: POST
    uri: https://fakestore.azuredatalakestore.net/webhdfs/v1/azure_test_dir/data/b/z.txt?OP=APPEND&append=true
  response:
    body: {string: ''}
    headers:
      cache-control: [no-cache]
      content-length: ['0']
      date: ['Sun, 21 Aug 2016 08:54:49 GMT']
      expires: ['-1']
      pragma: [no-cache]
      server-perf: ['[b69d5b8d-983e-49ca-8776-e013cc09976b][ AuthTime::0::PostAuthTime::0
          ][S-FsOpenStream :: 00:00:010 ms]%0a[S-FsGetStreamLength :: 00:00:008 ms]%0a[S-FsAppendStream
          :: 00:00:114 ms]%0a[BufferingTime :: 00:00:000 ms]%0a[WriteTime :: 00:00:114
          ms]%0a[S-FsCloseHandle :: 00:00:001 ms]%0a[APPEND :: 00:00:136 ms]%0a']
      status: ['0x0']
      strict-transport-security: [max-age=15724800; includeSubDomains]
      x-content-type-options: [nosniff]
      x-ms-request-id: [b69d5b8d-983e-49ca-8776-e013cc09976b]
      x-ms-webhdfs-version: [16.07.07.01]
    status: {code: 200, message: OK}
- request:
    body: null
    headers:
      Accept: ['*/*']
      Accept-Encoding: ['gzip, deflate']
      Connection: [keep-alive]
      User-Agent: [python-requests/2.10.0]
    method: GET
    uri: https://fakestore.azuredatalakestore.net/webhdfs/v1/azure_test_dir/data/a?OP=LISTSTATUS
  response:
    body: {string: '{"FileStatuses":{"FileStatus":[{"length":6,"pathSuffix":"x.csv","type":"FILE","blockSize":268435456,"accessTime":1471769684592,"modificationTime":1471769685003,"replication":1,"permission":"770","owner":"49b2f9ec-818a-49ca-9424-249e1f19f7d7","group":"49b2f9ec-818a-49ca-9424-249e1f19f7d7"},{"length":6,"pathSuffix":"y.csv","type":"FILE","blockSize":268435456,"accessTime":1471769685482,"modificationTime":1471769685847,"replication":1,"permission":"770","owner":"49b2f9ec-818a-49ca-9424-249e1f19f7d7","group":"49b2f9ec-818a-49ca-9424-249e1f19f7d7"},{"length":6,"pathSuffix":"z.txt","type":"FILE","blockSize":268435456,"accessTime":1471769686173,"modificationTime":1471769686917,"replication":1,"permission":"770","owner":"49b2f9ec-818a-49ca-9424-249e1f19f7d7","group":"49b2f9ec-818a-49ca-9424-249e1f19f7d7"}]}}'}
    headers:
      cache-control: [no-cache]
      content-length: ['810']
      content-type: [application/json; charset=utf-8]
      date: ['Sun, 21 Aug 2016 08:54:49 GMT']
      expires: ['-1']
      pragma: [no-cache]
      server-perf: ['[29655d67-65ed-40db-a757-6d048036e097][ AuthTime::0::PostAuthTime::0
          ][S-HdfsListStatus :: 00:00:012 ms]%0a[LISTSTATUS :: 00:00:013 ms]%0a']
      status: ['0x0']
      strict-transport-security: [max-age=15724800; includeSubDomains]
      x-content-type-options: [nosniff]
      x-ms-request-id: [29655d67-65ed-40db-a757-6d048036e097]
      x-ms-webhdfs-version: [16.07.07.01]
    status: {code: 200, message: OK}
- request:
    body: null
    headers:
      Accept: ['*/*']
      Accept-Encoding: ['gzip, deflate']
      Connection: [keep-alive]
      User-Agent: [python-requests/2.10.0]
    method: GET
    uri: https://fakestore.azuredatalakestore.net/webhdfs/v1/azure_test_dir/data?OP=LISTSTATUS
  response:
    body: {string: '{"FileStatuses":{"FileStatus":[{"length":0,"pathSuffix":"a","type":"DIRECTORY","blockSize":0,"accessTime":1471769684306,"modificationTime":1471769686210,"replication":0,"permission":"770","owner":"49b2f9ec-818a-49ca-9424-249e1f19f7d7","group":"49b2f9ec-818a-49ca-9424-249e1f19f7d7"},{"length":0,"pathSuffix":"b","type":"DIRECTORY","blockSize":0,"accessTime":1471769687201,"modificationTime":1471769689440,"replication":0,"permission":"770","owner":"49b2f9ec-818a-49ca-9424-249e1f19f7d7","group":"49b2f9ec-818a-49ca-9424-249e1f19f7d7"}]}}'}
    headers:
      cache-control: [no-cache]
      content-length: ['537']
      content-type: [application/json; charset=utf-8]
      date: ['Sun, 21 Aug 2016 08:54:49 GMT']
      expires: ['-1']
      pragma: [no-cache]
      server-perf: ['[458eb14d-4cc9-428e-b71f-2328359d7f09][ AuthTime::0::PostAuthTime::0
          ][S-HdfsListStatus :: 00:00:006 ms]%0a[LISTSTATUS :: 00:00:007 ms]%0a']
      status: ['0x0']
      strict-transport-security: [max-age=15724800; includeSubDomains]
      x-content-type-options: [nosniff]
      x-ms-request-id: [458eb14d-4cc9-428e-b71f-2328359d7f09]
      x-ms-webhdfs-version: [16.07.07.01]
    status: {code: 200, message: OK}
- request:
    body: null
    headers:
      Accept: ['*/*']
      Accept-Encoding: ['gzip, deflate']
      Connection: [keep-alive]
      User-Agent: [python-requests/2.10.0]
    method: GET
    uri: https://fakestore.azuredatalakestore.net/webhdfs/v1/azure_test_dir/data/b?OP=LISTSTATUS
  response:
    body: {string: '{"FileStatuses":{"FileStatus":[{"length":6,"pathSuffix":"x.csv","type":"FILE","blockSize":268435456,"accessTime":1471769687488,"modificationTime":1471769688078,"replication":1,"permission":"770","owner":"49b2f9ec-818a-49ca-9424-249e1f19f7d7","group":"49b2f9ec-818a-49ca-9424-249e1f19f7d7"},{"length":6,"pathSuffix":"y.csv","type":"FILE","blockSize":268435456,"accessTime":1471769688424,"modificationTime":1471769688956,"replication":1,"permission":"770","owner":"49b2f9ec-818a-49ca-9424-249e1f19f7d7","group":"49b2f9ec-818a-49ca-9424-249e1f19f7d7"},{"length":6,"pathSuffix":"z.txt","type":"FILE","blockSize":268435456,"accessTime":1471769689404,"modificationTime":1471769689770,"replication":1,"permission":"770","owner":"49b2f9ec-818a-49ca-9424-249e1f19f7d7","group":"49b2f9ec-818a-49ca-9424-249e1f19f7d7"}]}}'}
    headers:
      cache-control: [no-cache]
      content-length: ['810']
      content-type: [application/json; charset=utf-8]
      date: ['Sun, 21 Aug 2016 08:54:49 GMT']
      expires: ['-1']
      pragma: [no-cache]
      server-perf: ['[fad247bc-3f5a-45ba-aa4e-15a51b97d162][ AuthTime::0::PostAuthTime::0
          ][S-HdfsListStatus :: 00:00:011 ms]%0a[LISTSTATUS :: 00:00:012 ms]%0a']
      status: ['0x0']
      strict-transport-security: [max-age=15724800; includeSubDomains]
      x-content-type-options: [nosniff]
      x-ms-request-id: [fad247bc-3f5a-45ba-aa4e-15a51b97d162]
      x-ms-webhdfs-version: [16.07.07.01]
    status: {code: 200, message: OK}
- request:
    body: null
    headers:
      Accept: ['*/*']
      Accept-Encoding: ['gzip, deflate']
      Connection: [keep-alive]
      User-Agent: [python-requests/2.10.0]
    method: GET
    uri: https://fakestore.azuredatalakestore.net/webhdfs/v1/azure_test_dir?OP=LISTSTATUS
  response:
    body: {string: '{"FileStatuses":{"FileStatus":[{"length":0,"pathSuffix":"data","type":"DIRECTORY","blockSize":0,"accessTime":1471769684306,"modificationTime":1471769687201,"replication":0,"permission":"770","owner":"49b2f9ec-818a-49ca-9424-249e1f19f7d7","group":"49b2f9ec-818a-49ca-9424-249e1f19f7d7"},{"length":6,"pathSuffix":"x.csv","type":"FILE","blockSize":268435456,"accessTime":1471769681143,"modificationTime":1471769681540,"replication":1,"permission":"770","owner":"49b2f9ec-818a-49ca-9424-249e1f19f7d7","group":"49b2f9ec-818a-49ca-9424-249e1f19f7d7"},{"length":6,"pathSuffix":"y.csv","type":"FILE","blockSize":268435456,"accessTime":1471769681878,"modificationTime":1471769683024,"replication":1,"permission":"770","owner":"49b2f9ec-818a-49ca-9424-249e1f19f7d7","group":"49b2f9ec-818a-49ca-9424-249e1f19f7d7"},{"length":6,"pathSuffix":"z.txt","type":"FILE","blockSize":268435456,"accessTime":1471769683392,"modificationTime":1471769683875,"replication":1,"permission":"770","owner":"49b2f9ec-818a-49ca-9424-249e1f19f7d7","group":"49b2f9ec-818a-49ca-9424-249e1f19f7d7"}]}}'}
    headers:
      cache-control: [no-cache]
      content-length: ['1065']
      content-type: [application/json; charset=utf-8]
      date: ['Sun, 21 Aug 2016 08:54:50 GMT']
      expires: ['-1']
      pragma: [no-cache]
      server-perf: ['[3afa0045-36f4-426c-a554-bbe7e416e8d7][ AuthTime::0::PostAuthTime::0
          ][S-HdfsListStatus :: 00:00:329 ms]%0a[LISTSTATUS :: 00:00:330 ms]%0a']
      status: ['0x0']
      strict-transport-security: [max-age=15724800; includeSubDomains]
      x-content-type-options: [nosniff]
      x-ms-request-id: [3afa0045-36f4-426c-a554-bbe7e416e8d7]
      x-ms-webhdfs-version: [16.07.07.01]
    status: {code: 200, message: OK}
- request:
    body: null
    headers:
      Accept: ['*/*']
      Accept-Encoding: ['gzip, deflate']
      Connection: [keep-alive]
      Content-Length: ['0']
      User-Agent: [python-requests/2.10.0]
    method: DELETE
    uri: https://fakestore.azuredatalakestore.net/webhdfs/v1/azure_test_dir/data?recursive=True&OP=DELETE
  response:
    body: {string: '{"boolean":true}'}
    headers:
      cache-control: [no-cache]
      content-length: ['16']
      content-type: [application/json; charset=utf-8]
      date: ['Sun, 21 Aug 2016 08:54:51 GMT']
      expires: ['-1']
      pragma: [no-cache]
      server-perf: ['[e928d325-6478-4651-839b-d8c3d206aa8d][ AuthTime::0::PostAuthTime::0
          ][S-FsDelete :: 00:00:047 ms]%0a[DELETE :: 00:00:048 ms]%0a']
      status: ['0x0']
      strict-transport-security: [max-age=15724800; includeSubDomains]
      x-content-type-options: [nosniff]
      x-ms-request-id: [e928d325-6478-4651-839b-d8c3d206aa8d]
      x-ms-webhdfs-version: [16.07.07.01]
    status: {code: 200, message: OK}
- request:
    body: null
    headers:
      Accept: ['*/*']
      Accept-Encoding: ['gzip, deflate']
      Connection: [keep-alive]
      User-Agent: [python-requests/2.10.0]
    method: GET
    uri: https://fakestore.azuredatalakestore.net/webhdfs/v1/azure_test_dir?OP=LISTSTATUS
  response:
    body: {string: '{"FileStatuses":{"FileStatus":[{"length":6,"pathSuffix":"x.csv","type":"FILE","blockSize":268435456,"accessTime":1471769681143,"modificationTime":1471769681540,"replication":1,"permission":"770","owner":"49b2f9ec-818a-49ca-9424-249e1f19f7d7","group":"49b2f9ec-818a-49ca-9424-249e1f19f7d7"},{"length":6,"pathSuffix":"y.csv","type":"FILE","blockSize":268435456,"accessTime":1471769681878,"modificationTime":1471769683024,"replication":1,"permission":"770","owner":"49b2f9ec-818a-49ca-9424-249e1f19f7d7","group":"49b2f9ec-818a-49ca-9424-249e1f19f7d7"},{"length":6,"pathSuffix":"z.txt","type":"FILE","blockSize":268435456,"accessTime":1471769683392,"modificationTime":1471769683875,"replication":1,"permission":"770","owner":"49b2f9ec-818a-49ca-9424-249e1f19f7d7","group":"49b2f9ec-818a-49ca-9424-249e1f19f7d7"}]}}'}
    headers:
      cache-control: [no-cache]
      content-length: ['810']
      content-type: [application/json; charset=utf-8]
      date: ['Sun, 21 Aug 2016 08:54:51 GMT']
      expires: ['-1']
      pragma: [no-cache]
      server-perf: ['[bbf3ff02-2c4d-4aec-958c-581d9eedb10c][ AuthTime::0::PostAuthTime::0
          ][S-HdfsListStatus :: 00:00:010 ms]%0a[LISTSTATUS :: 00:00:010 ms]%0a']
      status: ['0x0']
      strict-transport-security: [max-age=15724800; includeSubDomains]
      x-content-type-options: [nosniff]
      x-ms-request-id: [bbf3ff02-2c4d-4aec-958c-581d9eedb10c]
      x-ms-webhdfs-version: [16.07.07.01]
    status: {code: 200, message: OK}
- request:
    body: null
    headers:
      Accept: ['*/*']
      Accept-Encoding: ['gzip, deflate']
      Connection: [keep-alive]
      Content-Length: ['0']
      User-Agent: [python-requests/2.10.0]
    method: DELETE
    uri: https://fakestore.azuredatalakestore.net/webhdfs/v1/azure_test_dir/x.csv?recursive=True&OP=DELETE
  response:
    body: {string: '{"boolean":true}'}
    headers:
      cache-control: [no-cache]
      content-length: ['16']
      content-type: [application/json; charset=utf-8]
      date: ['Sun, 21 Aug 2016 08:54:51 GMT']
      expires: ['-1']
      pragma: [no-cache]
      server-perf: ['[22b92bbe-cb5c-46fa-b77f-3ad7be761e84][ AuthTime::0::PostAuthTime::0
          ][S-FsDelete :: 00:00:041 ms]%0a[DELETE :: 00:00:041 ms]%0a']
      status: ['0x0']
      strict-transport-security: [max-age=15724800; includeSubDomains]
      x-content-type-options: [nosniff]
      x-ms-request-id: [22b92bbe-cb5c-46fa-b77f-3ad7be761e84]
      x-ms-webhdfs-version: [16.07.07.01]
    status: {code: 200, message: OK}
- request:
    body: null
    headers:
      Accept: ['*/*']
      Accept-Encoding: ['gzip, deflate']
      Connection: [keep-alive]
      User-Agent: [python-requests/2.10.0]
    method: GET
    uri: https://fakestore.azuredatalakestore.net/webhdfs/v1/azure_test_dir?OP=LISTSTATUS
  response:
    body: {string: '{"FileStatuses":{"FileStatus":[{"length":6,"pathSuffix":"y.csv","type":"FILE","blockSize":268435456,"accessTime":1471769681878,"modificationTime":1471769683024,"replication":1,"permission":"770","owner":"49b2f9ec-818a-49ca-9424-249e1f19f7d7","group":"49b2f9ec-818a-49ca-9424-249e1f19f7d7"},{"length":6,"pathSuffix":"z.txt","type":"FILE","blockSize":268435456,"accessTime":1471769683392,"modificationTime":1471769683875,"replication":1,"permission":"770","owner":"49b2f9ec-818a-49ca-9424-249e1f19f7d7","group":"49b2f9ec-818a-49ca-9424-249e1f19f7d7"}]}}'}
    headers:
      cache-control: [no-cache]
      content-length: ['551']
      content-type: [application/json; charset=utf-8]
      date: ['Sun, 21 Aug 2016 08:54:51 GMT']
      expires: ['-1']
      pragma: [no-cache]
      server-perf: ['[c142ae51-a719-4c1d-8e28-d6f67741ee96][ AuthTime::0::PostAuthTime::0
          ][S-HdfsListStatus :: 00:00:012 ms]%0a[LISTSTATUS :: 00:00:012 ms]%0a']
      status: ['0x0']
      strict-transport-security: [max-age=15724800; includeSubDomains]
      x-content-type-options: [nosniff]
      x-ms-request-id: [c142ae51-a719-4c1d-8e28-d6f67741ee96]
      x-ms-webhdfs-version: [16.07.07.01]
    status: {code: 200, message: OK}
- request:
    body: null
    headers:
      Accept: ['*/*']
      Accept-Encoding: ['gzip, deflate']
      Connection: [keep-alive]
      Content-Length: ['0']
      User-Agent: [python-requests/2.10.0]
    method: DELETE
    uri: https://fakestore.azuredatalakestore.net/webhdfs/v1/azure_test_dir/y.csv?recursive=True&OP=DELETE
  response:
    body: {string: '{"boolean":true}'}
    headers:
      cache-control: [no-cache]
      content-length: ['16']
      content-type: [application/json; charset=utf-8]
      date: ['Sun, 21 Aug 2016 08:54:52 GMT']
      expires: ['-1']
      pragma: [no-cache]
      server-perf: ['[31df1855-86a1-4d22-a2af-cc4c1e51652d][ AuthTime::0::PostAuthTime::0
          ][S-FsDelete :: 00:00:197 ms]%0a[DELETE :: 00:00:197 ms]%0a']
      status: ['0x0']
      strict-transport-security: [max-age=15724800; includeSubDomains]
      x-content-type-options: [nosniff]
      x-ms-request-id: [31df1855-86a1-4d22-a2af-cc4c1e51652d]
      x-ms-webhdfs-version: [16.07.07.01]
    status: {code: 200, message: OK}
- request:
    body: null
    headers:
      Accept: ['*/*']
      Accept-Encoding: ['gzip, deflate']
      Connection: [keep-alive]
      User-Agent: [python-requests/2.10.0]
    method: GET
    uri: https://fakestore.azuredatalakestore.net/webhdfs/v1/azure_test_dir?OP=LISTSTATUS
  response:
    body: {string: '{"FileStatuses":{"FileStatus":[{"length":6,"pathSuffix":"z.txt","type":"FILE","blockSize":268435456,"accessTime":1471769683392,"modificationTime":1471769683875,"replication":1,"permission":"770","owner":"49b2f9ec-818a-49ca-9424-249e1f19f7d7","group":"49b2f9ec-818a-49ca-9424-249e1f19f7d7"}]}}'}
    headers:
      cache-control: [no-cache]
      content-length: ['292']
      content-type: [application/json; charset=utf-8]
      date: ['Sun, 21 Aug 2016 08:54:51 GMT']
      expires: ['-1']
      pragma: [no-cache]
      server-perf: ['[3e234f2e-9d21-4d6c-a492-ed6db198ab0b][ AuthTime::0::PostAuthTime::0
          ][S-HdfsListStatus :: 00:00:011 ms]%0a[LISTSTATUS :: 00:00:012 ms]%0a']
      status: ['0x0']
      strict-transport-security: [max-age=15724800; includeSubDomains]
      x-content-type-options: [nosniff]
      x-ms-request-id: [3e234f2e-9d21-4d6c-a492-ed6db198ab0b]
      x-ms-webhdfs-version: [16.07.07.01]
    status: {code: 200, message: OK}
- request:
    body: null
    headers:
      Accept: ['*/*']
      Accept-Encoding: ['gzip, deflate']
      Connection: [keep-alive]
      Content-Length: ['0']
      User-Agent: [python-requests/2.10.0]
    method: DELETE
    uri: https://fakestore.azuredatalakestore.net/webhdfs/v1/azure_test_dir/z.txt?recursive=True&OP=DELETE
  response:
    body: {string: '{"boolean":true}'}
    headers:
      cache-control: [no-cache]
      content-length: ['16']
      content-type: [application/json; charset=utf-8]
      date: ['Sun, 21 Aug 2016 08:54:52 GMT']
      expires: ['-1']
      pragma: [no-cache]
      server-perf: ['[30c6abf5-cdcb-4edc-a1ff-5efff9787f7c][ AuthTime::0::PostAuthTime::0
          ][S-FsDelete :: 00:00:053 ms]%0a[DELETE :: 00:00:054 ms]%0a']
      status: ['0x0']
      strict-transport-security: [max-age=15724800; includeSubDomains]
      x-content-type-options: [nosniff]
      x-ms-request-id: [30c6abf5-cdcb-4edc-a1ff-5efff9787f7c]
      x-ms-webhdfs-version: [16.07.07.01]
    status: {code: 200, message: OK}
- request:
    body: null
    headers:
      Accept: ['*/*']
      Accept-Encoding: ['gzip, deflate']
      Connection: [keep-alive]
      Content-Length: ['0']
<<<<<<< HEAD
      User-Agent: [python-requests/2.11.1]
    method: PUT
    uri: https://fakestore.azuredatalakestore.net/webhdfs/v1/azure_test_dir/?OP=MKDIRS
  response:
    body: {string: '{"boolean":true}'}
    headers:
      Cache-Control: [no-cache]
      Content-Length: ['16']
      Content-Type: [application/json; charset=utf-8]
      Date: ['Wed, 31 Aug 2016 23:09:46 GMT']
      Expires: ['-1']
      Pragma: [no-cache]
      Server-Perf: ['[09562a6a-66ad-4473-8db9-4d27776b7504][ AuthTime::1034.49588318536::PostAuthTime::240.769401502008
          ][S-HdfsMkdirs :: 00:00:005 ms]%0a[MKDIRS :: 00:00:008 ms]%0a']
      Status: ['0x83090180']
      Strict-Transport-Security: [max-age=15724800; includeSubDomains]
      X-Content-Type-Options: [nosniff]
      x-ms-request-id: [09562a6a-66ad-4473-8db9-4d27776b7504]
=======
      User-Agent: [python-requests/2.10.0]
    method: PUT
    uri: https://fakestore.azuredatalakestore.net/webhdfs/v1/azure_test_dir?OP=MKDIRS
  response:
    body: {string: !!python/unicode '{"boolean":true}'}
    headers:
      cache-control: [no-cache]
      content-length: ['16']
      content-type: [application/json; charset=utf-8]
      date: ['Sat, 27 Aug 2016 05:58:56 GMT']
      expires: ['-1']
      pragma: [no-cache]
      server-perf: ['[59907083-445b-49dd-9858-eced51d42bbf][ AuthTime::1040.05627936117::PostAuthTime::224.091073349199
          ][S-HdfsMkdirs :: 00:00:004 ms]%0a[MKDIRS :: 00:00:004 ms]%0a']
      status: ['0x83090180']
      strict-transport-security: [max-age=15724800; includeSubDomains]
      x-content-type-options: [nosniff]
      x-ms-request-id: [59907083-445b-49dd-9858-eced51d42bbf]
>>>>>>> 18033657
      x-ms-webhdfs-version: [16.07.07.01]
    status: {code: 200, message: OK}
- request:
    body: null
    headers:
      Accept: ['*/*']
      Accept-Encoding: ['gzip, deflate']
      Connection: [keep-alive]
      Content-Length: ['0']
<<<<<<< HEAD
      User-Agent: [python-requests/2.11.1]
    method: PUT
    uri: https://fakestore.azuredatalakestore.net/webhdfs/v1/azure_test_dir/x.csv?overwrite=True&OP=CREATE
  response:
    body: {string: ''}
    headers:
      Cache-Control: [no-cache]
      Content-Length: ['0']
      ContentLength: ['0']
      Date: ['Wed, 31 Aug 2016 23:09:46 GMT']
      Expires: ['-1']
      Location: ['https://fakestore.azuredatalakestore.net/webhdfs/v1/azure_test_dir/x.csv?overwrite=True&OP=CREATE&write=true']
      Pragma: [no-cache]
      Server-Perf: ['[64f68fdc-064e-4bec-9ad0-220d6efc23a6][ AuthTime::0::PostAuthTime::0
          ][S-HdfsGetFileStatusV2 :: 00:00:007 ms]%0a[CREATE :: 00:00:007 ms]%0a']
      Status: ['0x8309000A']
      Strict-Transport-Security: [max-age=15724800; includeSubDomains]
      X-Content-Type-Options: [nosniff]
      x-ms-request-id: [64f68fdc-064e-4bec-9ad0-220d6efc23a6]
      x-ms-webhdfs-version: [16.07.07.01]
    status: {code: 307, message: Temporary Redirect}
- request:
    body: null
    headers:
      Accept: ['*/*']
      Accept-Encoding: ['gzip, deflate']
      Connection: [keep-alive]
      Content-Length: ['0']
      User-Agent: [python-requests/2.11.1]
    method: PUT
    uri: https://fakestore.azuredatalakestore.net/webhdfs/v1/azure_test_dir/x.csv?overwrite=True&OP=CREATE&write=true
  response:
    body: {string: ''}
    headers:
      Cache-Control: [no-cache]
      Content-Length: ['0']
      ContentLength: ['0']
      Date: ['Wed, 31 Aug 2016 23:09:47 GMT']
      Expires: ['-1']
      Location: ['https://fakestore.azuredatalakestore.net/webhdfs/v1/azure_test_dir/x.csv?overwrite=True&OP=CREATE&write=true']
      Pragma: [no-cache]
      Server-Perf: ['[1450fc2f-1f09-4ed8-8f18-a51ea9f16c27][ AuthTime::0::PostAuthTime::0
          ][S-HdfsGetFileStatusV2 :: 00:00:006 ms]%0a[S-HdfsCheckAccess :: 00:00:002
          ms]%0a[S-FsDelete :: 00:00:006 ms]%0a[S-FsOpenStream :: 00:00:065 ms]%0a[BufferingTime
          :: 00:00:000 ms]%0a[WriteTime :: 00:00:000 ms]%0a[S-FsAppendStream :: 00:00:058
          ms]%0a[S-FsCloseHandle :: 00:00:001 ms]%0a[CREATE :: 00:00:147 ms]%0a']
      Status: ['0x0']
      Strict-Transport-Security: [max-age=15724800; includeSubDomains]
      X-Content-Type-Options: [nosniff]
      x-ms-request-id: [1450fc2f-1f09-4ed8-8f18-a51ea9f16c27]
      x-ms-webhdfs-version: [16.07.07.01]
    status: {code: 201, message: Created}
- request:
    body: '123456'
    headers:
      Accept: ['*/*']
      Accept-Encoding: ['gzip, deflate']
      Connection: [keep-alive]
      Content-Length: ['6']
      User-Agent: [python-requests/2.11.1]
    method: POST
    uri: https://fakestore.azuredatalakestore.net/webhdfs/v1/azure_test_dir/x.csv?OP=APPEND
  response:
    body: {string: ''}
    headers:
      Cache-Control: [no-cache]
      Content-Length: ['0']
      ContentLength: ['0']
      Date: ['Wed, 31 Aug 2016 23:09:48 GMT']
      Expires: ['-1']
      Location: ['https://fakestore.azuredatalakestore.net/webhdfs/v1/azure_test_dir/x.csv?OP=APPEND&append=true']
      Pragma: [no-cache]
      Server-Perf: ['[dff769b3-9d44-4f1f-81cf-2cacdbfa602a][ AuthTime::0::PostAuthTime::0
          ][APPEND :: 00:00:000 ms]%0a']
      Status: ['0x0']
      Strict-Transport-Security: [max-age=15724800; includeSubDomains]
      X-Content-Type-Options: [nosniff]
      x-ms-request-id: [dff769b3-9d44-4f1f-81cf-2cacdbfa602a]
      x-ms-webhdfs-version: [16.07.07.01]
    status: {code: 307, message: Temporary Redirect}
- request:
    body: '123456'
    headers:
      Accept: ['*/*']
      Accept-Encoding: ['gzip, deflate']
      Connection: [keep-alive]
      Content-Length: ['6']
      User-Agent: [python-requests/2.11.1]
    method: POST
    uri: https://fakestore.azuredatalakestore.net/webhdfs/v1/azure_test_dir/x.csv?OP=APPEND&append=true
  response:
    body: {string: ''}
    headers:
      Cache-Control: [no-cache]
      Content-Length: ['0']
      Date: ['Wed, 31 Aug 2016 23:09:48 GMT']
      Expires: ['-1']
      Pragma: [no-cache]
      Server-Perf: ['[e598e040-2548-45c7-a4de-09652ede02a7][ AuthTime::0::PostAuthTime::0
          ][S-FsOpenStream :: 00:00:011 ms]%0a[S-FsGetStreamLength :: 00:00:010 ms]%0a[S-FsAppendStream
          :: 00:00:139 ms]%0a[BufferingTime :: 00:00:000 ms]%0a[WriteTime :: 00:00:139
          ms]%0a[S-FsAppendStream :: 00:00:033 ms]%0a[S-FsCloseHandle :: 00:00:001
          ms]%0a[APPEND :: 00:00:197 ms]%0a']
      Status: ['0x0']
      Strict-Transport-Security: [max-age=15724800; includeSubDomains]
      X-Content-Type-Options: [nosniff]
      x-ms-request-id: [e598e040-2548-45c7-a4de-09652ede02a7]
      x-ms-webhdfs-version: [16.07.07.01]
    status: {code: 200, message: OK}
- request:
    body: null
    headers:
      Accept: ['*/*']
      Accept-Encoding: ['gzip, deflate']
      Connection: [keep-alive]
      Content-Length: ['0']
      User-Agent: [python-requests/2.11.1]
    method: PUT
    uri: https://fakestore.azuredatalakestore.net/webhdfs/v1/azure_test_dir/y.csv?overwrite=True&OP=CREATE
  response:
    body: {string: ''}
    headers:
      Cache-Control: [no-cache]
      Content-Length: ['0']
      ContentLength: ['0']
      Date: ['Wed, 31 Aug 2016 23:09:47 GMT']
      Expires: ['-1']
      Location: ['https://fakestore.azuredatalakestore.net/webhdfs/v1/azure_test_dir/y.csv?overwrite=True&OP=CREATE&write=true']
      Pragma: [no-cache]
      Server-Perf: ['[e70b3aee-a869-4d98-b895-805295043ecf][ AuthTime::0::PostAuthTime::0
          ][S-HdfsGetFileStatusV2 :: 00:00:006 ms]%0a[CREATE :: 00:00:006 ms]%0a']
      Status: ['0x8309000A']
      Strict-Transport-Security: [max-age=15724800; includeSubDomains]
      X-Content-Type-Options: [nosniff]
      x-ms-request-id: [e70b3aee-a869-4d98-b895-805295043ecf]
      x-ms-webhdfs-version: [16.07.07.01]
    status: {code: 307, message: Temporary Redirect}
- request:
    body: null
    headers:
      Accept: ['*/*']
      Accept-Encoding: ['gzip, deflate']
      Connection: [keep-alive]
      Content-Length: ['0']
      User-Agent: [python-requests/2.11.1]
    method: PUT
    uri: https://fakestore.azuredatalakestore.net/webhdfs/v1/azure_test_dir/y.csv?overwrite=True&OP=CREATE&write=true
  response:
    body: {string: ''}
    headers:
      Cache-Control: [no-cache]
      Content-Length: ['0']
      ContentLength: ['0']
      Date: ['Wed, 31 Aug 2016 23:09:48 GMT']
      Expires: ['-1']
      Location: ['https://fakestore.azuredatalakestore.net/webhdfs/v1/azure_test_dir/y.csv?overwrite=True&OP=CREATE&write=true']
      Pragma: [no-cache]
      Server-Perf: ['[6153ecb4-4cdc-4b49-b862-5ebe185bd67e][ AuthTime::0::PostAuthTime::0
          ][S-HdfsGetFileStatusV2 :: 00:00:006 ms]%0a[S-HdfsCheckAccess :: 00:00:002
          ms]%0a[S-FsDelete :: 00:00:006 ms]%0a[S-FsOpenStream :: 00:00:046 ms]%0a[BufferingTime
          :: 00:00:000 ms]%0a[WriteTime :: 00:00:000 ms]%0a[S-FsAppendStream :: 00:00:037
          ms]%0a[S-FsCloseHandle :: 00:00:001 ms]%0a[CREATE :: 00:00:105 ms]%0a']
      Status: ['0x0']
      Strict-Transport-Security: [max-age=15724800; includeSubDomains]
      X-Content-Type-Options: [nosniff]
      x-ms-request-id: [6153ecb4-4cdc-4b49-b862-5ebe185bd67e]
      x-ms-webhdfs-version: [16.07.07.01]
    status: {code: 201, message: Created}
- request:
    body: '123456'
    headers:
      Accept: ['*/*']
      Accept-Encoding: ['gzip, deflate']
      Connection: [keep-alive]
      Content-Length: ['6']
      User-Agent: [python-requests/2.11.1]
    method: POST
    uri: https://fakestore.azuredatalakestore.net/webhdfs/v1/azure_test_dir/y.csv?OP=APPEND
  response:
    body: {string: ''}
    headers:
      Cache-Control: [no-cache]
      Content-Length: ['0']
      ContentLength: ['0']
      Date: ['Wed, 31 Aug 2016 23:09:48 GMT']
      Expires: ['-1']
      Location: ['https://fakestore.azuredatalakestore.net/webhdfs/v1/azure_test_dir/y.csv?OP=APPEND&append=true']
      Pragma: [no-cache]
      Server-Perf: ['[83a7d081-3500-4565-b595-110eeb9d9060][ AuthTime::0::PostAuthTime::0
          ][APPEND :: 00:00:000 ms]%0a']
      Status: ['0x0']
      Strict-Transport-Security: [max-age=15724800; includeSubDomains]
      X-Content-Type-Options: [nosniff]
      x-ms-request-id: [83a7d081-3500-4565-b595-110eeb9d9060]
      x-ms-webhdfs-version: [16.07.07.01]
    status: {code: 307, message: Temporary Redirect}
- request:
    body: '123456'
    headers:
      Accept: ['*/*']
      Accept-Encoding: ['gzip, deflate']
      Connection: [keep-alive]
      Content-Length: ['6']
      User-Agent: [python-requests/2.11.1]
    method: POST
    uri: https://fakestore.azuredatalakestore.net/webhdfs/v1/azure_test_dir/y.csv?OP=APPEND&append=true
  response:
    body: {string: ''}
    headers:
      Cache-Control: [no-cache]
      Content-Length: ['0']
      Date: ['Wed, 31 Aug 2016 23:09:48 GMT']
      Expires: ['-1']
      Pragma: [no-cache]
      Server-Perf: ['[bac41f47-0405-44aa-b783-afea7a8daeda][ AuthTime::0::PostAuthTime::0
          ][S-FsOpenStream :: 00:00:011 ms]%0a[S-FsGetStreamLength :: 00:00:010 ms]%0a[S-FsAppendStream
          :: 00:00:141 ms]%0a[BufferingTime :: 00:00:000 ms]%0a[WriteTime :: 00:00:141
          ms]%0a[S-FsAppendStream :: 00:00:035 ms]%0a[S-FsCloseHandle :: 00:00:001
          ms]%0a[APPEND :: 00:00:201 ms]%0a']
      Status: ['0x0']
      Strict-Transport-Security: [max-age=15724800; includeSubDomains]
      X-Content-Type-Options: [nosniff]
      x-ms-request-id: [bac41f47-0405-44aa-b783-afea7a8daeda]
      x-ms-webhdfs-version: [16.07.07.01]
    status: {code: 200, message: OK}
- request:
    body: null
    headers:
      Accept: ['*/*']
      Accept-Encoding: ['gzip, deflate']
      Connection: [keep-alive]
      Content-Length: ['0']
      User-Agent: [python-requests/2.11.1]
    method: PUT
    uri: https://fakestore.azuredatalakestore.net/webhdfs/v1/azure_test_dir/z.txt?overwrite=True&OP=CREATE
  response:
    body: {string: ''}
    headers:
      Cache-Control: [no-cache]
      Content-Length: ['0']
      ContentLength: ['0']
      Date: ['Wed, 31 Aug 2016 23:09:48 GMT']
      Expires: ['-1']
      Location: ['https://fakestore.azuredatalakestore.net/webhdfs/v1/azure_test_dir/z.txt?overwrite=True&OP=CREATE&write=true']
      Pragma: [no-cache]
      Server-Perf: ['[a51d6969-0685-4195-98ab-a6606d407d63][ AuthTime::0::PostAuthTime::0
          ][S-HdfsGetFileStatusV2 :: 00:00:006 ms]%0a[CREATE :: 00:00:006 ms]%0a']
      Status: ['0x8309000A']
      Strict-Transport-Security: [max-age=15724800; includeSubDomains]
      X-Content-Type-Options: [nosniff]
      x-ms-request-id: [a51d6969-0685-4195-98ab-a6606d407d63]
      x-ms-webhdfs-version: [16.07.07.01]
    status: {code: 307, message: Temporary Redirect}
- request:
    body: null
    headers:
      Accept: ['*/*']
      Accept-Encoding: ['gzip, deflate']
      Connection: [keep-alive]
      Content-Length: ['0']
      User-Agent: [python-requests/2.11.1]
    method: PUT
    uri: https://fakestore.azuredatalakestore.net/webhdfs/v1/azure_test_dir/z.txt?overwrite=True&OP=CREATE&write=true
  response:
    body: {string: ''}
    headers:
      Cache-Control: [no-cache]
      Content-Length: ['0']
      ContentLength: ['0']
      Date: ['Wed, 31 Aug 2016 23:09:49 GMT']
      Expires: ['-1']
      Location: ['https://fakestore.azuredatalakestore.net/webhdfs/v1/azure_test_dir/z.txt?overwrite=True&OP=CREATE&write=true']
      Pragma: [no-cache]
      Server-Perf: ['[3a37e8f4-c270-4dd9-b8d4-df715be11a7f][ AuthTime::0::PostAuthTime::0
          ][S-HdfsGetFileStatusV2 :: 00:00:007 ms]%0a[S-HdfsCheckAccess :: 00:00:002
          ms]%0a[S-FsDelete :: 00:00:006 ms]%0a[S-FsOpenStream :: 00:00:042 ms]%0a[BufferingTime
          :: 00:00:000 ms]%0a[WriteTime :: 00:00:000 ms]%0a[S-FsAppendStream :: 00:00:398
          ms]%0a[S-FsCloseHandle :: 00:00:001 ms]%0a[CREATE :: 00:00:462 ms]%0a']
      Status: ['0x0']
      Strict-Transport-Security: [max-age=15724800; includeSubDomains]
      X-Content-Type-Options: [nosniff]
      x-ms-request-id: [3a37e8f4-c270-4dd9-b8d4-df715be11a7f]
      x-ms-webhdfs-version: [16.07.07.01]
    status: {code: 201, message: Created}
- request:
    body: '123456'
    headers:
      Accept: ['*/*']
      Accept-Encoding: ['gzip, deflate']
      Connection: [keep-alive]
      Content-Length: ['6']
      User-Agent: [python-requests/2.11.1]
    method: POST
    uri: https://fakestore.azuredatalakestore.net/webhdfs/v1/azure_test_dir/z.txt?OP=APPEND
  response:
    body: {string: ''}
    headers:
      Cache-Control: [no-cache]
      Content-Length: ['0']
      ContentLength: ['0']
      Date: ['Wed, 31 Aug 2016 23:09:49 GMT']
      Expires: ['-1']
      Location: ['https://fakestore.azuredatalakestore.net/webhdfs/v1/azure_test_dir/z.txt?OP=APPEND&append=true']
      Pragma: [no-cache]
      Server-Perf: ['[a72bb5b5-a014-4d64-90b6-7beeb5289f4c][ AuthTime::1084.95863301199::PostAuthTime::262.152007109323
          ][APPEND :: 00:00:000 ms]%0a']
      Status: ['0x0']
      Strict-Transport-Security: [max-age=15724800; includeSubDomains]
      X-Content-Type-Options: [nosniff]
      x-ms-request-id: [a72bb5b5-a014-4d64-90b6-7beeb5289f4c]
      x-ms-webhdfs-version: [16.07.07.01]
    status: {code: 307, message: Temporary Redirect}
- request:
    body: '123456'
    headers:
      Accept: ['*/*']
      Accept-Encoding: ['gzip, deflate']
      Connection: [keep-alive]
      Content-Length: ['6']
      User-Agent: [python-requests/2.11.1]
    method: POST
    uri: https://fakestore.azuredatalakestore.net/webhdfs/v1/azure_test_dir/z.txt?OP=APPEND&append=true
  response:
    body: {string: ''}
    headers:
      Cache-Control: [no-cache]
      Content-Length: ['0']
      Date: ['Wed, 31 Aug 2016 23:09:49 GMT']
      Expires: ['-1']
      Pragma: [no-cache]
      Server-Perf: ['[f309b2ad-a815-4685-9b8b-a5ecb3e2723a][ AuthTime::0::PostAuthTime::0
          ][S-FsOpenStream :: 00:00:010 ms]%0a[S-FsGetStreamLength :: 00:00:008 ms]%0a[S-FsAppendStream
          :: 00:00:140 ms]%0a[BufferingTime :: 00:00:000 ms]%0a[WriteTime :: 00:00:140
          ms]%0a[S-FsAppendStream :: 00:00:033 ms]%0a[S-FsCloseHandle :: 00:00:001
          ms]%0a[APPEND :: 00:00:197 ms]%0a']
      Status: ['0x0']
      Strict-Transport-Security: [max-age=15724800; includeSubDomains]
      X-Content-Type-Options: [nosniff]
      x-ms-request-id: [f309b2ad-a815-4685-9b8b-a5ecb3e2723a]
      x-ms-webhdfs-version: [16.07.07.01]
    status: {code: 200, message: OK}
- request:
    body: null
    headers:
      Accept: ['*/*']
      Accept-Encoding: ['gzip, deflate']
      Connection: [keep-alive]
      Content-Length: ['0']
      User-Agent: [python-requests/2.11.1]
    method: PUT
    uri: https://fakestore.azuredatalakestore.net/webhdfs/v1/azure_test_dir/data/a/?OP=MKDIRS
  response:
    body: {string: '{"boolean":true}'}
    headers:
      Cache-Control: [no-cache]
      Content-Length: ['16']
      Content-Type: [application/json; charset=utf-8]
      Date: ['Wed, 31 Aug 2016 23:09:51 GMT']
      Expires: ['-1']
      Pragma: [no-cache]
      Server-Perf: ['[979ccb15-01c4-48a4-b04d-192dbf8513de][ AuthTime::0::PostAuthTime::0
          ][S-HdfsMkdirs :: 00:00:022 ms]%0a[MKDIRS :: 00:00:025 ms]%0a']
      Status: ['0x0']
      Strict-Transport-Security: [max-age=15724800; includeSubDomains]
      X-Content-Type-Options: [nosniff]
      x-ms-request-id: [979ccb15-01c4-48a4-b04d-192dbf8513de]
      x-ms-webhdfs-version: [16.07.07.01]
    status: {code: 200, message: OK}
- request:
    body: null
    headers:
      Accept: ['*/*']
      Accept-Encoding: ['gzip, deflate']
      Connection: [keep-alive]
      Content-Length: ['0']
      User-Agent: [python-requests/2.11.1]
    method: PUT
    uri: https://fakestore.azuredatalakestore.net/webhdfs/v1/azure_test_dir/data/a/x.csv?overwrite=True&OP=CREATE
  response:
    body: {string: ''}
    headers:
      Cache-Control: [no-cache]
      Content-Length: ['0']
      ContentLength: ['0']
      Date: ['Wed, 31 Aug 2016 23:09:50 GMT']
      Expires: ['-1']
      Location: ['https://fakestore.azuredatalakestore.net/webhdfs/v1/azure_test_dir/data/a/x.csv?overwrite=True&OP=CREATE&write=true']
      Pragma: [no-cache]
      Server-Perf: ['[b9b1af21-d1f1-4871-a554-0cb88981304b][ AuthTime::0::PostAuthTime::0
          ][S-HdfsGetFileStatusV2 :: 00:00:006 ms]%0a[CREATE :: 00:00:006 ms]%0a']
      Status: ['0x8309000A']
      Strict-Transport-Security: [max-age=15724800; includeSubDomains]
      X-Content-Type-Options: [nosniff]
      x-ms-request-id: [b9b1af21-d1f1-4871-a554-0cb88981304b]
      x-ms-webhdfs-version: [16.07.07.01]
    status: {code: 307, message: Temporary Redirect}
- request:
    body: null
    headers:
      Accept: ['*/*']
      Accept-Encoding: ['gzip, deflate']
      Connection: [keep-alive]
      Content-Length: ['0']
      User-Agent: [python-requests/2.11.1]
    method: PUT
    uri: https://fakestore.azuredatalakestore.net/webhdfs/v1/azure_test_dir/data/a/x.csv?overwrite=True&OP=CREATE&write=true
  response:
    body: {string: ''}
    headers:
      Cache-Control: [no-cache]
      Content-Length: ['0']
      ContentLength: ['0']
      Date: ['Wed, 31 Aug 2016 23:09:50 GMT']
      Expires: ['-1']
      Location: ['https://fakestore.azuredatalakestore.net/webhdfs/v1/azure_test_dir/data/a/x.csv?overwrite=True&OP=CREATE&write=true']
      Pragma: [no-cache]
      Server-Perf: ['[0b04c076-5ced-4f11-b70b-c16f9a451b28][ AuthTime::0::PostAuthTime::0
          ][S-HdfsGetFileStatusV2 :: 00:00:005 ms]%0a[S-HdfsCheckAccess :: 00:00:002
          ms]%0a[S-FsDelete :: 00:00:006 ms]%0a[S-FsOpenStream :: 00:00:051 ms]%0a[BufferingTime
          :: 00:00:000 ms]%0a[WriteTime :: 00:00:000 ms]%0a[S-FsAppendStream :: 00:00:397
          ms]%0a[S-FsCloseHandle :: 00:00:001 ms]%0a[CREATE :: 00:00:468 ms]%0a']
      Status: ['0x0']
      Strict-Transport-Security: [max-age=15724800; includeSubDomains]
      X-Content-Type-Options: [nosniff]
      x-ms-request-id: [0b04c076-5ced-4f11-b70b-c16f9a451b28]
      x-ms-webhdfs-version: [16.07.07.01]
    status: {code: 201, message: Created}
- request:
    body: '123456'
    headers:
      Accept: ['*/*']
      Accept-Encoding: ['gzip, deflate']
      Connection: [keep-alive]
      Content-Length: ['6']
      User-Agent: [python-requests/2.11.1]
    method: POST
    uri: https://fakestore.azuredatalakestore.net/webhdfs/v1/azure_test_dir/data/a/x.csv?OP=APPEND
  response:
    body: {string: ''}
    headers:
      Cache-Control: [no-cache]
      Content-Length: ['0']
      ContentLength: ['0']
      Date: ['Wed, 31 Aug 2016 23:09:52 GMT']
      Expires: ['-1']
      Location: ['https://fakestore.azuredatalakestore.net/webhdfs/v1/azure_test_dir/data/a/x.csv?OP=APPEND&append=true']
      Pragma: [no-cache]
      Server-Perf: ['[b9512d3c-f423-4f78-a458-7494d0ecd3f5][ AuthTime::0::PostAuthTime::0
          ][APPEND :: 00:00:000 ms]%0a']
      Status: ['0x0']
      Strict-Transport-Security: [max-age=15724800; includeSubDomains]
      X-Content-Type-Options: [nosniff]
      x-ms-request-id: [b9512d3c-f423-4f78-a458-7494d0ecd3f5]
      x-ms-webhdfs-version: [16.07.07.01]
    status: {code: 307, message: Temporary Redirect}
- request:
    body: '123456'
    headers:
      Accept: ['*/*']
      Accept-Encoding: ['gzip, deflate']
      Connection: [keep-alive]
      Content-Length: ['6']
      User-Agent: [python-requests/2.11.1]
    method: POST
    uri: https://fakestore.azuredatalakestore.net/webhdfs/v1/azure_test_dir/data/a/x.csv?OP=APPEND&append=true
  response:
    body: {string: ''}
    headers:
      Cache-Control: [no-cache]
      Content-Length: ['0']
      Date: ['Wed, 31 Aug 2016 23:09:53 GMT']
      Expires: ['-1']
      Pragma: [no-cache]
      Server-Perf: ['[2a85f11f-3a23-483f-9b12-139f8522a00d][ AuthTime::0::PostAuthTime::0
          ][S-FsOpenStream :: 00:00:009 ms]%0a[S-FsGetStreamLength :: 00:01:518 ms]%0a[S-FsAppendStream
          :: 00:00:185 ms]%0a[BufferingTime :: 00:00:000 ms]%0a[WriteTime :: 00:00:185
          ms]%0a[S-FsAppendStream :: 00:00:032 ms]%0a[S-FsCloseHandle :: 00:00:001
          ms]%0a[APPEND :: 00:01:749 ms]%0a']
      Status: ['0x0']
      Strict-Transport-Security: [max-age=15724800; includeSubDomains]
      X-Content-Type-Options: [nosniff]
      x-ms-request-id: [2a85f11f-3a23-483f-9b12-139f8522a00d]
=======
      User-Agent: [python-requests/2.10.0]
    method: PUT
    uri: https://fakestore.azuredatalakestore.net/webhdfs/v1/azure_test_dir/data/a?OP=MKDIRS
  response:
    body: {string: !!python/unicode '{"boolean":true}'}
    headers:
      cache-control: [no-cache]
      content-length: ['16']
      content-type: [application/json; charset=utf-8]
      date: ['Sat, 27 Aug 2016 05:58:57 GMT']
      expires: ['-1']
      pragma: [no-cache]
      server-perf: ['[8e0a7f65-90b4-4082-a3bd-922e46df6bd9][ AuthTime::1030.64655323567::PostAuthTime::212.116469047674
          ][S-HdfsMkdirs :: 00:00:004 ms]%0a[MKDIRS :: 00:00:006 ms]%0a']
      status: ['0x83090180']
      strict-transport-security: [max-age=15724800; includeSubDomains]
      x-content-type-options: [nosniff]
      x-ms-request-id: [8e0a7f65-90b4-4082-a3bd-922e46df6bd9]
>>>>>>> 18033657
      x-ms-webhdfs-version: [16.07.07.01]
    status: {code: 200, message: OK}
- request:
    body: null
    headers:
      Accept: ['*/*']
      Accept-Encoding: ['gzip, deflate']
      Connection: [keep-alive]
      Content-Length: ['0']
<<<<<<< HEAD
      User-Agent: [python-requests/2.11.1]
    method: PUT
    uri: https://fakestore.azuredatalakestore.net/webhdfs/v1/azure_test_dir/data/a/y.csv?overwrite=True&OP=CREATE
  response:
    body: {string: ''}
    headers:
      Cache-Control: [no-cache]
      Content-Length: ['0']
      ContentLength: ['0']
      Date: ['Wed, 31 Aug 2016 23:09:53 GMT']
      Expires: ['-1']
      Location: ['https://fakestore.azuredatalakestore.net/webhdfs/v1/azure_test_dir/data/a/y.csv?overwrite=True&OP=CREATE&write=true']
      Pragma: [no-cache]
      Server-Perf: ['[5e469165-6036-44c2-8c55-88b1cc62d526][ AuthTime::0::PostAuthTime::0
          ][S-HdfsGetFileStatusV2 :: 00:00:006 ms]%0a[CREATE :: 00:00:006 ms]%0a']
      Status: ['0x8309000A']
      Strict-Transport-Security: [max-age=15724800; includeSubDomains]
      X-Content-Type-Options: [nosniff]
      x-ms-request-id: [5e469165-6036-44c2-8c55-88b1cc62d526]
      x-ms-webhdfs-version: [16.07.07.01]
    status: {code: 307, message: Temporary Redirect}
- request:
    body: null
    headers:
      Accept: ['*/*']
      Accept-Encoding: ['gzip, deflate']
      Connection: [keep-alive]
      Content-Length: ['0']
      User-Agent: [python-requests/2.11.1]
    method: PUT
    uri: https://fakestore.azuredatalakestore.net/webhdfs/v1/azure_test_dir/data/a/y.csv?overwrite=True&OP=CREATE&write=true
  response:
    body: {string: ''}
    headers:
      Cache-Control: [no-cache]
      Content-Length: ['0']
      ContentLength: ['0']
      Date: ['Wed, 31 Aug 2016 23:09:53 GMT']
      Expires: ['-1']
      Location: ['https://fakestore.azuredatalakestore.net/webhdfs/v1/azure_test_dir/data/a/y.csv?overwrite=True&OP=CREATE&write=true']
      Pragma: [no-cache]
      Server-Perf: ['[dc7dd7ce-d5b8-4620-ac97-58af5c8206f0][ AuthTime::0::PostAuthTime::0
          ][S-HdfsGetFileStatusV2 :: 00:00:006 ms]%0a[S-HdfsCheckAccess :: 00:00:002
          ms]%0a[S-FsDelete :: 00:00:006 ms]%0a[S-FsOpenStream :: 00:00:054 ms]%0a[BufferingTime
          :: 00:00:000 ms]%0a[WriteTime :: 00:00:000 ms]%0a[S-FsAppendStream :: 00:00:038
          ms]%0a[S-FsCloseHandle :: 00:00:001 ms]%0a[CREATE :: 00:00:114 ms]%0a']
      Status: ['0x0']
      Strict-Transport-Security: [max-age=15724800; includeSubDomains]
      X-Content-Type-Options: [nosniff]
      x-ms-request-id: [dc7dd7ce-d5b8-4620-ac97-58af5c8206f0]
      x-ms-webhdfs-version: [16.07.07.01]
    status: {code: 201, message: Created}
- request:
    body: '123456'
    headers:
      Accept: ['*/*']
      Accept-Encoding: ['gzip, deflate']
      Connection: [keep-alive]
      Content-Length: ['6']
      User-Agent: [python-requests/2.11.1]
    method: POST
    uri: https://fakestore.azuredatalakestore.net/webhdfs/v1/azure_test_dir/data/a/y.csv?OP=APPEND
  response:
    body: {string: ''}
    headers:
      Cache-Control: [no-cache]
      Content-Length: ['0']
      ContentLength: ['0']
      Date: ['Wed, 31 Aug 2016 23:09:54 GMT']
      Expires: ['-1']
      Location: ['https://fakestore.azuredatalakestore.net/webhdfs/v1/azure_test_dir/data/a/y.csv?OP=APPEND&append=true']
      Pragma: [no-cache]
      Server-Perf: ['[1c75b952-744f-49b4-bed9-ae32409bf69d][ AuthTime::0::PostAuthTime::0
          ][APPEND :: 00:00:000 ms]%0a']
      Status: ['0x0']
      Strict-Transport-Security: [max-age=15724800; includeSubDomains]
      X-Content-Type-Options: [nosniff]
      x-ms-request-id: [1c75b952-744f-49b4-bed9-ae32409bf69d]
      x-ms-webhdfs-version: [16.07.07.01]
    status: {code: 307, message: Temporary Redirect}
- request:
    body: '123456'
    headers:
      Accept: ['*/*']
      Accept-Encoding: ['gzip, deflate']
      Connection: [keep-alive]
      Content-Length: ['6']
      User-Agent: [python-requests/2.11.1]
    method: POST
    uri: https://fakestore.azuredatalakestore.net/webhdfs/v1/azure_test_dir/data/a/y.csv?OP=APPEND&append=true
  response:
    body: {string: ''}
    headers:
      Cache-Control: [no-cache]
      Content-Length: ['0']
      Date: ['Wed, 31 Aug 2016 23:09:54 GMT']
      Expires: ['-1']
      Pragma: [no-cache]
      Server-Perf: ['[65800f50-86d1-4ee2-b73d-5d8305284468][ AuthTime::0::PostAuthTime::0
          ][S-FsOpenStream :: 00:00:010 ms]%0a[S-FsGetStreamLength :: 00:00:009 ms]%0a[S-FsAppendStream
          :: 00:00:309 ms]%0a[BufferingTime :: 00:00:000 ms]%0a[WriteTime :: 00:00:309
          ms]%0a[S-FsAppendStream :: 00:00:039 ms]%0a[S-FsCloseHandle :: 00:00:001
          ms]%0a[APPEND :: 00:00:370 ms]%0a']
      Status: ['0x0']
      Strict-Transport-Security: [max-age=15724800; includeSubDomains]
      X-Content-Type-Options: [nosniff]
      x-ms-request-id: [65800f50-86d1-4ee2-b73d-5d8305284468]
      x-ms-webhdfs-version: [16.07.07.01]
    status: {code: 200, message: OK}
- request:
    body: null
    headers:
      Accept: ['*/*']
      Accept-Encoding: ['gzip, deflate']
      Connection: [keep-alive]
      Content-Length: ['0']
      User-Agent: [python-requests/2.11.1]
    method: PUT
    uri: https://fakestore.azuredatalakestore.net/webhdfs/v1/azure_test_dir/data/a/z.txt?overwrite=True&OP=CREATE
  response:
    body: {string: ''}
    headers:
      Cache-Control: [no-cache]
      Content-Length: ['0']
      ContentLength: ['0']
      Date: ['Wed, 31 Aug 2016 23:09:54 GMT']
      Expires: ['-1']
      Location: ['https://fakestore.azuredatalakestore.net/webhdfs/v1/azure_test_dir/data/a/z.txt?overwrite=True&OP=CREATE&write=true']
      Pragma: [no-cache]
      Server-Perf: ['[7c5e4a52-081d-46db-aaf5-5a845844910e][ AuthTime::0::PostAuthTime::0
          ][S-HdfsGetFileStatusV2 :: 00:00:008 ms]%0a[CREATE :: 00:00:009 ms]%0a']
      Status: ['0x8309000A']
      Strict-Transport-Security: [max-age=15724800; includeSubDomains]
      X-Content-Type-Options: [nosniff]
      x-ms-request-id: [7c5e4a52-081d-46db-aaf5-5a845844910e]
      x-ms-webhdfs-version: [16.07.07.01]
    status: {code: 307, message: Temporary Redirect}
- request:
    body: null
    headers:
      Accept: ['*/*']
      Accept-Encoding: ['gzip, deflate']
      Connection: [keep-alive]
      Content-Length: ['0']
      User-Agent: [python-requests/2.11.1]
    method: PUT
    uri: https://fakestore.azuredatalakestore.net/webhdfs/v1/azure_test_dir/data/a/z.txt?overwrite=True&OP=CREATE&write=true
  response:
    body: {string: ''}
    headers:
      Cache-Control: [no-cache]
      Content-Length: ['0']
      ContentLength: ['0']
      Date: ['Wed, 31 Aug 2016 23:09:55 GMT']
      Expires: ['-1']
      Location: ['https://fakestore.azuredatalakestore.net/webhdfs/v1/azure_test_dir/data/a/z.txt?overwrite=True&OP=CREATE&write=true']
      Pragma: [no-cache]
      Server-Perf: ['[2314142a-5844-4392-bc95-ab1da34d92b2][ AuthTime::0::PostAuthTime::0
          ][S-HdfsGetFileStatusV2 :: 00:00:009 ms]%0a[S-HdfsCheckAccess :: 00:00:004
          ms]%0a[S-FsDelete :: 00:00:007 ms]%0a[S-FsOpenStream :: 00:00:047 ms]%0a[BufferingTime
          :: 00:00:000 ms]%0a[WriteTime :: 00:00:000 ms]%0a[S-FsAppendStream :: 00:00:033
          ms]%0a[S-FsCloseHandle :: 00:00:002 ms]%0a[CREATE :: 00:00:111 ms]%0a']
      Status: ['0x0']
      Strict-Transport-Security: [max-age=15724800; includeSubDomains]
      X-Content-Type-Options: [nosniff]
      x-ms-request-id: [2314142a-5844-4392-bc95-ab1da34d92b2]
      x-ms-webhdfs-version: [16.07.07.01]
    status: {code: 201, message: Created}
- request:
    body: '123456'
    headers:
      Accept: ['*/*']
      Accept-Encoding: ['gzip, deflate']
      Connection: [keep-alive]
      Content-Length: ['6']
      User-Agent: [python-requests/2.11.1]
    method: POST
    uri: https://fakestore.azuredatalakestore.net/webhdfs/v1/azure_test_dir/data/a/z.txt?OP=APPEND
  response:
    body: {string: ''}
    headers:
      Cache-Control: [no-cache]
      Content-Length: ['0']
      ContentLength: ['0']
      Date: ['Wed, 31 Aug 2016 23:09:55 GMT']
      Expires: ['-1']
      Location: ['https://fakestore.azuredatalakestore.net/webhdfs/v1/azure_test_dir/data/a/z.txt?OP=APPEND&append=true']
      Pragma: [no-cache]
      Server-Perf: ['[51232b56-1894-453a-86c7-3d0e1a8a5374][ AuthTime::995.576782362553::PostAuthTime::240.768783707095
          ][APPEND :: 00:00:000 ms]%0a']
      Status: ['0x0']
      Strict-Transport-Security: [max-age=15724800; includeSubDomains]
      X-Content-Type-Options: [nosniff]
      x-ms-request-id: [51232b56-1894-453a-86c7-3d0e1a8a5374]
      x-ms-webhdfs-version: [16.07.07.01]
    status: {code: 307, message: Temporary Redirect}
- request:
    body: '123456'
    headers:
      Accept: ['*/*']
      Accept-Encoding: ['gzip, deflate']
      Connection: [keep-alive]
      Content-Length: ['6']
      User-Agent: [python-requests/2.11.1]
    method: POST
    uri: https://fakestore.azuredatalakestore.net/webhdfs/v1/azure_test_dir/data/a/z.txt?OP=APPEND&append=true
  response:
    body: {string: ''}
    headers:
      Cache-Control: [no-cache]
      Content-Length: ['0']
      Date: ['Wed, 31 Aug 2016 23:09:56 GMT']
      Expires: ['-1']
      Pragma: [no-cache]
      Server-Perf: ['[e848da07-0cb2-4bc9-8ac1-c02e06cb98ed][ AuthTime::0::PostAuthTime::0
          ][S-FsOpenStream :: 00:00:010 ms]%0a[S-FsGetStreamLength :: 00:00:008 ms]%0a[S-FsAppendStream
          :: 00:00:699 ms]%0a[BufferingTime :: 00:00:000 ms]%0a[WriteTime :: 00:00:700
          ms]%0a[S-FsAppendStream :: 00:00:026 ms]%0a[S-FsCloseHandle :: 00:00:001
          ms]%0a[APPEND :: 00:00:748 ms]%0a']
      Status: ['0x0']
      Strict-Transport-Security: [max-age=15724800; includeSubDomains]
      X-Content-Type-Options: [nosniff]
      x-ms-request-id: [e848da07-0cb2-4bc9-8ac1-c02e06cb98ed]
=======
      User-Agent: [python-requests/2.10.0]
    method: PUT
    uri: https://fakestore.azuredatalakestore.net/webhdfs/v1/azure_test_dir/data/b?OP=MKDIRS
  response:
    body: {string: !!python/unicode '{"boolean":true}'}
    headers:
      cache-control: [no-cache]
      content-length: ['16']
      content-type: [application/json; charset=utf-8]
      date: ['Sat, 27 Aug 2016 05:58:57 GMT']
      expires: ['-1']
      pragma: [no-cache]
      server-perf: ['[88d92b5d-0d59-41c3-9937-af542ad419e1][ AuthTime::1020.38198037924::PostAuthTime::239.486131187081
          ][S-HdfsMkdirs :: 00:00:005 ms]%0a[MKDIRS :: 00:00:019 ms]%0a']
      status: ['0x83090180']
      strict-transport-security: [max-age=15724800; includeSubDomains]
      x-content-type-options: [nosniff]
      x-ms-request-id: [88d92b5d-0d59-41c3-9937-af542ad419e1]
>>>>>>> 18033657
      x-ms-webhdfs-version: [16.07.07.01]
    status: {code: 200, message: OK}
- request:
    body: null
    headers:
      Accept: ['*/*']
      Accept-Encoding: ['gzip, deflate']
      Connection: [keep-alive]
<<<<<<< HEAD
      Content-Length: ['0']
      User-Agent: [python-requests/2.11.1]
    method: PUT
    uri: https://fakestore.azuredatalakestore.net/webhdfs/v1/azure_test_dir/data/b/?OP=MKDIRS
  response:
    body: {string: '{"boolean":true}'}
    headers:
      Cache-Control: [no-cache]
      Content-Length: ['16']
      Content-Type: [application/json; charset=utf-8]
      Date: ['Wed, 31 Aug 2016 23:09:56 GMT']
      Expires: ['-1']
      Pragma: [no-cache]
      Server-Perf: ['[d205b24c-e461-4a68-a7ab-c808fe02c697][ AuthTime::0::PostAuthTime::0
          ][S-HdfsMkdirs :: 00:00:023 ms]%0a[MKDIRS :: 00:00:026 ms]%0a']
      Status: ['0x0']
      Strict-Transport-Security: [max-age=15724800; includeSubDomains]
      X-Content-Type-Options: [nosniff]
      x-ms-request-id: [d205b24c-e461-4a68-a7ab-c808fe02c697]
      x-ms-webhdfs-version: [16.07.07.01]
    status: {code: 200, message: OK}
- request:
    body: null
    headers:
      Accept: ['*/*']
      Accept-Encoding: ['gzip, deflate']
      Connection: [keep-alive]
      Content-Length: ['0']
      User-Agent: [python-requests/2.11.1]
    method: PUT
    uri: https://fakestore.azuredatalakestore.net/webhdfs/v1/azure_test_dir/data/b/x.csv?overwrite=True&OP=CREATE
  response:
    body: {string: ''}
    headers:
      Cache-Control: [no-cache]
      Content-Length: ['0']
      ContentLength: ['0']
      Date: ['Wed, 31 Aug 2016 23:09:56 GMT']
      Expires: ['-1']
      Location: ['https://fakestore.azuredatalakestore.net/webhdfs/v1/azure_test_dir/data/b/x.csv?overwrite=True&OP=CREATE&write=true']
      Pragma: [no-cache]
      Server-Perf: ['[61246b18-451e-44d2-a0d0-215058b1bb4a][ AuthTime::0::PostAuthTime::0
          ][S-HdfsGetFileStatusV2 :: 00:00:008 ms]%0a[CREATE :: 00:00:008 ms]%0a']
      Status: ['0x8309000A']
      Strict-Transport-Security: [max-age=15724800; includeSubDomains]
      X-Content-Type-Options: [nosniff]
      x-ms-request-id: [61246b18-451e-44d2-a0d0-215058b1bb4a]
      x-ms-webhdfs-version: [16.07.07.01]
    status: {code: 307, message: Temporary Redirect}
- request:
    body: null
    headers:
      Accept: ['*/*']
      Accept-Encoding: ['gzip, deflate']
      Connection: [keep-alive]
      Content-Length: ['0']
      User-Agent: [python-requests/2.11.1]
    method: PUT
    uri: https://fakestore.azuredatalakestore.net/webhdfs/v1/azure_test_dir/data/b/x.csv?overwrite=True&OP=CREATE&write=true
  response:
    body: {string: ''}
    headers:
      Cache-Control: [no-cache]
      Content-Length: ['0']
      ContentLength: ['0']
      Date: ['Wed, 31 Aug 2016 23:09:56 GMT']
      Expires: ['-1']
      Location: ['https://fakestore.azuredatalakestore.net/webhdfs/v1/azure_test_dir/data/b/x.csv?overwrite=True&OP=CREATE&write=true']
      Pragma: [no-cache]
      Server-Perf: ['[8e24b8ab-6006-4871-b7aa-005d2c3496b3][ AuthTime::0::PostAuthTime::0
          ][S-HdfsGetFileStatusV2 :: 00:00:006 ms]%0a[S-HdfsCheckAccess :: 00:00:002
          ms]%0a[S-FsDelete :: 00:00:006 ms]%0a[S-FsOpenStream :: 00:00:041 ms]%0a[BufferingTime
          :: 00:00:000 ms]%0a[WriteTime :: 00:00:000 ms]%0a[S-FsAppendStream :: 00:00:069
          ms]%0a[S-FsCloseHandle :: 00:00:001 ms]%0a[CREATE :: 00:00:132 ms]%0a']
      Status: ['0x0']
      Strict-Transport-Security: [max-age=15724800; includeSubDomains]
      X-Content-Type-Options: [nosniff]
      x-ms-request-id: [8e24b8ab-6006-4871-b7aa-005d2c3496b3]
      x-ms-webhdfs-version: [16.07.07.01]
    status: {code: 201, message: Created}
- request:
    body: '123456'
    headers:
      Accept: ['*/*']
      Accept-Encoding: ['gzip, deflate']
      Connection: [keep-alive]
      Content-Length: ['6']
      User-Agent: [python-requests/2.11.1]
    method: POST
    uri: https://fakestore.azuredatalakestore.net/webhdfs/v1/azure_test_dir/data/b/x.csv?OP=APPEND
  response:
    body: {string: ''}
    headers:
      Cache-Control: [no-cache]
      Content-Length: ['0']
      ContentLength: ['0']
      Date: ['Wed, 31 Aug 2016 23:09:56 GMT']
      Expires: ['-1']
      Location: ['https://fakestore.azuredatalakestore.net/webhdfs/v1/azure_test_dir/data/b/x.csv?OP=APPEND&append=true']
      Pragma: [no-cache]
      Server-Perf: ['[615d589b-8c46-418f-930e-b656066be0a8][ AuthTime::0::PostAuthTime::0
          ][APPEND :: 00:00:000 ms]%0a']
      Status: ['0x0']
      Strict-Transport-Security: [max-age=15724800; includeSubDomains]
      X-Content-Type-Options: [nosniff]
      x-ms-request-id: [615d589b-8c46-418f-930e-b656066be0a8]
      x-ms-webhdfs-version: [16.07.07.01]
    status: {code: 307, message: Temporary Redirect}
- request:
    body: '123456'
    headers:
      Accept: ['*/*']
      Accept-Encoding: ['gzip, deflate']
      Connection: [keep-alive]
      Content-Length: ['6']
      User-Agent: [python-requests/2.11.1]
    method: POST
    uri: https://fakestore.azuredatalakestore.net/webhdfs/v1/azure_test_dir/data/b/x.csv?OP=APPEND&append=true
  response:
    body: {string: ''}
    headers:
      Cache-Control: [no-cache]
      Content-Length: ['0']
      Date: ['Wed, 31 Aug 2016 23:09:56 GMT']
      Expires: ['-1']
      Pragma: [no-cache]
      Server-Perf: ['[6cfa8488-0beb-4d53-871e-1ffbe494c4fd][ AuthTime::0::PostAuthTime::0
          ][S-FsOpenStream :: 00:00:010 ms]%0a[S-FsGetStreamLength :: 00:00:009 ms]%0a[S-FsAppendStream
          :: 00:00:135 ms]%0a[BufferingTime :: 00:00:000 ms]%0a[WriteTime :: 00:00:135
          ms]%0a[S-FsAppendStream :: 00:00:032 ms]%0a[S-FsCloseHandle :: 00:00:001
          ms]%0a[APPEND :: 00:00:189 ms]%0a']
      Status: ['0x0']
      Strict-Transport-Security: [max-age=15724800; includeSubDomains]
      X-Content-Type-Options: [nosniff]
      x-ms-request-id: [6cfa8488-0beb-4d53-871e-1ffbe494c4fd]
      x-ms-webhdfs-version: [16.07.07.01]
    status: {code: 200, message: OK}
- request:
    body: null
    headers:
      Accept: ['*/*']
      Accept-Encoding: ['gzip, deflate']
      Connection: [keep-alive]
      Content-Length: ['0']
      User-Agent: [python-requests/2.11.1]
    method: PUT
    uri: https://fakestore.azuredatalakestore.net/webhdfs/v1/azure_test_dir/data/b/y.csv?overwrite=True&OP=CREATE
  response:
    body: {string: ''}
    headers:
      Cache-Control: [no-cache]
      Content-Length: ['0']
      ContentLength: ['0']
      Date: ['Wed, 31 Aug 2016 23:09:57 GMT']
      Expires: ['-1']
      Location: ['https://fakestore.azuredatalakestore.net/webhdfs/v1/azure_test_dir/data/b/y.csv?overwrite=True&OP=CREATE&write=true']
      Pragma: [no-cache]
      Server-Perf: ['[5c5f6919-dd04-4721-9803-aff5972774c4][ AuthTime::0::PostAuthTime::0
          ][S-HdfsGetFileStatusV2 :: 00:00:006 ms]%0a[CREATE :: 00:00:007 ms]%0a']
      Status: ['0x8309000A']
      Strict-Transport-Security: [max-age=15724800; includeSubDomains]
      X-Content-Type-Options: [nosniff]
      x-ms-request-id: [5c5f6919-dd04-4721-9803-aff5972774c4]
      x-ms-webhdfs-version: [16.07.07.01]
    status: {code: 307, message: Temporary Redirect}
- request:
    body: null
    headers:
      Accept: ['*/*']
      Accept-Encoding: ['gzip, deflate']
      Connection: [keep-alive]
      Content-Length: ['0']
      User-Agent: [python-requests/2.11.1]
    method: PUT
    uri: https://fakestore.azuredatalakestore.net/webhdfs/v1/azure_test_dir/data/b/y.csv?overwrite=True&OP=CREATE&write=true
  response:
    body: {string: ''}
    headers:
      Cache-Control: [no-cache]
      Content-Length: ['0']
      ContentLength: ['0']
      Date: ['Wed, 31 Aug 2016 23:09:57 GMT']
      Expires: ['-1']
      Location: ['https://fakestore.azuredatalakestore.net/webhdfs/v1/azure_test_dir/data/b/y.csv?overwrite=True&OP=CREATE&write=true']
      Pragma: [no-cache]
      Server-Perf: ['[9b3b297a-ae7b-4f3a-a601-cb4df9012681][ AuthTime::0::PostAuthTime::0
          ][S-HdfsGetFileStatusV2 :: 00:00:006 ms]%0a[S-HdfsCheckAccess :: 00:00:002
          ms]%0a[S-FsDelete :: 00:00:005 ms]%0a[S-FsOpenStream :: 00:00:050 ms]%0a[BufferingTime
          :: 00:00:000 ms]%0a[WriteTime :: 00:00:000 ms]%0a[S-FsAppendStream :: 00:00:035
          ms]%0a[S-FsCloseHandle :: 00:00:001 ms]%0a[CREATE :: 00:00:106 ms]%0a']
      Status: ['0x0']
      Strict-Transport-Security: [max-age=15724800; includeSubDomains]
      X-Content-Type-Options: [nosniff]
      x-ms-request-id: [9b3b297a-ae7b-4f3a-a601-cb4df9012681]
      x-ms-webhdfs-version: [16.07.07.01]
    status: {code: 201, message: Created}
- request:
    body: '123456'
    headers:
      Accept: ['*/*']
      Accept-Encoding: ['gzip, deflate']
      Connection: [keep-alive]
      Content-Length: ['6']
      User-Agent: [python-requests/2.11.1]
    method: POST
    uri: https://fakestore.azuredatalakestore.net/webhdfs/v1/azure_test_dir/data/b/y.csv?OP=APPEND
  response:
    body: {string: ''}
    headers:
      Cache-Control: [no-cache]
      Content-Length: ['0']
      ContentLength: ['0']
      Date: ['Wed, 31 Aug 2016 23:09:58 GMT']
      Expires: ['-1']
      Location: ['https://fakestore.azuredatalakestore.net/webhdfs/v1/azure_test_dir/data/b/y.csv?OP=APPEND&append=true']
      Pragma: [no-cache]
      Server-Perf: ['[7b6b4402-8b54-455b-b52f-9fa0778e98af][ AuthTime::0::PostAuthTime::0
          ][APPEND :: 00:00:000 ms]%0a']
      Status: ['0x0']
      Strict-Transport-Security: [max-age=15724800; includeSubDomains]
      X-Content-Type-Options: [nosniff]
      x-ms-request-id: [7b6b4402-8b54-455b-b52f-9fa0778e98af]
      x-ms-webhdfs-version: [16.07.07.01]
    status: {code: 307, message: Temporary Redirect}
- request:
    body: '123456'
    headers:
      Accept: ['*/*']
      Accept-Encoding: ['gzip, deflate']
      Connection: [keep-alive]
      Content-Length: ['6']
      User-Agent: [python-requests/2.11.1]
    method: POST
    uri: https://fakestore.azuredatalakestore.net/webhdfs/v1/azure_test_dir/data/b/y.csv?OP=APPEND&append=true
  response:
    body: {string: ''}
    headers:
      Cache-Control: [no-cache]
      Content-Length: ['0']
      Date: ['Wed, 31 Aug 2016 23:09:58 GMT']
      Expires: ['-1']
      Pragma: [no-cache]
      Server-Perf: ['[7c66b182-41f0-4d62-bac0-d0aa9a5d72a9][ AuthTime::0::PostAuthTime::0
          ][S-FsOpenStream :: 00:00:012 ms]%0a[S-FsGetStreamLength :: 00:00:009 ms]%0a[S-FsAppendStream
          :: 00:00:168 ms]%0a[BufferingTime :: 00:00:000 ms]%0a[WriteTime :: 00:00:168
          ms]%0a[S-FsAppendStream :: 00:00:033 ms]%0a[S-FsCloseHandle :: 00:00:001
          ms]%0a[APPEND :: 00:00:226 ms]%0a']
      Status: ['0x0']
      Strict-Transport-Security: [max-age=15724800; includeSubDomains]
      X-Content-Type-Options: [nosniff]
      x-ms-request-id: [7c66b182-41f0-4d62-bac0-d0aa9a5d72a9]
      x-ms-webhdfs-version: [16.07.07.01]
    status: {code: 200, message: OK}
- request:
    body: null
    headers:
      Accept: ['*/*']
      Accept-Encoding: ['gzip, deflate']
      Connection: [keep-alive]
      Content-Length: ['0']
      User-Agent: [python-requests/2.11.1]
    method: PUT
    uri: https://fakestore.azuredatalakestore.net/webhdfs/v1/azure_test_dir/data/b/z.txt?overwrite=True&OP=CREATE
  response:
    body: {string: ''}
    headers:
      Cache-Control: [no-cache]
      Content-Length: ['0']
      ContentLength: ['0']
      Date: ['Wed, 31 Aug 2016 23:09:58 GMT']
      Expires: ['-1']
      Location: ['https://fakestore.azuredatalakestore.net/webhdfs/v1/azure_test_dir/data/b/z.txt?overwrite=True&OP=CREATE&write=true']
      Pragma: [no-cache]
      Server-Perf: ['[9fb2f861-5ed8-4cd9-ba38-ed4c31febacf][ AuthTime::0::PostAuthTime::0
          ][S-HdfsGetFileStatusV2 :: 00:00:006 ms]%0a[CREATE :: 00:00:007 ms]%0a']
      Status: ['0x8309000A']
      Strict-Transport-Security: [max-age=15724800; includeSubDomains]
      X-Content-Type-Options: [nosniff]
      x-ms-request-id: [9fb2f861-5ed8-4cd9-ba38-ed4c31febacf]
      x-ms-webhdfs-version: [16.07.07.01]
    status: {code: 307, message: Temporary Redirect}
- request:
    body: null
    headers:
      Accept: ['*/*']
      Accept-Encoding: ['gzip, deflate']
      Connection: [keep-alive]
      Content-Length: ['0']
      User-Agent: [python-requests/2.11.1]
    method: PUT
    uri: https://fakestore.azuredatalakestore.net/webhdfs/v1/azure_test_dir/data/b/z.txt?overwrite=True&OP=CREATE&write=true
  response:
    body: {string: ''}
    headers:
      Cache-Control: [no-cache]
      Content-Length: ['0']
      ContentLength: ['0']
      Date: ['Wed, 31 Aug 2016 23:09:58 GMT']
      Expires: ['-1']
      Location: ['https://fakestore.azuredatalakestore.net/webhdfs/v1/azure_test_dir/data/b/z.txt?overwrite=True&OP=CREATE&write=true']
      Pragma: [no-cache]
      Server-Perf: ['[072cbb38-530f-4366-bacf-1957094548f1][ AuthTime::0::PostAuthTime::0
          ][S-HdfsGetFileStatusV2 :: 00:00:006 ms]%0a[S-HdfsCheckAccess :: 00:00:002
          ms]%0a[S-FsDelete :: 00:00:005 ms]%0a[S-FsOpenStream :: 00:00:043 ms]%0a[BufferingTime
          :: 00:00:000 ms]%0a[WriteTime :: 00:00:000 ms]%0a[S-FsAppendStream :: 00:00:037
          ms]%0a[S-FsCloseHandle :: 00:00:001 ms]%0a[CREATE :: 00:00:100 ms]%0a']
      Status: ['0x0']
      Strict-Transport-Security: [max-age=15724800; includeSubDomains]
      X-Content-Type-Options: [nosniff]
      x-ms-request-id: [072cbb38-530f-4366-bacf-1957094548f1]
      x-ms-webhdfs-version: [16.07.07.01]
    status: {code: 201, message: Created}
- request:
    body: '123456'
    headers:
      Accept: ['*/*']
      Accept-Encoding: ['gzip, deflate']
      Connection: [keep-alive]
      Content-Length: ['6']
      User-Agent: [python-requests/2.11.1]
    method: POST
    uri: https://fakestore.azuredatalakestore.net/webhdfs/v1/azure_test_dir/data/b/z.txt?OP=APPEND
  response:
    body: {string: ''}
    headers:
      Cache-Control: [no-cache]
      Content-Length: ['0']
      ContentLength: ['0']
      Date: ['Wed, 31 Aug 2016 23:09:58 GMT']
      Expires: ['-1']
      Location: ['https://fakestore.azuredatalakestore.net/webhdfs/v1/azure_test_dir/data/b/z.txt?OP=APPEND&append=true']
      Pragma: [no-cache]
      Server-Perf: ['[9457ef3c-af2a-4edf-97fe-0b2cd749da52][ AuthTime::0::PostAuthTime::0
          ][APPEND :: 00:00:000 ms]%0a']
      Status: ['0x0']
      Strict-Transport-Security: [max-age=15724800; includeSubDomains]
      X-Content-Type-Options: [nosniff]
      x-ms-request-id: [9457ef3c-af2a-4edf-97fe-0b2cd749da52]
      x-ms-webhdfs-version: [16.07.07.01]
    status: {code: 307, message: Temporary Redirect}
- request:
    body: '123456'
    headers:
      Accept: ['*/*']
      Accept-Encoding: ['gzip, deflate']
      Connection: [keep-alive]
      Content-Length: ['6']
      User-Agent: [python-requests/2.11.1]
    method: POST
    uri: https://fakestore.azuredatalakestore.net/webhdfs/v1/azure_test_dir/data/b/z.txt?OP=APPEND&append=true
  response:
    body: {string: ''}
    headers:
      Cache-Control: [no-cache]
      Content-Length: ['0']
      Date: ['Wed, 31 Aug 2016 23:09:58 GMT']
      Expires: ['-1']
      Pragma: [no-cache]
      Server-Perf: ['[d54209fb-865a-4462-a095-f1c840887a21][ AuthTime::0::PostAuthTime::0
          ][S-FsOpenStream :: 00:00:010 ms]%0a[S-FsGetStreamLength :: 00:00:009 ms]%0a[S-FsAppendStream
          :: 00:00:142 ms]%0a[BufferingTime :: 00:00:000 ms]%0a[WriteTime :: 00:00:142
          ms]%0a[S-FsAppendStream :: 00:00:033 ms]%0a[S-FsCloseHandle :: 00:00:001
          ms]%0a[APPEND :: 00:00:199 ms]%0a']
      Status: ['0x0']
      Strict-Transport-Security: [max-age=15724800; includeSubDomains]
      X-Content-Type-Options: [nosniff]
      x-ms-request-id: [d54209fb-865a-4462-a095-f1c840887a21]
      x-ms-webhdfs-version: [16.07.07.01]
    status: {code: 200, message: OK}
- request:
    body: null
    headers:
      Accept: ['*/*']
      Accept-Encoding: ['gzip, deflate']
      Connection: [keep-alive]
      User-Agent: [python-requests/2.11.1]
    method: GET
    uri: https://fakestore.azuredatalakestore.net/webhdfs/v1/azure_test_dir/data/a?OP=LISTSTATUS
  response:
    body: {string: '{"FileStatuses":{"FileStatus":[{"length":6,"pathSuffix":"x.csv","type":"FILE","blockSize":268435456,"accessTime":1472684991387,"modificationTime":1472684993768,"replication":1,"permission":"770","owner":"49b2f9ec-818a-49ca-9424-249e1f19f7d7","group":"49b2f9ec-818a-49ca-9424-249e1f19f7d7"},{"length":6,"pathSuffix":"y.csv","type":"FILE","blockSize":268435456,"accessTime":1472684994185,"modificationTime":1472684994673,"replication":1,"permission":"770","owner":"49b2f9ec-818a-49ca-9424-249e1f19f7d7","group":"49b2f9ec-818a-49ca-9424-249e1f19f7d7"},{"length":6,"pathSuffix":"z.txt","type":"FILE","blockSize":268435456,"accessTime":1472684995248,"modificationTime":1472684995726,"replication":1,"permission":"770","owner":"49b2f9ec-818a-49ca-9424-249e1f19f7d7","group":"49b2f9ec-818a-49ca-9424-249e1f19f7d7"}]}}'}
    headers:
      Cache-Control: [no-cache]
      Content-Length: ['810']
      Content-Type: [application/json; charset=utf-8]
      Date: ['Wed, 31 Aug 2016 23:09:59 GMT']
      Expires: ['-1']
      Pragma: [no-cache]
      Server-Perf: ['[d202a721-dfe4-441c-a5c3-ffd1c5000f04][ AuthTime::0::PostAuthTime::0
          ][S-HdfsListStatus :: 00:00:013 ms]%0a[LISTSTATUS :: 00:00:013 ms]%0a']
      Status: ['0x0']
      Strict-Transport-Security: [max-age=15724800; includeSubDomains]
      X-Content-Type-Options: [nosniff]
      x-ms-request-id: [d202a721-dfe4-441c-a5c3-ffd1c5000f04]
      x-ms-webhdfs-version: [16.07.07.01]
    status: {code: 200, message: OK}
- request:
    body: null
    headers:
      Accept: ['*/*']
      Accept-Encoding: ['gzip, deflate']
      Connection: [keep-alive]
      User-Agent: [python-requests/2.11.1]
    method: GET
    uri: https://fakestore.azuredatalakestore.net/webhdfs/v1/azure_test_dir/data?OP=LISTSTATUS
  response:
    body: {string: '{"FileStatuses":{"FileStatus":[{"length":0,"pathSuffix":"a","type":"DIRECTORY","blockSize":0,"accessTime":1472684991063,"modificationTime":1472684995307,"replication":0,"permission":"770","owner":"49b2f9ec-818a-49ca-9424-249e1f19f7d7","group":"49b2f9ec-818a-49ca-9424-249e1f19f7d7"},{"length":0,"pathSuffix":"b","type":"DIRECTORY","blockSize":0,"accessTime":1472684996641,"modificationTime":1472684998853,"replication":0,"permission":"770","owner":"49b2f9ec-818a-49ca-9424-249e1f19f7d7","group":"49b2f9ec-818a-49ca-9424-249e1f19f7d7"}]}}'}
    headers:
      Cache-Control: [no-cache]
      Content-Length: ['537']
      Content-Type: [application/json; charset=utf-8]
      Date: ['Wed, 31 Aug 2016 23:09:59 GMT']
      Expires: ['-1']
      Pragma: [no-cache]
      Server-Perf: ['[49e85d2a-d06a-4646-b83c-6fde558265df][ AuthTime::0::PostAuthTime::0
          ][S-HdfsListStatus :: 00:00:007 ms]%0a[LISTSTATUS :: 00:00:007 ms]%0a']
      Status: ['0x0']
      Strict-Transport-Security: [max-age=15724800; includeSubDomains]
      X-Content-Type-Options: [nosniff]
      x-ms-request-id: [49e85d2a-d06a-4646-b83c-6fde558265df]
      x-ms-webhdfs-version: [16.07.07.01]
    status: {code: 200, message: OK}
- request:
    body: null
    headers:
      Accept: ['*/*']
      Accept-Encoding: ['gzip, deflate']
      Connection: [keep-alive]
      User-Agent: [python-requests/2.11.1]
    method: GET
    uri: https://fakestore.azuredatalakestore.net/webhdfs/v1/azure_test_dir/data/b?OP=LISTSTATUS
  response:
    body: {string: '{"FileStatuses":{"FileStatus":[{"length":6,"pathSuffix":"x.csv","type":"FILE","blockSize":268435456,"accessTime":1472684996949,"modificationTime":1472684997463,"replication":1,"permission":"770","owner":"49b2f9ec-818a-49ca-9424-249e1f19f7d7","group":"49b2f9ec-818a-49ca-9424-249e1f19f7d7"},{"length":6,"pathSuffix":"y.csv","type":"FILE","blockSize":268435456,"accessTime":1472684997827,"modificationTime":1472684998349,"replication":1,"permission":"770","owner":"49b2f9ec-818a-49ca-9424-249e1f19f7d7","group":"49b2f9ec-818a-49ca-9424-249e1f19f7d7"},{"length":6,"pathSuffix":"z.txt","type":"FILE","blockSize":268435456,"accessTime":1472684998793,"modificationTime":1472684999279,"replication":1,"permission":"770","owner":"49b2f9ec-818a-49ca-9424-249e1f19f7d7","group":"49b2f9ec-818a-49ca-9424-249e1f19f7d7"}]}}'}
    headers:
      Cache-Control: [no-cache]
      Content-Length: ['810']
      Content-Type: [application/json; charset=utf-8]
      Date: ['Wed, 31 Aug 2016 23:09:59 GMT']
      Expires: ['-1']
      Pragma: [no-cache]
      Server-Perf: ['[a76b3a42-fe94-4a3f-93f4-b9b5f641faca][ AuthTime::0::PostAuthTime::0
          ][S-HdfsListStatus :: 00:00:012 ms]%0a[LISTSTATUS :: 00:00:013 ms]%0a']
      Status: ['0x0']
      Strict-Transport-Security: [max-age=15724800; includeSubDomains]
      X-Content-Type-Options: [nosniff]
      x-ms-request-id: [a76b3a42-fe94-4a3f-93f4-b9b5f641faca]
      x-ms-webhdfs-version: [16.07.07.01]
    status: {code: 200, message: OK}
- request:
    body: null
    headers:
      Accept: ['*/*']
      Accept-Encoding: ['gzip, deflate']
      Connection: [keep-alive]
      User-Agent: [python-requests/2.11.1]
    method: GET
    uri: https://fakestore.azuredatalakestore.net/webhdfs/v1/azure_test_dir?OP=LISTSTATUS
  response:
    body: {string: '{"FileStatuses":{"FileStatus":[{"length":0,"pathSuffix":"data","type":"DIRECTORY","blockSize":0,"accessTime":1472684991063,"modificationTime":1472684996641,"replication":0,"permission":"770","owner":"49b2f9ec-818a-49ca-9424-249e1f19f7d7","group":"49b2f9ec-818a-49ca-9424-249e1f19f7d7"},{"length":6,"pathSuffix":"x.csv","type":"FILE","blockSize":268435456,"accessTime":1472684987959,"modificationTime":1472684988462,"replication":1,"permission":"770","owner":"49b2f9ec-818a-49ca-9424-249e1f19f7d7","group":"49b2f9ec-818a-49ca-9424-249e1f19f7d7"},{"length":6,"pathSuffix":"y.csv","type":"FILE","blockSize":268435456,"accessTime":1472684988887,"modificationTime":1472684989459,"replication":1,"permission":"770","owner":"49b2f9ec-818a-49ca-9424-249e1f19f7d7","group":"49b2f9ec-818a-49ca-9424-249e1f19f7d7"},{"length":6,"pathSuffix":"z.txt","type":"FILE","blockSize":268435456,"accessTime":1472684989857,"modificationTime":1472684990729,"replication":1,"permission":"770","owner":"49b2f9ec-818a-49ca-9424-249e1f19f7d7","group":"49b2f9ec-818a-49ca-9424-249e1f19f7d7"}]}}'}
    headers:
      Cache-Control: [no-cache]
      Content-Length: ['1065']
      Content-Type: [application/json; charset=utf-8]
      Date: ['Wed, 31 Aug 2016 23:09:59 GMT']
      Expires: ['-1']
      Pragma: [no-cache]
      Server-Perf: ['[b3b1d424-595e-478f-a7b4-0980781cb611][ AuthTime::0::PostAuthTime::0
          ][S-HdfsListStatus :: 00:00:012 ms]%0a[LISTSTATUS :: 00:00:012 ms]%0a']
      Status: ['0x0']
      Strict-Transport-Security: [max-age=15724800; includeSubDomains]
      X-Content-Type-Options: [nosniff]
      x-ms-request-id: [b3b1d424-595e-478f-a7b4-0980781cb611]
      x-ms-webhdfs-version: [16.07.07.01]
    status: {code: 200, message: OK}
- request:
    body: null
    headers:
      Accept: ['*/*']
      Accept-Encoding: ['gzip, deflate']
      Connection: [keep-alive]
      Content-Length: ['0']
      User-Agent: [python-requests/2.11.1]
    method: DELETE
    uri: https://fakestore.azuredatalakestore.net/webhdfs/v1/azure_test_dir/data?recursive=True&OP=DELETE
  response:
    body: {string: '{"boolean":true}'}
    headers:
      Cache-Control: [no-cache]
      Content-Length: ['16']
      Content-Type: [application/json; charset=utf-8]
      Date: ['Wed, 31 Aug 2016 23:09:59 GMT']
      Expires: ['-1']
      Pragma: [no-cache]
      Server-Perf: ['[30b256a0-9868-4b94-b0c9-c64bb24eee2a][ AuthTime::0::PostAuthTime::0
          ][S-FsDelete :: 00:00:034 ms]%0a[DELETE :: 00:00:039 ms]%0a']
      Status: ['0x0']
      Strict-Transport-Security: [max-age=15724800; includeSubDomains]
      X-Content-Type-Options: [nosniff]
      x-ms-request-id: [30b256a0-9868-4b94-b0c9-c64bb24eee2a]
      x-ms-webhdfs-version: [16.07.07.01]
    status: {code: 200, message: OK}
- request:
    body: null
    headers:
      Accept: ['*/*']
      Accept-Encoding: ['gzip, deflate']
      Connection: [keep-alive]
      User-Agent: [python-requests/2.11.1]
    method: GET
    uri: https://fakestore.azuredatalakestore.net/webhdfs/v1/azure_test_dir?OP=LISTSTATUS
  response:
    body: {string: '{"FileStatuses":{"FileStatus":[{"length":6,"pathSuffix":"x.csv","type":"FILE","blockSize":268435456,"accessTime":1472684987959,"modificationTime":1472684988462,"replication":1,"permission":"770","owner":"49b2f9ec-818a-49ca-9424-249e1f19f7d7","group":"49b2f9ec-818a-49ca-9424-249e1f19f7d7"},{"length":6,"pathSuffix":"y.csv","type":"FILE","blockSize":268435456,"accessTime":1472684988887,"modificationTime":1472684989459,"replication":1,"permission":"770","owner":"49b2f9ec-818a-49ca-9424-249e1f19f7d7","group":"49b2f9ec-818a-49ca-9424-249e1f19f7d7"},{"length":6,"pathSuffix":"z.txt","type":"FILE","blockSize":268435456,"accessTime":1472684989857,"modificationTime":1472684990729,"replication":1,"permission":"770","owner":"49b2f9ec-818a-49ca-9424-249e1f19f7d7","group":"49b2f9ec-818a-49ca-9424-249e1f19f7d7"}]}}'}
    headers:
      Cache-Control: [no-cache]
      Content-Length: ['810']
      Content-Type: [application/json; charset=utf-8]
      Date: ['Wed, 31 Aug 2016 23:10:00 GMT']
      Expires: ['-1']
      Pragma: [no-cache]
      Server-Perf: ['[d22d6062-d2cf-4fab-b6ea-0278f61215d6][ AuthTime::962.652010065294::PostAuthTime::221.525429237593
          ][S-HdfsListStatus :: 00:00:012 ms]%0a[LISTSTATUS :: 00:00:012 ms]%0a']
      Status: ['0x0']
      Strict-Transport-Security: [max-age=15724800; includeSubDomains]
      X-Content-Type-Options: [nosniff]
      x-ms-request-id: [d22d6062-d2cf-4fab-b6ea-0278f61215d6]
      x-ms-webhdfs-version: [16.07.07.01]
    status: {code: 200, message: OK}
=======
      User-Agent: [python-requests/2.10.0]
    method: GET
    uri: https://fakestore.azuredatalakestore.net/webhdfs/v1/azure_test_dir/data/*?OP=LISTSTATUS
  response:
    body: {string: !!python/unicode '{"RemoteException":{"exception":"FileNotFoundException","message":"Folder
        does not exist: //azure_test_dir/data/* [13df3f62-2e58-4c85-ac8e-45a91cfb7739][2016-08-26T23:02:55.3712826-07:00]","javaClassName":"java.io.FileNotFoundException"}}'}
    headers:
      cache-control: [no-cache]
      content-length: ['238']
      content-type: [application/json; charset=utf-8]
      date: ['Sat, 27 Aug 2016 06:02:54 GMT']
      expires: ['-1']
      pragma: [no-cache]
      server-perf: ['[13df3f62-2e58-4c85-ac8e-45a91cfb7739][ AuthTime::1003.27797342981::PostAuthTime::215.96563366669
          ][S-HdfsListStatus :: 00:00:006 ms]%0a[LISTSTATUS :: 00:00:010 ms]%0a']
      status: ['0x8309000A']
      strict-transport-security: [max-age=15724800; includeSubDomains]
      x-content-type-options: [nosniff]
      x-ms-request-id: [13df3f62-2e58-4c85-ac8e-45a91cfb7739]
      x-ms-webhdfs-version: [16.07.07.01]
    status: {code: 404, message: Not Found}
>>>>>>> 18033657
- request:
    body: null
    headers:
      Accept: ['*/*']
      Accept-Encoding: ['gzip, deflate']
      Connection: [keep-alive]
<<<<<<< HEAD
      Content-Length: ['0']
      User-Agent: [python-requests/2.11.1]
    method: DELETE
    uri: https://fakestore.azuredatalakestore.net/webhdfs/v1/azure_test_dir/x.csv?recursive=True&OP=DELETE
  response:
    body: {string: '{"boolean":true}'}
    headers:
      Cache-Control: [no-cache]
      Content-Length: ['16']
      Content-Type: [application/json; charset=utf-8]
      Date: ['Wed, 31 Aug 2016 23:10:00 GMT']
      Expires: ['-1']
      Pragma: [no-cache]
      Server-Perf: ['[14ce5d46-7a80-4f1b-9a8c-40fe1934c655][ AuthTime::0::PostAuthTime::0
          ][S-FsDelete :: 00:00:075 ms]%0a[DELETE :: 00:00:079 ms]%0a']
      Status: ['0x0']
      Strict-Transport-Security: [max-age=15724800; includeSubDomains]
      X-Content-Type-Options: [nosniff]
      x-ms-request-id: [14ce5d46-7a80-4f1b-9a8c-40fe1934c655]
      x-ms-webhdfs-version: [16.07.07.01]
    status: {code: 200, message: OK}
- request:
    body: null
    headers:
      Accept: ['*/*']
      Accept-Encoding: ['gzip, deflate']
      Connection: [keep-alive]
      User-Agent: [python-requests/2.11.1]
    method: GET
    uri: https://fakestore.azuredatalakestore.net/webhdfs/v1/azure_test_dir?OP=LISTSTATUS
  response:
    body: {string: '{"FileStatuses":{"FileStatus":[{"length":6,"pathSuffix":"y.csv","type":"FILE","blockSize":268435456,"accessTime":1472684988887,"modificationTime":1472684989459,"replication":1,"permission":"770","owner":"49b2f9ec-818a-49ca-9424-249e1f19f7d7","group":"49b2f9ec-818a-49ca-9424-249e1f19f7d7"},{"length":6,"pathSuffix":"z.txt","type":"FILE","blockSize":268435456,"accessTime":1472684989857,"modificationTime":1472684990729,"replication":1,"permission":"770","owner":"49b2f9ec-818a-49ca-9424-249e1f19f7d7","group":"49b2f9ec-818a-49ca-9424-249e1f19f7d7"}]}}'}
    headers:
      Cache-Control: [no-cache]
      Content-Length: ['551']
      Content-Type: [application/json; charset=utf-8]
      Date: ['Wed, 31 Aug 2016 23:10:01 GMT']
      Expires: ['-1']
      Pragma: [no-cache]
      Server-Perf: ['[f64ef4d6-9583-40bb-9875-4bf4f5810f00][ AuthTime::0::PostAuthTime::0
          ][S-HdfsListStatus :: 00:00:302 ms]%0a[LISTSTATUS :: 00:00:302 ms]%0a']
      Status: ['0x0']
      Strict-Transport-Security: [max-age=15724800; includeSubDomains]
      X-Content-Type-Options: [nosniff]
      x-ms-request-id: [f64ef4d6-9583-40bb-9875-4bf4f5810f00]
      x-ms-webhdfs-version: [16.07.07.01]
    status: {code: 200, message: OK}
- request:
    body: null
    headers:
      Accept: ['*/*']
      Accept-Encoding: ['gzip, deflate']
      Connection: [keep-alive]
      Content-Length: ['0']
      User-Agent: [python-requests/2.11.1]
    method: DELETE
    uri: https://fakestore.azuredatalakestore.net/webhdfs/v1/azure_test_dir/y.csv?recursive=True&OP=DELETE
  response:
    body: {string: '{"boolean":true}'}
    headers:
      Cache-Control: [no-cache]
      Content-Length: ['16']
      Content-Type: [application/json; charset=utf-8]
      Date: ['Wed, 31 Aug 2016 23:10:01 GMT']
      Expires: ['-1']
      Pragma: [no-cache]
      Server-Perf: ['[9ace138b-d8d4-4828-8bfc-ce373cf978d1][ AuthTime::0::PostAuthTime::0
          ][S-FsDelete :: 00:00:067 ms]%0a[DELETE :: 00:00:068 ms]%0a']
      Status: ['0x0']
      Strict-Transport-Security: [max-age=15724800; includeSubDomains]
      X-Content-Type-Options: [nosniff]
      x-ms-request-id: [9ace138b-d8d4-4828-8bfc-ce373cf978d1]
      x-ms-webhdfs-version: [16.07.07.01]
    status: {code: 200, message: OK}
- request:
    body: null
    headers:
      Accept: ['*/*']
      Accept-Encoding: ['gzip, deflate']
      Connection: [keep-alive]
      User-Agent: [python-requests/2.11.1]
    method: GET
    uri: https://fakestore.azuredatalakestore.net/webhdfs/v1/azure_test_dir?OP=LISTSTATUS
  response:
    body: {string: '{"FileStatuses":{"FileStatus":[{"length":6,"pathSuffix":"z.txt","type":"FILE","blockSize":268435456,"accessTime":1472684989857,"modificationTime":1472684990729,"replication":1,"permission":"770","owner":"49b2f9ec-818a-49ca-9424-249e1f19f7d7","group":"49b2f9ec-818a-49ca-9424-249e1f19f7d7"}]}}'}
    headers:
      Cache-Control: [no-cache]
      Content-Length: ['292']
      Content-Type: [application/json; charset=utf-8]
      Date: ['Wed, 31 Aug 2016 23:10:01 GMT']
      Expires: ['-1']
      Pragma: [no-cache]
      Server-Perf: ['[31f0d1e0-0b42-4d3e-86a9-2c8a73db1f1f][ AuthTime::0::PostAuthTime::0
          ][S-HdfsListStatus :: 00:00:011 ms]%0a[LISTSTATUS :: 00:00:012 ms]%0a']
      Status: ['0x0']
      Strict-Transport-Security: [max-age=15724800; includeSubDomains]
      X-Content-Type-Options: [nosniff]
      x-ms-request-id: [31f0d1e0-0b42-4d3e-86a9-2c8a73db1f1f]
      x-ms-webhdfs-version: [16.07.07.01]
    status: {code: 200, message: OK}
- request:
    body: null
    headers:
      Accept: ['*/*']
      Accept-Encoding: ['gzip, deflate']
      Connection: [keep-alive]
      Content-Length: ['0']
      User-Agent: [python-requests/2.11.1]
    method: DELETE
    uri: https://fakestore.azuredatalakestore.net/webhdfs/v1/azure_test_dir/z.txt?recursive=True&OP=DELETE
  response:
    body: {string: '{"boolean":true}'}
    headers:
      Cache-Control: [no-cache]
      Content-Length: ['16']
      Content-Type: [application/json; charset=utf-8]
      Date: ['Wed, 31 Aug 2016 23:10:01 GMT']
      Expires: ['-1']
      Pragma: [no-cache]
      Server-Perf: ['[10a9ab89-292d-4b79-97be-e594ed5c64bb][ AuthTime::0::PostAuthTime::0
          ][S-FsDelete :: 00:00:057 ms]%0a[DELETE :: 00:00:058 ms]%0a']
      Status: ['0x0']
      Strict-Transport-Security: [max-age=15724800; includeSubDomains]
      X-Content-Type-Options: [nosniff]
      x-ms-request-id: [10a9ab89-292d-4b79-97be-e594ed5c64bb]
      x-ms-webhdfs-version: [16.07.07.01]
    status: {code: 200, message: OK}
=======
      User-Agent: [python-requests/2.10.0]
    method: GET
    uri: https://fakestore.azuredatalakestore.net/webhdfs/v1/azure_test_dir/data/*/z.txt?OP=LISTSTATUS
  response:
    body: {string: !!python/unicode '{"RemoteException":{"exception":"FileNotFoundException","message":"Folder
        does not exist: //azure_test_dir/data/*/z.txt [953d73f5-3efd-493a-ac41-e5dc95a125d0][2016-08-26T23:23:02.7047422-07:00]","javaClassName":"java.io.FileNotFoundException"}}'}
    headers:
      cache-control: [no-cache]
      content-length: ['244']
      content-type: [application/json; charset=utf-8]
      date: ['Sat, 27 Aug 2016 06:23:02 GMT']
      expires: ['-1']
      pragma: [no-cache]
      server-perf: ['[953d73f5-3efd-493a-ac41-e5dc95a125d0][ AuthTime::905.343493821897::PostAuthTime::245.901043432967
          ][S-HdfsListStatus :: 00:00:005 ms]%0a[LISTSTATUS :: 00:00:006 ms]%0a']
      status: ['0x8309000A']
      strict-transport-security: [max-age=15724800; includeSubDomains]
      x-content-type-options: [nosniff]
      x-ms-request-id: [953d73f5-3efd-493a-ac41-e5dc95a125d0]
      x-ms-webhdfs-version: [16.07.07.01]
    status: {code: 404, message: Not Found}
>>>>>>> 18033657
version: 1<|MERGE_RESOLUTION|>--- conflicted
+++ resolved
@@ -6,83 +6,315 @@
       Accept-Encoding: ['gzip, deflate']
       Connection: [keep-alive]
       Content-Length: ['0']
-      User-Agent: [python-requests/2.10.0]
-    method: PUT
-    uri: https://fakestore.azuredatalakestore.net/webhdfs/v1/azure_test_dir/?OP=MKDIRS
+      User-Agent: [python-requests/2.11.1]
+    method: PUT
+    uri: https://fakestore.azuredatalakestore.net/webhdfs/v1/azure_test_dir?OP=MKDIRS
   response:
     body: {string: '{"boolean":true}'}
     headers:
-      cache-control: [no-cache]
-      content-length: ['16']
-      content-type: [application/json; charset=utf-8]
-      date: ['Sun, 21 Aug 2016 08:54:39 GMT']
-      expires: ['-1']
-      pragma: [no-cache]
-      server-perf: ['[cb1df0d1-1cfb-4887-8cfd-c9a488d93772][ AuthTime::0::PostAuthTime::0
+      Cache-Control: [no-cache]
+      Content-Length: ['16']
+      Content-Type: [application/json; charset=utf-8]
+      Date: ['Thu, 01 Sep 2016 17:02:25 GMT']
+      Expires: ['-1']
+      Pragma: [no-cache]
+      Server-Perf: ['[5ff8e047-3e74-427d-b440-03ca4392f390][ AuthTime::0::PostAuthTime::0
           ][S-HdfsMkdirs :: 00:00:004 ms]%0a[MKDIRS :: 00:00:004 ms]%0a']
-      status: ['0x83090180']
-      strict-transport-security: [max-age=15724800; includeSubDomains]
-      x-content-type-options: [nosniff]
-      x-ms-request-id: [cb1df0d1-1cfb-4887-8cfd-c9a488d93772]
-      x-ms-webhdfs-version: [16.07.07.01]
-    status: {code: 200, message: OK}
-- request:
-    body: null
-    headers:
-      Accept: ['*/*']
-      Accept-Encoding: ['gzip, deflate']
-      Connection: [keep-alive]
-      Content-Length: ['0']
-      User-Agent: [python-requests/2.10.0]
-    method: PUT
-    uri: https://fakestore.azuredatalakestore.net/webhdfs/v1/azure_test_dir/x.csv?overwrite=True&OP=CREATE
-  response:
-    body: {string: ''}
-    headers:
-      cache-control: [no-cache]
-      content-length: ['0']
-      contentlength: ['0']
-      date: ['Sun, 21 Aug 2016 08:54:41 GMT']
-      expires: ['-1']
-      location: ['https://fakestore.azuredatalakestore.net/webhdfs/v1/azure_test_dir/x.csv?overwrite=True&OP=CREATE&write=true']
-      pragma: [no-cache]
-      server-perf: ['[efb6e4c6-185f-4b25-8f6e-3cf8ee7a98f8][ AuthTime::0::PostAuthTime::0
-          ][S-HdfsGetFileStatusV2 :: 00:00:007 ms]%0a[CREATE :: 00:00:007 ms]%0a']
-      status: ['0x8309000A']
-      strict-transport-security: [max-age=15724800; includeSubDomains]
-      x-content-type-options: [nosniff]
-      x-ms-request-id: [efb6e4c6-185f-4b25-8f6e-3cf8ee7a98f8]
-      x-ms-webhdfs-version: [16.07.07.01]
-    status: {code: 307, message: Temporary Redirect}
-- request:
-    body: null
-    headers:
-      Accept: ['*/*']
-      Accept-Encoding: ['gzip, deflate']
-      Connection: [keep-alive]
-      Content-Length: ['0']
-      User-Agent: [python-requests/2.10.0]
-    method: PUT
-    uri: https://fakestore.azuredatalakestore.net/webhdfs/v1/azure_test_dir/x.csv?overwrite=True&OP=CREATE&write=true
-  response:
-    body: {string: ''}
-    headers:
-      cache-control: [no-cache]
-      content-length: ['0']
-      contentlength: ['0']
-      date: ['Sun, 21 Aug 2016 08:54:41 GMT']
-      expires: ['-1']
-      location: ['https://fakestore.azuredatalakestore.net/webhdfs/v1/azure_test_dir/x.csv?overwrite=True&OP=CREATE&write=true']
-      pragma: [no-cache]
-      server-perf: ['[7ddb871b-3087-4967-a12e-37f7e48a7571][ AuthTime::0::PostAuthTime::0
+      Status: ['0x83090180']
+      Strict-Transport-Security: [max-age=15724800; includeSubDomains]
+      X-Content-Type-Options: [nosniff]
+      x-ms-request-id: [5ff8e047-3e74-427d-b440-03ca4392f390]
+      x-ms-webhdfs-version: [16.07.07.01]
+    status: {code: 200, message: OK}
+- request:
+    body: null
+    headers:
+      Accept: ['*/*']
+      Accept-Encoding: ['gzip, deflate']
+      Connection: [keep-alive]
+      Content-Length: ['0']
+      User-Agent: [python-requests/2.11.1]
+    method: PUT
+    uri: https://fakestore.azuredatalakestore.net/webhdfs/v1/azure_test_dir/x.csv?OP=CREATE&overwrite=True
+  response:
+    body: {string: ''}
+    headers:
+      Cache-Control: [no-cache]
+      Content-Length: ['0']
+      ContentLength: ['0']
+      Date: ['Thu, 01 Sep 2016 17:02:26 GMT']
+      Expires: ['-1']
+      Location: ['https://fakestore.azuredatalakestore.net/webhdfs/v1/azure_test_dir/x.csv?OP=CREATE&overwrite=True&write=true']
+      Pragma: [no-cache]
+      Server-Perf: ['[a8f82204-319d-4108-ac4c-c03da464f12b][ AuthTime::0::PostAuthTime::0
+          ][S-HdfsGetFileStatusV2 :: 00:00:006 ms]%0a[CREATE :: 00:00:006 ms]%0a']
+      Status: ['0x8309000A']
+      Strict-Transport-Security: [max-age=15724800; includeSubDomains]
+      X-Content-Type-Options: [nosniff]
+      x-ms-request-id: [a8f82204-319d-4108-ac4c-c03da464f12b]
+      x-ms-webhdfs-version: [16.07.07.01]
+    status: {code: 307, message: Temporary Redirect}
+- request:
+    body: null
+    headers:
+      Accept: ['*/*']
+      Accept-Encoding: ['gzip, deflate']
+      Connection: [keep-alive]
+      Content-Length: ['0']
+      User-Agent: [python-requests/2.11.1]
+    method: PUT
+    uri: https://fakestore.azuredatalakestore.net/webhdfs/v1/azure_test_dir/x.csv?OP=CREATE&overwrite=True&write=true
+  response:
+    body: {string: ''}
+    headers:
+      Cache-Control: [no-cache]
+      Content-Length: ['0']
+      ContentLength: ['0']
+      Date: ['Thu, 01 Sep 2016 17:02:26 GMT']
+      Expires: ['-1']
+      Location: ['https://fakestore.azuredatalakestore.net/webhdfs/v1/azure_test_dir/x.csv?OP=CREATE&overwrite=True&write=true']
+      Pragma: [no-cache]
+      Server-Perf: ['[8d71cebf-cdd4-435d-b007-c876e83b74f0][ AuthTime::0::PostAuthTime::0
+          ][S-HdfsGetFileStatusV2 :: 00:00:005 ms]%0a[S-HdfsCheckAccess :: 00:00:002
+          ms]%0a[S-FsDelete :: 00:00:005 ms]%0a[S-FsOpenStream :: 00:00:045 ms]%0a[BufferingTime
+          :: 00:00:000 ms]%0a[WriteTime :: 00:00:000 ms]%0a[S-FsAppendStream :: 00:00:037
+          ms]%0a[S-FsCloseHandle :: 00:00:001 ms]%0a[CREATE :: 00:00:100 ms]%0a']
+      Status: ['0x0']
+      Strict-Transport-Security: [max-age=15724800; includeSubDomains]
+      X-Content-Type-Options: [nosniff]
+      x-ms-request-id: [8d71cebf-cdd4-435d-b007-c876e83b74f0]
+      x-ms-webhdfs-version: [16.07.07.01]
+    status: {code: 201, message: Created}
+- request:
+    body: '123456'
+    headers:
+      Accept: ['*/*']
+      Accept-Encoding: ['gzip, deflate']
+      Connection: [keep-alive]
+      Content-Length: ['6']
+      User-Agent: [python-requests/2.11.1]
+    method: POST
+    uri: https://fakestore.azuredatalakestore.net/webhdfs/v1/azure_test_dir/x.csv?OP=APPEND
+  response:
+    body: {string: ''}
+    headers:
+      Cache-Control: [no-cache]
+      Content-Length: ['0']
+      ContentLength: ['0']
+      Date: ['Thu, 01 Sep 2016 17:02:26 GMT']
+      Expires: ['-1']
+      Location: ['https://fakestore.azuredatalakestore.net/webhdfs/v1/azure_test_dir/x.csv?OP=APPEND&append=true']
+      Pragma: [no-cache]
+      Server-Perf: ['[52541434-8d9b-4e1a-a029-76e3027dc5ec][ AuthTime::0::PostAuthTime::0
+          ][APPEND :: 00:00:000 ms]%0a']
+      Status: ['0x0']
+      Strict-Transport-Security: [max-age=15724800; includeSubDomains]
+      X-Content-Type-Options: [nosniff]
+      x-ms-request-id: [52541434-8d9b-4e1a-a029-76e3027dc5ec]
+      x-ms-webhdfs-version: [16.07.07.01]
+    status: {code: 307, message: Temporary Redirect}
+- request:
+    body: '123456'
+    headers:
+      Accept: ['*/*']
+      Accept-Encoding: ['gzip, deflate']
+      Connection: [keep-alive]
+      Content-Length: ['6']
+      User-Agent: [python-requests/2.11.1]
+    method: POST
+    uri: https://fakestore.azuredatalakestore.net/webhdfs/v1/azure_test_dir/x.csv?OP=APPEND&append=true
+  response:
+    body: {string: ''}
+    headers:
+      Cache-Control: [no-cache]
+      Content-Length: ['0']
+      Date: ['Thu, 01 Sep 2016 17:02:26 GMT']
+      Expires: ['-1']
+      Pragma: [no-cache]
+      Server-Perf: ['[04a1e615-7c37-425d-8f9e-6e5569f78614][ AuthTime::0::PostAuthTime::0
+          ][S-FsOpenStream :: 00:00:010 ms]%0a[S-FsGetStreamLength :: 00:00:013 ms]%0a[S-FsAppendStream
+          :: 00:00:148 ms]%0a[BufferingTime :: 00:00:000 ms]%0a[WriteTime :: 00:00:149
+          ms]%0a[S-FsAppendStream :: 00:00:033 ms]%0a[S-FsCloseHandle :: 00:00:001
+          ms]%0a[APPEND :: 00:00:208 ms]%0a']
+      Status: ['0x0']
+      Strict-Transport-Security: [max-age=15724800; includeSubDomains]
+      X-Content-Type-Options: [nosniff]
+      x-ms-request-id: [04a1e615-7c37-425d-8f9e-6e5569f78614]
+      x-ms-webhdfs-version: [16.07.07.01]
+    status: {code: 200, message: OK}
+- request:
+    body: null
+    headers:
+      Accept: ['*/*']
+      Accept-Encoding: ['gzip, deflate']
+      Connection: [keep-alive]
+      Content-Length: ['0']
+      User-Agent: [python-requests/2.11.1]
+    method: PUT
+    uri: https://fakestore.azuredatalakestore.net/webhdfs/v1/azure_test_dir/y.csv?OP=CREATE&overwrite=True
+  response:
+    body: {string: ''}
+    headers:
+      Cache-Control: [no-cache]
+      Content-Length: ['0']
+      ContentLength: ['0']
+      Date: ['Thu, 01 Sep 2016 17:02:27 GMT']
+      Expires: ['-1']
+      Location: ['https://fakestore.azuredatalakestore.net/webhdfs/v1/azure_test_dir/y.csv?OP=CREATE&overwrite=True&write=true']
+      Pragma: [no-cache]
+      Server-Perf: ['[07028f26-8783-494a-954e-71a9e55a2d90][ AuthTime::0::PostAuthTime::0
+          ][S-HdfsGetFileStatusV2 :: 00:00:005 ms]%0a[CREATE :: 00:00:005 ms]%0a']
+      Status: ['0x8309000A']
+      Strict-Transport-Security: [max-age=15724800; includeSubDomains]
+      X-Content-Type-Options: [nosniff]
+      x-ms-request-id: [07028f26-8783-494a-954e-71a9e55a2d90]
+      x-ms-webhdfs-version: [16.07.07.01]
+    status: {code: 307, message: Temporary Redirect}
+- request:
+    body: null
+    headers:
+      Accept: ['*/*']
+      Accept-Encoding: ['gzip, deflate']
+      Connection: [keep-alive]
+      Content-Length: ['0']
+      User-Agent: [python-requests/2.11.1]
+    method: PUT
+    uri: https://fakestore.azuredatalakestore.net/webhdfs/v1/azure_test_dir/y.csv?OP=CREATE&overwrite=True&write=true
+  response:
+    body: {string: ''}
+    headers:
+      Cache-Control: [no-cache]
+      Content-Length: ['0']
+      ContentLength: ['0']
+      Date: ['Thu, 01 Sep 2016 17:02:27 GMT']
+      Expires: ['-1']
+      Location: ['https://fakestore.azuredatalakestore.net/webhdfs/v1/azure_test_dir/y.csv?OP=CREATE&overwrite=True&write=true']
+      Pragma: [no-cache]
+      Server-Perf: ['[4d5d3274-c5b5-471a-bb8f-e37e67249a7a][ AuthTime::0::PostAuthTime::0
+          ][S-HdfsGetFileStatusV2 :: 00:00:005 ms]%0a[S-HdfsCheckAccess :: 00:00:002
+          ms]%0a[S-FsDelete :: 00:00:006 ms]%0a[S-FsOpenStream :: 00:00:044 ms]%0a[BufferingTime
+          :: 00:00:000 ms]%0a[WriteTime :: 00:00:000 ms]%0a[S-FsAppendStream :: 00:00:035
+          ms]%0a[S-FsCloseHandle :: 00:00:001 ms]%0a[CREATE :: 00:00:513 ms]%0a']
+      Status: ['0x0']
+      Strict-Transport-Security: [max-age=15724800; includeSubDomains]
+      X-Content-Type-Options: [nosniff]
+      x-ms-request-id: [4d5d3274-c5b5-471a-bb8f-e37e67249a7a]
+      x-ms-webhdfs-version: [16.07.07.01]
+    status: {code: 201, message: Created}
+- request:
+    body: '123456'
+    headers:
+      Accept: ['*/*']
+      Accept-Encoding: ['gzip, deflate']
+      Connection: [keep-alive]
+      Content-Length: ['6']
+      User-Agent: [python-requests/2.11.1]
+    method: POST
+    uri: https://fakestore.azuredatalakestore.net/webhdfs/v1/azure_test_dir/y.csv?OP=APPEND
+  response:
+    body: {string: ''}
+    headers:
+      Cache-Control: [no-cache]
+      Content-Length: ['0']
+      ContentLength: ['0']
+      Date: ['Thu, 01 Sep 2016 17:02:27 GMT']
+      Expires: ['-1']
+      Location: ['https://fakestore.azuredatalakestore.net/webhdfs/v1/azure_test_dir/y.csv?OP=APPEND&append=true']
+      Pragma: [no-cache]
+      Server-Perf: ['[5b690f4a-fddb-4ac3-af48-5c497b70dc83][ AuthTime::0::PostAuthTime::0
+          ][APPEND :: 00:00:000 ms]%0a']
+      Status: ['0x0']
+      Strict-Transport-Security: [max-age=15724800; includeSubDomains]
+      X-Content-Type-Options: [nosniff]
+      x-ms-request-id: [5b690f4a-fddb-4ac3-af48-5c497b70dc83]
+      x-ms-webhdfs-version: [16.07.07.01]
+    status: {code: 307, message: Temporary Redirect}
+- request:
+    body: '123456'
+    headers:
+      Accept: ['*/*']
+      Accept-Encoding: ['gzip, deflate']
+      Connection: [keep-alive]
+      Content-Length: ['6']
+      User-Agent: [python-requests/2.11.1]
+    method: POST
+    uri: https://fakestore.azuredatalakestore.net/webhdfs/v1/azure_test_dir/y.csv?OP=APPEND&append=true
+  response:
+    body: {string: ''}
+    headers:
+      Cache-Control: [no-cache]
+      Content-Length: ['0']
+      Date: ['Thu, 01 Sep 2016 17:02:28 GMT']
+      Expires: ['-1']
+      Pragma: [no-cache]
+      Server-Perf: ['[0248e836-c868-4078-9c06-d19d75e376df][ AuthTime::0::PostAuthTime::0
+          ][S-FsOpenStream :: 00:00:010 ms]%0a[S-FsGetStreamLength :: 00:00:010 ms]%0a[S-FsAppendStream
+          :: 00:00:164 ms]%0a[BufferingTime :: 00:00:000 ms]%0a[WriteTime :: 00:00:164
+          ms]%0a[S-FsAppendStream :: 00:00:033 ms]%0a[S-FsCloseHandle :: 00:00:001
+          ms]%0a[APPEND :: 00:00:222 ms]%0a']
+      Status: ['0x0']
+      Strict-Transport-Security: [max-age=15724800; includeSubDomains]
+      X-Content-Type-Options: [nosniff]
+      x-ms-request-id: [0248e836-c868-4078-9c06-d19d75e376df]
+      x-ms-webhdfs-version: [16.07.07.01]
+    status: {code: 200, message: OK}
+- request:
+    body: null
+    headers:
+      Accept: ['*/*']
+      Accept-Encoding: ['gzip, deflate']
+      Connection: [keep-alive]
+      Content-Length: ['0']
+      User-Agent: [python-requests/2.11.1]
+    method: PUT
+    uri: https://fakestore.azuredatalakestore.net/webhdfs/v1/azure_test_dir/z.txt?OP=CREATE&overwrite=True
+  response:
+    body: {string: ''}
+    headers:
+      Cache-Control: [no-cache]
+      Content-Length: ['0']
+      ContentLength: ['0']
+      Date: ['Thu, 01 Sep 2016 17:02:28 GMT']
+      Expires: ['-1']
+      Location: ['https://fakestore.azuredatalakestore.net/webhdfs/v1/azure_test_dir/z.txt?OP=CREATE&overwrite=True&write=true']
+      Pragma: [no-cache]
+      Server-Perf: ['[b63e07ee-99a3-4417-b9b8-0a2421dddde1][ AuthTime::0::PostAuthTime::0
+          ][S-HdfsGetFileStatusV2 :: 00:00:005 ms]%0a[CREATE :: 00:00:005 ms]%0a']
+      Status: ['0x8309000A']
+      Strict-Transport-Security: [max-age=15724800; includeSubDomains]
+      X-Content-Type-Options: [nosniff]
+      x-ms-request-id: [b63e07ee-99a3-4417-b9b8-0a2421dddde1]
+      x-ms-webhdfs-version: [16.07.07.01]
+    status: {code: 307, message: Temporary Redirect}
+- request:
+    body: null
+    headers:
+      Accept: ['*/*']
+      Accept-Encoding: ['gzip, deflate']
+      Connection: [keep-alive]
+      Content-Length: ['0']
+      User-Agent: [python-requests/2.11.1]
+    method: PUT
+    uri: https://fakestore.azuredatalakestore.net/webhdfs/v1/azure_test_dir/z.txt?OP=CREATE&overwrite=True&write=true
+  response:
+    body: {string: ''}
+    headers:
+      Cache-Control: [no-cache]
+      Content-Length: ['0']
+      ContentLength: ['0']
+      Date: ['Thu, 01 Sep 2016 17:02:28 GMT']
+      Expires: ['-1']
+      Location: ['https://fakestore.azuredatalakestore.net/webhdfs/v1/azure_test_dir/z.txt?OP=CREATE&overwrite=True&write=true']
+      Pragma: [no-cache]
+      Server-Perf: ['[d9bab73a-6efa-47d0-a859-7ec4ad946b8d][ AuthTime::0::PostAuthTime::0
           ][S-HdfsGetFileStatusV2 :: 00:00:006 ms]%0a[S-HdfsCheckAccess :: 00:00:002
-          ms]%0a[S-FsDelete :: 00:00:006 ms]%0a[S-FsOpenStream :: 00:00:074 ms]%0a[BufferingTime
-          :: 00:00:000 ms]%0a[WriteTime :: 00:00:000 ms]%0a[S-FsCloseHandle :: 00:00:001
-          ms]%0a[CREATE :: 00:00:092 ms]%0a']
-      status: ['0x0']
-      strict-transport-security: [max-age=15724800; includeSubDomains]
-      x-content-type-options: [nosniff]
-      x-ms-request-id: [7ddb871b-3087-4967-a12e-37f7e48a7571]
+          ms]%0a[S-FsDelete :: 00:00:005 ms]%0a[S-FsOpenStream :: 00:00:038 ms]%0a[BufferingTime
+          :: 00:00:000 ms]%0a[WriteTime :: 00:00:000 ms]%0a[S-FsAppendStream :: 00:00:028
+          ms]%0a[S-FsCloseHandle :: 00:00:001 ms]%0a[CREATE :: 00:00:087 ms]%0a']
+      Status: ['0x0']
+      Strict-Transport-Security: [max-age=15724800; includeSubDomains]
+      X-Content-Type-Options: [nosniff]
+      x-ms-request-id: [d9bab73a-6efa-47d0-a859-7ec4ad946b8d]
       x-ms-webhdfs-version: [16.07.07.01]
     status: {code: 201, message: Created}
 - request:
@@ -92,112 +324,747 @@
       Accept-Encoding: ['gzip, deflate']
       Connection: [keep-alive]
       Content-Length: ['6']
-      User-Agent: [python-requests/2.10.0]
-    method: POST
-    uri: https://fakestore.azuredatalakestore.net/webhdfs/v1/azure_test_dir/x.csv?OP=APPEND
-  response:
-    body: {string: ''}
-    headers:
-      cache-control: [no-cache]
-      content-length: ['0']
-      contentlength: ['0']
-      date: ['Sun, 21 Aug 2016 08:54:41 GMT']
-      expires: ['-1']
-      location: ['https://fakestore.azuredatalakestore.net/webhdfs/v1/azure_test_dir/x.csv?OP=APPEND&append=true']
-      pragma: [no-cache]
-      server-perf: ['[554acb81-89ff-44e8-98f0-74b6860a0b83][ AuthTime::0::PostAuthTime::0
+      User-Agent: [python-requests/2.11.1]
+    method: POST
+    uri: https://fakestore.azuredatalakestore.net/webhdfs/v1/azure_test_dir/z.txt?OP=APPEND
+  response:
+    body: {string: ''}
+    headers:
+      Cache-Control: [no-cache]
+      Content-Length: ['0']
+      ContentLength: ['0']
+      Date: ['Thu, 01 Sep 2016 17:02:28 GMT']
+      Expires: ['-1']
+      Location: ['https://fakestore.azuredatalakestore.net/webhdfs/v1/azure_test_dir/z.txt?OP=APPEND&append=true']
+      Pragma: [no-cache]
+      Server-Perf: ['[ca479132-7fd0-4fa1-bb58-9c9c459d3c6e][ AuthTime::0::PostAuthTime::0
           ][APPEND :: 00:00:000 ms]%0a']
-      status: ['0x0']
-      strict-transport-security: [max-age=15724800; includeSubDomains]
-      x-content-type-options: [nosniff]
-      x-ms-request-id: [554acb81-89ff-44e8-98f0-74b6860a0b83]
-      x-ms-webhdfs-version: [16.07.07.01]
-    status: {code: 307, message: Temporary Redirect}
-- request:
-    body: '123456'
-    headers:
-      Accept: ['*/*']
-      Accept-Encoding: ['gzip, deflate']
-      Connection: [keep-alive]
-      Content-Length: ['6']
-      User-Agent: [python-requests/2.10.0]
-    method: POST
-    uri: https://fakestore.azuredatalakestore.net/webhdfs/v1/azure_test_dir/x.csv?OP=APPEND&append=true
-  response:
-    body: {string: ''}
-    headers:
-      cache-control: [no-cache]
-      content-length: ['0']
-      date: ['Sun, 21 Aug 2016 08:54:41 GMT']
-      expires: ['-1']
-      pragma: [no-cache]
-      server-perf: ['[07cbe65f-f39c-4da5-9699-8573a4a1c0c7][ AuthTime::0::PostAuthTime::0
+      Status: ['0x0']
+      Strict-Transport-Security: [max-age=15724800; includeSubDomains]
+      X-Content-Type-Options: [nosniff]
+      x-ms-request-id: [ca479132-7fd0-4fa1-bb58-9c9c459d3c6e]
+      x-ms-webhdfs-version: [16.07.07.01]
+    status: {code: 307, message: Temporary Redirect}
+- request:
+    body: '123456'
+    headers:
+      Accept: ['*/*']
+      Accept-Encoding: ['gzip, deflate']
+      Connection: [keep-alive]
+      Content-Length: ['6']
+      User-Agent: [python-requests/2.11.1]
+    method: POST
+    uri: https://fakestore.azuredatalakestore.net/webhdfs/v1/azure_test_dir/z.txt?OP=APPEND&append=true
+  response:
+    body: {string: ''}
+    headers:
+      Cache-Control: [no-cache]
+      Content-Length: ['0']
+      Date: ['Thu, 01 Sep 2016 17:02:28 GMT']
+      Expires: ['-1']
+      Pragma: [no-cache]
+      Server-Perf: ['[37f6b34c-f81e-4091-bddb-b24c27d5c43f][ AuthTime::0::PostAuthTime::0
+          ][S-FsOpenStream :: 00:00:010 ms]%0a[S-FsGetStreamLength :: 00:00:008 ms]%0a[S-FsAppendStream
+          :: 00:00:131 ms]%0a[BufferingTime :: 00:00:000 ms]%0a[WriteTime :: 00:00:131
+          ms]%0a[S-FsAppendStream :: 00:00:033 ms]%0a[S-FsCloseHandle :: 00:00:001
+          ms]%0a[APPEND :: 00:00:187 ms]%0a']
+      Status: ['0x0']
+      Strict-Transport-Security: [max-age=15724800; includeSubDomains]
+      X-Content-Type-Options: [nosniff]
+      x-ms-request-id: [37f6b34c-f81e-4091-bddb-b24c27d5c43f]
+      x-ms-webhdfs-version: [16.07.07.01]
+    status: {code: 200, message: OK}
+- request:
+    body: null
+    headers:
+      Accept: ['*/*']
+      Accept-Encoding: ['gzip, deflate']
+      Connection: [keep-alive]
+      Content-Length: ['0']
+      User-Agent: [python-requests/2.11.1]
+    method: PUT
+    uri: https://fakestore.azuredatalakestore.net/webhdfs/v1/azure_test_dir/data/a?OP=MKDIRS
+  response:
+    body: {string: '{"boolean":true}'}
+    headers:
+      Cache-Control: [no-cache]
+      Content-Length: ['16']
+      Content-Type: [application/json; charset=utf-8]
+      Date: ['Thu, 01 Sep 2016 17:02:28 GMT']
+      Expires: ['-1']
+      Pragma: [no-cache]
+      Server-Perf: ['[f1b8da1e-0b7e-44a6-82dc-953f46c6d7d0][ AuthTime::0::PostAuthTime::0
+          ][S-HdfsMkdirs :: 00:00:015 ms]%0a[MKDIRS :: 00:00:015 ms]%0a']
+      Status: ['0x0']
+      Strict-Transport-Security: [max-age=15724800; includeSubDomains]
+      X-Content-Type-Options: [nosniff]
+      x-ms-request-id: [f1b8da1e-0b7e-44a6-82dc-953f46c6d7d0]
+      x-ms-webhdfs-version: [16.07.07.01]
+    status: {code: 200, message: OK}
+- request:
+    body: null
+    headers:
+      Accept: ['*/*']
+      Accept-Encoding: ['gzip, deflate']
+      Connection: [keep-alive]
+      Content-Length: ['0']
+      User-Agent: [python-requests/2.11.1]
+    method: PUT
+    uri: https://fakestore.azuredatalakestore.net/webhdfs/v1/azure_test_dir/data/a/x.csv?OP=CREATE&overwrite=True
+  response:
+    body: {string: ''}
+    headers:
+      Cache-Control: [no-cache]
+      Content-Length: ['0']
+      ContentLength: ['0']
+      Date: ['Thu, 01 Sep 2016 17:02:28 GMT']
+      Expires: ['-1']
+      Location: ['https://fakestore.azuredatalakestore.net/webhdfs/v1/azure_test_dir/data/a/x.csv?OP=CREATE&overwrite=True&write=true']
+      Pragma: [no-cache]
+      Server-Perf: ['[24a940a7-9ee5-49d9-9ab3-7e6b908485eb][ AuthTime::0::PostAuthTime::0
+          ][S-HdfsGetFileStatusV2 :: 00:00:005 ms]%0a[CREATE :: 00:00:006 ms]%0a']
+      Status: ['0x8309000A']
+      Strict-Transport-Security: [max-age=15724800; includeSubDomains]
+      X-Content-Type-Options: [nosniff]
+      x-ms-request-id: [24a940a7-9ee5-49d9-9ab3-7e6b908485eb]
+      x-ms-webhdfs-version: [16.07.07.01]
+    status: {code: 307, message: Temporary Redirect}
+- request:
+    body: null
+    headers:
+      Accept: ['*/*']
+      Accept-Encoding: ['gzip, deflate']
+      Connection: [keep-alive]
+      Content-Length: ['0']
+      User-Agent: [python-requests/2.11.1]
+    method: PUT
+    uri: https://fakestore.azuredatalakestore.net/webhdfs/v1/azure_test_dir/data/a/x.csv?OP=CREATE&overwrite=True&write=true
+  response:
+    body: {string: ''}
+    headers:
+      Cache-Control: [no-cache]
+      Content-Length: ['0']
+      ContentLength: ['0']
+      Date: ['Thu, 01 Sep 2016 17:02:29 GMT']
+      Expires: ['-1']
+      Location: ['https://fakestore.azuredatalakestore.net/webhdfs/v1/azure_test_dir/data/a/x.csv?OP=CREATE&overwrite=True&write=true']
+      Pragma: [no-cache]
+      Server-Perf: ['[3f0029fc-5873-48e4-9385-d90230800028][ AuthTime::0::PostAuthTime::0
+          ][S-HdfsGetFileStatusV2 :: 00:00:006 ms]%0a[S-HdfsCheckAccess :: 00:00:002
+          ms]%0a[S-FsDelete :: 00:00:005 ms]%0a[S-FsOpenStream :: 00:00:041 ms]%0a[BufferingTime
+          :: 00:00:000 ms]%0a[WriteTime :: 00:00:000 ms]%0a[S-FsAppendStream :: 00:00:041
+          ms]%0a[S-FsCloseHandle :: 00:00:001 ms]%0a[CREATE :: 00:00:101 ms]%0a']
+      Status: ['0x0']
+      Strict-Transport-Security: [max-age=15724800; includeSubDomains]
+      X-Content-Type-Options: [nosniff]
+      x-ms-request-id: [3f0029fc-5873-48e4-9385-d90230800028]
+      x-ms-webhdfs-version: [16.07.07.01]
+    status: {code: 201, message: Created}
+- request:
+    body: '123456'
+    headers:
+      Accept: ['*/*']
+      Accept-Encoding: ['gzip, deflate']
+      Connection: [keep-alive]
+      Content-Length: ['6']
+      User-Agent: [python-requests/2.11.1]
+    method: POST
+    uri: https://fakestore.azuredatalakestore.net/webhdfs/v1/azure_test_dir/data/a/x.csv?OP=APPEND
+  response:
+    body: {string: ''}
+    headers:
+      Cache-Control: [no-cache]
+      Content-Length: ['0']
+      ContentLength: ['0']
+      Date: ['Thu, 01 Sep 2016 17:02:29 GMT']
+      Expires: ['-1']
+      Location: ['https://fakestore.azuredatalakestore.net/webhdfs/v1/azure_test_dir/data/a/x.csv?OP=APPEND&append=true']
+      Pragma: [no-cache]
+      Server-Perf: ['[fbf8927a-d0ef-406c-b1a0-5d093e138011][ AuthTime::0::PostAuthTime::0
+          ][APPEND :: 00:00:000 ms]%0a']
+      Status: ['0x0']
+      Strict-Transport-Security: [max-age=15724800; includeSubDomains]
+      X-Content-Type-Options: [nosniff]
+      x-ms-request-id: [fbf8927a-d0ef-406c-b1a0-5d093e138011]
+      x-ms-webhdfs-version: [16.07.07.01]
+    status: {code: 307, message: Temporary Redirect}
+- request:
+    body: '123456'
+    headers:
+      Accept: ['*/*']
+      Accept-Encoding: ['gzip, deflate']
+      Connection: [keep-alive]
+      Content-Length: ['6']
+      User-Agent: [python-requests/2.11.1]
+    method: POST
+    uri: https://fakestore.azuredatalakestore.net/webhdfs/v1/azure_test_dir/data/a/x.csv?OP=APPEND&append=true
+  response:
+    body: {string: ''}
+    headers:
+      Cache-Control: [no-cache]
+      Content-Length: ['0']
+      Date: ['Thu, 01 Sep 2016 17:02:29 GMT']
+      Expires: ['-1']
+      Pragma: [no-cache]
+      Server-Perf: ['[a5ea59e4-c727-460c-9806-a7a72dc8dd6e][ AuthTime::0::PostAuthTime::0
+          ][S-FsOpenStream :: 00:00:009 ms]%0a[S-FsGetStreamLength :: 00:00:008 ms]%0a[S-FsAppendStream
+          :: 00:00:151 ms]%0a[BufferingTime :: 00:00:000 ms]%0a[WriteTime :: 00:00:151
+          ms]%0a[S-FsAppendStream :: 00:00:033 ms]%0a[S-FsCloseHandle :: 00:00:001
+          ms]%0a[APPEND :: 00:00:205 ms]%0a']
+      Status: ['0x0']
+      Strict-Transport-Security: [max-age=15724800; includeSubDomains]
+      X-Content-Type-Options: [nosniff]
+      x-ms-request-id: [a5ea59e4-c727-460c-9806-a7a72dc8dd6e]
+      x-ms-webhdfs-version: [16.07.07.01]
+    status: {code: 200, message: OK}
+- request:
+    body: null
+    headers:
+      Accept: ['*/*']
+      Accept-Encoding: ['gzip, deflate']
+      Connection: [keep-alive]
+      Content-Length: ['0']
+      User-Agent: [python-requests/2.11.1]
+    method: PUT
+    uri: https://fakestore.azuredatalakestore.net/webhdfs/v1/azure_test_dir/data/a/y.csv?OP=CREATE&overwrite=True
+  response:
+    body: {string: ''}
+    headers:
+      Cache-Control: [no-cache]
+      Content-Length: ['0']
+      ContentLength: ['0']
+      Date: ['Thu, 01 Sep 2016 17:02:29 GMT']
+      Expires: ['-1']
+      Location: ['https://fakestore.azuredatalakestore.net/webhdfs/v1/azure_test_dir/data/a/y.csv?OP=CREATE&overwrite=True&write=true']
+      Pragma: [no-cache]
+      Server-Perf: ['[3006bd97-bacf-4dff-9ef8-04d6d229b6e7][ AuthTime::0::PostAuthTime::0
+          ][S-HdfsGetFileStatusV2 :: 00:00:005 ms]%0a[CREATE :: 00:00:005 ms]%0a']
+      Status: ['0x8309000A']
+      Strict-Transport-Security: [max-age=15724800; includeSubDomains]
+      X-Content-Type-Options: [nosniff]
+      x-ms-request-id: [3006bd97-bacf-4dff-9ef8-04d6d229b6e7]
+      x-ms-webhdfs-version: [16.07.07.01]
+    status: {code: 307, message: Temporary Redirect}
+- request:
+    body: null
+    headers:
+      Accept: ['*/*']
+      Accept-Encoding: ['gzip, deflate']
+      Connection: [keep-alive]
+      Content-Length: ['0']
+      User-Agent: [python-requests/2.11.1]
+    method: PUT
+    uri: https://fakestore.azuredatalakestore.net/webhdfs/v1/azure_test_dir/data/a/y.csv?OP=CREATE&overwrite=True&write=true
+  response:
+    body: {string: ''}
+    headers:
+      Cache-Control: [no-cache]
+      Content-Length: ['0']
+      ContentLength: ['0']
+      Date: ['Thu, 01 Sep 2016 17:02:30 GMT']
+      Expires: ['-1']
+      Location: ['https://fakestore.azuredatalakestore.net/webhdfs/v1/azure_test_dir/data/a/y.csv?OP=CREATE&overwrite=True&write=true']
+      Pragma: [no-cache]
+      Server-Perf: ['[05040e74-343d-4d3e-902f-c30d292824d7][ AuthTime::0::PostAuthTime::0
+          ][S-HdfsGetFileStatusV2 :: 00:00:006 ms]%0a[S-HdfsCheckAccess :: 00:00:002
+          ms]%0a[S-FsDelete :: 00:00:005 ms]%0a[S-FsOpenStream :: 00:00:042 ms]%0a[BufferingTime
+          :: 00:00:000 ms]%0a[WriteTime :: 00:00:000 ms]%0a[S-FsAppendStream :: 00:00:036
+          ms]%0a[S-FsCloseHandle :: 00:00:001 ms]%0a[CREATE :: 00:00:098 ms]%0a']
+      Status: ['0x0']
+      Strict-Transport-Security: [max-age=15724800; includeSubDomains]
+      X-Content-Type-Options: [nosniff]
+      x-ms-request-id: [05040e74-343d-4d3e-902f-c30d292824d7]
+      x-ms-webhdfs-version: [16.07.07.01]
+    status: {code: 201, message: Created}
+- request:
+    body: '123456'
+    headers:
+      Accept: ['*/*']
+      Accept-Encoding: ['gzip, deflate']
+      Connection: [keep-alive]
+      Content-Length: ['6']
+      User-Agent: [python-requests/2.11.1]
+    method: POST
+    uri: https://fakestore.azuredatalakestore.net/webhdfs/v1/azure_test_dir/data/a/y.csv?OP=APPEND
+  response:
+    body: {string: ''}
+    headers:
+      Cache-Control: [no-cache]
+      Content-Length: ['0']
+      ContentLength: ['0']
+      Date: ['Thu, 01 Sep 2016 17:02:30 GMT']
+      Expires: ['-1']
+      Location: ['https://fakestore.azuredatalakestore.net/webhdfs/v1/azure_test_dir/data/a/y.csv?OP=APPEND&append=true']
+      Pragma: [no-cache]
+      Server-Perf: ['[e60e96f6-891a-4396-8a29-f6b58cbb92e2][ AuthTime::0::PostAuthTime::0
+          ][APPEND :: 00:00:000 ms]%0a']
+      Status: ['0x0']
+      Strict-Transport-Security: [max-age=15724800; includeSubDomains]
+      X-Content-Type-Options: [nosniff]
+      x-ms-request-id: [e60e96f6-891a-4396-8a29-f6b58cbb92e2]
+      x-ms-webhdfs-version: [16.07.07.01]
+    status: {code: 307, message: Temporary Redirect}
+- request:
+    body: '123456'
+    headers:
+      Accept: ['*/*']
+      Accept-Encoding: ['gzip, deflate']
+      Connection: [keep-alive]
+      Content-Length: ['6']
+      User-Agent: [python-requests/2.11.1]
+    method: POST
+    uri: https://fakestore.azuredatalakestore.net/webhdfs/v1/azure_test_dir/data/a/y.csv?OP=APPEND&append=true
+  response:
+    body: {string: ''}
+    headers:
+      Cache-Control: [no-cache]
+      Content-Length: ['0']
+      Date: ['Thu, 01 Sep 2016 17:02:31 GMT']
+      Expires: ['-1']
+      Pragma: [no-cache]
+      Server-Perf: ['[62d0a7ef-70aa-42f4-9e9a-73e9587f7f5e][ AuthTime::0::PostAuthTime::0
+          ][S-FsOpenStream :: 00:00:009 ms]%0a[S-FsGetStreamLength :: 00:00:417 ms]%0a[S-FsAppendStream
+          :: 00:00:211 ms]%0a[BufferingTime :: 00:00:000 ms]%0a[WriteTime :: 00:00:211
+          ms]%0a[S-FsAppendStream :: 00:00:033 ms]%0a[S-FsCloseHandle :: 00:00:001
+          ms]%0a[APPEND :: 00:00:674 ms]%0a']
+      Status: ['0x0']
+      Strict-Transport-Security: [max-age=15724800; includeSubDomains]
+      X-Content-Type-Options: [nosniff]
+      x-ms-request-id: [62d0a7ef-70aa-42f4-9e9a-73e9587f7f5e]
+      x-ms-webhdfs-version: [16.07.07.01]
+    status: {code: 200, message: OK}
+- request:
+    body: null
+    headers:
+      Accept: ['*/*']
+      Accept-Encoding: ['gzip, deflate']
+      Connection: [keep-alive]
+      Content-Length: ['0']
+      User-Agent: [python-requests/2.11.1]
+    method: PUT
+    uri: https://fakestore.azuredatalakestore.net/webhdfs/v1/azure_test_dir/data/a/z.txt?OP=CREATE&overwrite=True
+  response:
+    body: {string: ''}
+    headers:
+      Cache-Control: [no-cache]
+      Content-Length: ['0']
+      ContentLength: ['0']
+      Date: ['Thu, 01 Sep 2016 17:02:31 GMT']
+      Expires: ['-1']
+      Location: ['https://fakestore.azuredatalakestore.net/webhdfs/v1/azure_test_dir/data/a/z.txt?OP=CREATE&overwrite=True&write=true']
+      Pragma: [no-cache]
+      Server-Perf: ['[3c568b4d-4226-43f7-8990-3e9a30b0cb24][ AuthTime::0::PostAuthTime::0
+          ][S-HdfsGetFileStatusV2 :: 00:00:005 ms]%0a[CREATE :: 00:00:005 ms]%0a']
+      Status: ['0x8309000A']
+      Strict-Transport-Security: [max-age=15724800; includeSubDomains]
+      X-Content-Type-Options: [nosniff]
+      x-ms-request-id: [3c568b4d-4226-43f7-8990-3e9a30b0cb24]
+      x-ms-webhdfs-version: [16.07.07.01]
+    status: {code: 307, message: Temporary Redirect}
+- request:
+    body: null
+    headers:
+      Accept: ['*/*']
+      Accept-Encoding: ['gzip, deflate']
+      Connection: [keep-alive]
+      Content-Length: ['0']
+      User-Agent: [python-requests/2.11.1]
+    method: PUT
+    uri: https://fakestore.azuredatalakestore.net/webhdfs/v1/azure_test_dir/data/a/z.txt?OP=CREATE&overwrite=True&write=true
+  response:
+    body: {string: ''}
+    headers:
+      Cache-Control: [no-cache]
+      Content-Length: ['0']
+      ContentLength: ['0']
+      Date: ['Thu, 01 Sep 2016 17:02:31 GMT']
+      Expires: ['-1']
+      Location: ['https://fakestore.azuredatalakestore.net/webhdfs/v1/azure_test_dir/data/a/z.txt?OP=CREATE&overwrite=True&write=true']
+      Pragma: [no-cache]
+      Server-Perf: ['[97535f60-3128-40f8-8d33-1ea7c396aee1][ AuthTime::0::PostAuthTime::0
+          ][S-HdfsGetFileStatusV2 :: 00:00:005 ms]%0a[S-HdfsCheckAccess :: 00:00:002
+          ms]%0a[S-FsDelete :: 00:00:005 ms]%0a[S-FsOpenStream :: 00:00:054 ms]%0a[BufferingTime
+          :: 00:00:000 ms]%0a[WriteTime :: 00:00:000 ms]%0a[S-FsAppendStream :: 00:00:033
+          ms]%0a[S-FsCloseHandle :: 00:00:001 ms]%0a[CREATE :: 00:00:107 ms]%0a']
+      Status: ['0x0']
+      Strict-Transport-Security: [max-age=15724800; includeSubDomains]
+      X-Content-Type-Options: [nosniff]
+      x-ms-request-id: [97535f60-3128-40f8-8d33-1ea7c396aee1]
+      x-ms-webhdfs-version: [16.07.07.01]
+    status: {code: 201, message: Created}
+- request:
+    body: '123456'
+    headers:
+      Accept: ['*/*']
+      Accept-Encoding: ['gzip, deflate']
+      Connection: [keep-alive]
+      Content-Length: ['6']
+      User-Agent: [python-requests/2.11.1]
+    method: POST
+    uri: https://fakestore.azuredatalakestore.net/webhdfs/v1/azure_test_dir/data/a/z.txt?OP=APPEND
+  response:
+    body: {string: ''}
+    headers:
+      Cache-Control: [no-cache]
+      Content-Length: ['0']
+      ContentLength: ['0']
+      Date: ['Thu, 01 Sep 2016 17:02:31 GMT']
+      Expires: ['-1']
+      Location: ['https://fakestore.azuredatalakestore.net/webhdfs/v1/azure_test_dir/data/a/z.txt?OP=APPEND&append=true']
+      Pragma: [no-cache]
+      Server-Perf: ['[149f4f64-3d2b-4dfe-a1b2-0ac86e3cc3a0][ AuthTime::0::PostAuthTime::0
+          ][APPEND :: 00:00:000 ms]%0a']
+      Status: ['0x0']
+      Strict-Transport-Security: [max-age=15724800; includeSubDomains]
+      X-Content-Type-Options: [nosniff]
+      x-ms-request-id: [149f4f64-3d2b-4dfe-a1b2-0ac86e3cc3a0]
+      x-ms-webhdfs-version: [16.07.07.01]
+    status: {code: 307, message: Temporary Redirect}
+- request:
+    body: '123456'
+    headers:
+      Accept: ['*/*']
+      Accept-Encoding: ['gzip, deflate']
+      Connection: [keep-alive]
+      Content-Length: ['6']
+      User-Agent: [python-requests/2.11.1]
+    method: POST
+    uri: https://fakestore.azuredatalakestore.net/webhdfs/v1/azure_test_dir/data/a/z.txt?OP=APPEND&append=true
+  response:
+    body: {string: ''}
+    headers:
+      Cache-Control: [no-cache]
+      Content-Length: ['0']
+      Date: ['Thu, 01 Sep 2016 17:02:31 GMT']
+      Expires: ['-1']
+      Pragma: [no-cache]
+      Server-Perf: ['[c910ea2c-aa17-48c0-a397-9a988d9091d7][ AuthTime::0::PostAuthTime::0
+          ][S-FsOpenStream :: 00:00:009 ms]%0a[S-FsGetStreamLength :: 00:00:008 ms]%0a[S-FsAppendStream
+          :: 00:00:126 ms]%0a[BufferingTime :: 00:00:000 ms]%0a[WriteTime :: 00:00:126
+          ms]%0a[S-FsAppendStream :: 00:00:033 ms]%0a[S-FsCloseHandle :: 00:00:001
+          ms]%0a[APPEND :: 00:00:179 ms]%0a']
+      Status: ['0x0']
+      Strict-Transport-Security: [max-age=15724800; includeSubDomains]
+      X-Content-Type-Options: [nosniff]
+      x-ms-request-id: [c910ea2c-aa17-48c0-a397-9a988d9091d7]
+      x-ms-webhdfs-version: [16.07.07.01]
+    status: {code: 200, message: OK}
+- request:
+    body: null
+    headers:
+      Accept: ['*/*']
+      Accept-Encoding: ['gzip, deflate']
+      Connection: [keep-alive]
+      Content-Length: ['0']
+      User-Agent: [python-requests/2.11.1]
+    method: PUT
+    uri: https://fakestore.azuredatalakestore.net/webhdfs/v1/azure_test_dir/data/b?OP=MKDIRS
+  response:
+    body: {string: '{"boolean":true}'}
+    headers:
+      Cache-Control: [no-cache]
+      Content-Length: ['16']
+      Content-Type: [application/json; charset=utf-8]
+      Date: ['Thu, 01 Sep 2016 17:02:32 GMT']
+      Expires: ['-1']
+      Pragma: [no-cache]
+      Server-Perf: ['[881185d2-cf24-4296-9d6a-b036fb676383][ AuthTime::0::PostAuthTime::0
+          ][S-HdfsMkdirs :: 00:00:037 ms]%0a[MKDIRS :: 00:00:038 ms]%0a']
+      Status: ['0x0']
+      Strict-Transport-Security: [max-age=15724800; includeSubDomains]
+      X-Content-Type-Options: [nosniff]
+      x-ms-request-id: [881185d2-cf24-4296-9d6a-b036fb676383]
+      x-ms-webhdfs-version: [16.07.07.01]
+    status: {code: 200, message: OK}
+- request:
+    body: null
+    headers:
+      Accept: ['*/*']
+      Accept-Encoding: ['gzip, deflate']
+      Connection: [keep-alive]
+      Content-Length: ['0']
+      User-Agent: [python-requests/2.11.1]
+    method: PUT
+    uri: https://fakestore.azuredatalakestore.net/webhdfs/v1/azure_test_dir/data/b/x.csv?OP=CREATE&overwrite=True
+  response:
+    body: {string: ''}
+    headers:
+      Cache-Control: [no-cache]
+      Content-Length: ['0']
+      ContentLength: ['0']
+      Date: ['Thu, 01 Sep 2016 17:02:32 GMT']
+      Expires: ['-1']
+      Location: ['https://fakestore.azuredatalakestore.net/webhdfs/v1/azure_test_dir/data/b/x.csv?OP=CREATE&overwrite=True&write=true']
+      Pragma: [no-cache]
+      Server-Perf: ['[b5c86bfd-558d-4603-8a33-e5832bb43964][ AuthTime::0::PostAuthTime::0
+          ][S-HdfsGetFileStatusV2 :: 00:00:005 ms]%0a[CREATE :: 00:00:005 ms]%0a']
+      Status: ['0x8309000A']
+      Strict-Transport-Security: [max-age=15724800; includeSubDomains]
+      X-Content-Type-Options: [nosniff]
+      x-ms-request-id: [b5c86bfd-558d-4603-8a33-e5832bb43964]
+      x-ms-webhdfs-version: [16.07.07.01]
+    status: {code: 307, message: Temporary Redirect}
+- request:
+    body: null
+    headers:
+      Accept: ['*/*']
+      Accept-Encoding: ['gzip, deflate']
+      Connection: [keep-alive]
+      Content-Length: ['0']
+      User-Agent: [python-requests/2.11.1]
+    method: PUT
+    uri: https://fakestore.azuredatalakestore.net/webhdfs/v1/azure_test_dir/data/b/x.csv?OP=CREATE&overwrite=True&write=true
+  response:
+    body: {string: ''}
+    headers:
+      Cache-Control: [no-cache]
+      Content-Length: ['0']
+      ContentLength: ['0']
+      Date: ['Thu, 01 Sep 2016 17:02:32 GMT']
+      Expires: ['-1']
+      Location: ['https://fakestore.azuredatalakestore.net/webhdfs/v1/azure_test_dir/data/b/x.csv?OP=CREATE&overwrite=True&write=true']
+      Pragma: [no-cache]
+      Server-Perf: ['[10e461fb-ddb2-45b6-a172-5e3c82fbb080][ AuthTime::0::PostAuthTime::0
+          ][S-HdfsGetFileStatusV2 :: 00:00:005 ms]%0a[S-HdfsCheckAccess :: 00:00:002
+          ms]%0a[S-FsDelete :: 00:00:006 ms]%0a[S-FsOpenStream :: 00:00:045 ms]%0a[BufferingTime
+          :: 00:00:000 ms]%0a[WriteTime :: 00:00:000 ms]%0a[S-FsAppendStream :: 00:00:026
+          ms]%0a[S-FsCloseHandle :: 00:00:001 ms]%0a[CREATE :: 00:00:094 ms]%0a']
+      Status: ['0x0']
+      Strict-Transport-Security: [max-age=15724800; includeSubDomains]
+      X-Content-Type-Options: [nosniff]
+      x-ms-request-id: [10e461fb-ddb2-45b6-a172-5e3c82fbb080]
+      x-ms-webhdfs-version: [16.07.07.01]
+    status: {code: 201, message: Created}
+- request:
+    body: '123456'
+    headers:
+      Accept: ['*/*']
+      Accept-Encoding: ['gzip, deflate']
+      Connection: [keep-alive]
+      Content-Length: ['6']
+      User-Agent: [python-requests/2.11.1]
+    method: POST
+    uri: https://fakestore.azuredatalakestore.net/webhdfs/v1/azure_test_dir/data/b/x.csv?OP=APPEND
+  response:
+    body: {string: ''}
+    headers:
+      Cache-Control: [no-cache]
+      Content-Length: ['0']
+      ContentLength: ['0']
+      Date: ['Thu, 01 Sep 2016 17:02:32 GMT']
+      Expires: ['-1']
+      Location: ['https://fakestore.azuredatalakestore.net/webhdfs/v1/azure_test_dir/data/b/x.csv?OP=APPEND&append=true']
+      Pragma: [no-cache]
+      Server-Perf: ['[03677081-ab80-4f7f-b675-7083b1c4c453][ AuthTime::0::PostAuthTime::0
+          ][APPEND :: 00:00:000 ms]%0a']
+      Status: ['0x0']
+      Strict-Transport-Security: [max-age=15724800; includeSubDomains]
+      X-Content-Type-Options: [nosniff]
+      x-ms-request-id: [03677081-ab80-4f7f-b675-7083b1c4c453]
+      x-ms-webhdfs-version: [16.07.07.01]
+    status: {code: 307, message: Temporary Redirect}
+- request:
+    body: '123456'
+    headers:
+      Accept: ['*/*']
+      Accept-Encoding: ['gzip, deflate']
+      Connection: [keep-alive]
+      Content-Length: ['6']
+      User-Agent: [python-requests/2.11.1]
+    method: POST
+    uri: https://fakestore.azuredatalakestore.net/webhdfs/v1/azure_test_dir/data/b/x.csv?OP=APPEND&append=true
+  response:
+    body: {string: ''}
+    headers:
+      Cache-Control: [no-cache]
+      Content-Length: ['0']
+      Date: ['Thu, 01 Sep 2016 17:02:33 GMT']
+      Expires: ['-1']
+      Pragma: [no-cache]
+      Server-Perf: ['[88852dea-bb37-43f3-a1bc-00cba3d1c669][ AuthTime::0::PostAuthTime::0
+          ][S-FsOpenStream :: 00:00:009 ms]%0a[S-FsGetStreamLength :: 00:00:008 ms]%0a[S-FsAppendStream
+          :: 00:00:289 ms]%0a[BufferingTime :: 00:00:000 ms]%0a[WriteTime :: 00:00:290
+          ms]%0a[S-FsAppendStream :: 00:00:022 ms]%0a[S-FsCloseHandle :: 00:00:001
+          ms]%0a[APPEND :: 00:00:333 ms]%0a']
+      Status: ['0x0']
+      Strict-Transport-Security: [max-age=15724800; includeSubDomains]
+      X-Content-Type-Options: [nosniff]
+      x-ms-request-id: [88852dea-bb37-43f3-a1bc-00cba3d1c669]
+      x-ms-webhdfs-version: [16.07.07.01]
+    status: {code: 200, message: OK}
+- request:
+    body: null
+    headers:
+      Accept: ['*/*']
+      Accept-Encoding: ['gzip, deflate']
+      Connection: [keep-alive]
+      Content-Length: ['0']
+      User-Agent: [python-requests/2.11.1]
+    method: PUT
+    uri: https://fakestore.azuredatalakestore.net/webhdfs/v1/azure_test_dir/data/b/y.csv?OP=CREATE&overwrite=True
+  response:
+    body: {string: ''}
+    headers:
+      Cache-Control: [no-cache]
+      Content-Length: ['0']
+      ContentLength: ['0']
+      Date: ['Thu, 01 Sep 2016 17:02:33 GMT']
+      Expires: ['-1']
+      Location: ['https://fakestore.azuredatalakestore.net/webhdfs/v1/azure_test_dir/data/b/y.csv?OP=CREATE&overwrite=True&write=true']
+      Pragma: [no-cache]
+      Server-Perf: ['[17d2ceda-6e9d-47d4-8b6b-7d08055d3516][ AuthTime::0::PostAuthTime::0
+          ][S-HdfsGetFileStatusV2 :: 00:00:005 ms]%0a[CREATE :: 00:00:005 ms]%0a']
+      Status: ['0x8309000A']
+      Strict-Transport-Security: [max-age=15724800; includeSubDomains]
+      X-Content-Type-Options: [nosniff]
+      x-ms-request-id: [17d2ceda-6e9d-47d4-8b6b-7d08055d3516]
+      x-ms-webhdfs-version: [16.07.07.01]
+    status: {code: 307, message: Temporary Redirect}
+- request:
+    body: null
+    headers:
+      Accept: ['*/*']
+      Accept-Encoding: ['gzip, deflate']
+      Connection: [keep-alive]
+      Content-Length: ['0']
+      User-Agent: [python-requests/2.11.1]
+    method: PUT
+    uri: https://fakestore.azuredatalakestore.net/webhdfs/v1/azure_test_dir/data/b/y.csv?OP=CREATE&overwrite=True&write=true
+  response:
+    body: {string: ''}
+    headers:
+      Cache-Control: [no-cache]
+      Content-Length: ['0']
+      ContentLength: ['0']
+      Date: ['Thu, 01 Sep 2016 17:02:33 GMT']
+      Expires: ['-1']
+      Location: ['https://fakestore.azuredatalakestore.net/webhdfs/v1/azure_test_dir/data/b/y.csv?OP=CREATE&overwrite=True&write=true']
+      Pragma: [no-cache]
+      Server-Perf: ['[7abfb013-8535-4820-b05a-794dcf2ea839][ AuthTime::0::PostAuthTime::0
+          ][S-HdfsGetFileStatusV2 :: 00:00:006 ms]%0a[S-HdfsCheckAccess :: 00:00:002
+          ms]%0a[S-FsDelete :: 00:00:005 ms]%0a[S-FsOpenStream :: 00:00:055 ms]%0a[BufferingTime
+          :: 00:00:000 ms]%0a[WriteTime :: 00:00:000 ms]%0a[S-FsAppendStream :: 00:00:038
+          ms]%0a[S-FsCloseHandle :: 00:00:001 ms]%0a[CREATE :: 00:00:113 ms]%0a']
+      Status: ['0x0']
+      Strict-Transport-Security: [max-age=15724800; includeSubDomains]
+      X-Content-Type-Options: [nosniff]
+      x-ms-request-id: [7abfb013-8535-4820-b05a-794dcf2ea839]
+      x-ms-webhdfs-version: [16.07.07.01]
+    status: {code: 201, message: Created}
+- request:
+    body: '123456'
+    headers:
+      Accept: ['*/*']
+      Accept-Encoding: ['gzip, deflate']
+      Connection: [keep-alive]
+      Content-Length: ['6']
+      User-Agent: [python-requests/2.11.1]
+    method: POST
+    uri: https://fakestore.azuredatalakestore.net/webhdfs/v1/azure_test_dir/data/b/y.csv?OP=APPEND
+  response:
+    body: {string: ''}
+    headers:
+      Cache-Control: [no-cache]
+      Content-Length: ['0']
+      ContentLength: ['0']
+      Date: ['Thu, 01 Sep 2016 17:02:33 GMT']
+      Expires: ['-1']
+      Location: ['https://fakestore.azuredatalakestore.net/webhdfs/v1/azure_test_dir/data/b/y.csv?OP=APPEND&append=true']
+      Pragma: [no-cache]
+      Server-Perf: ['[b02dc0f8-6eac-43c1-84ec-b8f752cf62ff][ AuthTime::0::PostAuthTime::0
+          ][APPEND :: 00:00:000 ms]%0a']
+      Status: ['0x0']
+      Strict-Transport-Security: [max-age=15724800; includeSubDomains]
+      X-Content-Type-Options: [nosniff]
+      x-ms-request-id: [b02dc0f8-6eac-43c1-84ec-b8f752cf62ff]
+      x-ms-webhdfs-version: [16.07.07.01]
+    status: {code: 307, message: Temporary Redirect}
+- request:
+    body: '123456'
+    headers:
+      Accept: ['*/*']
+      Accept-Encoding: ['gzip, deflate']
+      Connection: [keep-alive]
+      Content-Length: ['6']
+      User-Agent: [python-requests/2.11.1]
+    method: POST
+    uri: https://fakestore.azuredatalakestore.net/webhdfs/v1/azure_test_dir/data/b/y.csv?OP=APPEND&append=true
+  response:
+    body: {string: ''}
+    headers:
+      Cache-Control: [no-cache]
+      Content-Length: ['0']
+      Date: ['Thu, 01 Sep 2016 17:02:34 GMT']
+      Expires: ['-1']
+      Pragma: [no-cache]
+      Server-Perf: ['[ccf9778b-359f-4708-88c0-9b676afdbdd6][ AuthTime::0::PostAuthTime::0
           ][S-FsOpenStream :: 00:00:010 ms]%0a[S-FsGetStreamLength :: 00:00:009 ms]%0a[S-FsAppendStream
-          :: 00:00:141 ms]%0a[BufferingTime :: 00:00:000 ms]%0a[WriteTime :: 00:00:141
-          ms]%0a[S-FsCloseHandle :: 00:00:001 ms]%0a[APPEND :: 00:00:164 ms]%0a']
-      status: ['0x0']
-      strict-transport-security: [max-age=15724800; includeSubDomains]
-      x-content-type-options: [nosniff]
-      x-ms-request-id: [07cbe65f-f39c-4da5-9699-8573a4a1c0c7]
-      x-ms-webhdfs-version: [16.07.07.01]
-    status: {code: 200, message: OK}
-- request:
-    body: null
-    headers:
-      Accept: ['*/*']
-      Accept-Encoding: ['gzip, deflate']
-      Connection: [keep-alive]
-      Content-Length: ['0']
-      User-Agent: [python-requests/2.10.0]
-    method: PUT
-    uri: https://fakestore.azuredatalakestore.net/webhdfs/v1/azure_test_dir/y.csv?overwrite=True&OP=CREATE
-  response:
-    body: {string: ''}
-    headers:
-      cache-control: [no-cache]
-      content-length: ['0']
-      contentlength: ['0']
-      date: ['Sun, 21 Aug 2016 08:54:41 GMT']
-      expires: ['-1']
-      location: ['https://fakestore.azuredatalakestore.net/webhdfs/v1/azure_test_dir/y.csv?overwrite=True&OP=CREATE&write=true']
-      pragma: [no-cache]
-      server-perf: ['[f3c6ba51-5464-4c9f-bee9-001289d2a337][ AuthTime::0::PostAuthTime::0
-          ][S-HdfsGetFileStatusV2 :: 00:00:006 ms]%0a[CREATE :: 00:00:006 ms]%0a']
-      status: ['0x8309000A']
-      strict-transport-security: [max-age=15724800; includeSubDomains]
-      x-content-type-options: [nosniff]
-      x-ms-request-id: [f3c6ba51-5464-4c9f-bee9-001289d2a337]
-      x-ms-webhdfs-version: [16.07.07.01]
-    status: {code: 307, message: Temporary Redirect}
-- request:
-    body: null
-    headers:
-      Accept: ['*/*']
-      Accept-Encoding: ['gzip, deflate']
-      Connection: [keep-alive]
-      Content-Length: ['0']
-      User-Agent: [python-requests/2.10.0]
-    method: PUT
-    uri: https://fakestore.azuredatalakestore.net/webhdfs/v1/azure_test_dir/y.csv?overwrite=True&OP=CREATE&write=true
-  response:
-    body: {string: ''}
-    headers:
-      cache-control: [no-cache]
-      content-length: ['0']
-      contentlength: ['0']
-      date: ['Sun, 21 Aug 2016 08:54:41 GMT']
-      expires: ['-1']
-      location: ['https://fakestore.azuredatalakestore.net/webhdfs/v1/azure_test_dir/y.csv?overwrite=True&OP=CREATE&write=true']
-      pragma: [no-cache]
-      server-perf: ['[1474bb08-a5c3-4740-965b-b211d412bc27][ AuthTime::0::PostAuthTime::0
-          ][S-HdfsGetFileStatusV2 :: 00:00:006 ms]%0a[S-HdfsCheckAccess :: 00:00:002
-          ms]%0a[S-FsDelete :: 00:00:006 ms]%0a[S-FsOpenStream :: 00:00:051 ms]%0a[BufferingTime
-          :: 00:00:000 ms]%0a[WriteTime :: 00:00:000 ms]%0a[S-FsCloseHandle :: 00:00:001
-          ms]%0a[CREATE :: 00:00:071 ms]%0a']
-      status: ['0x0']
-      strict-transport-security: [max-age=15724800; includeSubDomains]
-      x-content-type-options: [nosniff]
-      x-ms-request-id: [1474bb08-a5c3-4740-965b-b211d412bc27]
+          :: 00:00:145 ms]%0a[BufferingTime :: 00:00:000 ms]%0a[WriteTime :: 00:00:145
+          ms]%0a[S-FsAppendStream :: 00:00:032 ms]%0a[S-FsCloseHandle :: 00:00:001
+          ms]%0a[APPEND :: 00:00:199 ms]%0a']
+      Status: ['0x0']
+      Strict-Transport-Security: [max-age=15724800; includeSubDomains]
+      X-Content-Type-Options: [nosniff]
+      x-ms-request-id: [ccf9778b-359f-4708-88c0-9b676afdbdd6]
+      x-ms-webhdfs-version: [16.07.07.01]
+    status: {code: 200, message: OK}
+- request:
+    body: null
+    headers:
+      Accept: ['*/*']
+      Accept-Encoding: ['gzip, deflate']
+      Connection: [keep-alive]
+      Content-Length: ['0']
+      User-Agent: [python-requests/2.11.1]
+    method: PUT
+    uri: https://fakestore.azuredatalakestore.net/webhdfs/v1/azure_test_dir/data/b/z.txt?OP=CREATE&overwrite=True
+  response:
+    body: {string: ''}
+    headers:
+      Cache-Control: [no-cache]
+      Content-Length: ['0']
+      ContentLength: ['0']
+      Date: ['Thu, 01 Sep 2016 17:02:34 GMT']
+      Expires: ['-1']
+      Location: ['https://fakestore.azuredatalakestore.net/webhdfs/v1/azure_test_dir/data/b/z.txt?OP=CREATE&overwrite=True&write=true']
+      Pragma: [no-cache]
+      Server-Perf: ['[a93b2023-4fc4-44b5-bb9c-e777e0cfec41][ AuthTime::0::PostAuthTime::0
+          ][S-HdfsGetFileStatusV2 :: 00:00:009 ms]%0a[CREATE :: 00:00:010 ms]%0a']
+      Status: ['0x8309000A']
+      Strict-Transport-Security: [max-age=15724800; includeSubDomains]
+      X-Content-Type-Options: [nosniff]
+      x-ms-request-id: [a93b2023-4fc4-44b5-bb9c-e777e0cfec41]
+      x-ms-webhdfs-version: [16.07.07.01]
+    status: {code: 307, message: Temporary Redirect}
+- request:
+    body: null
+    headers:
+      Accept: ['*/*']
+      Accept-Encoding: ['gzip, deflate']
+      Connection: [keep-alive]
+      Content-Length: ['0']
+      User-Agent: [python-requests/2.11.1]
+    method: PUT
+    uri: https://fakestore.azuredatalakestore.net/webhdfs/v1/azure_test_dir/data/b/z.txt?OP=CREATE&overwrite=True&write=true
+  response:
+    body: {string: ''}
+    headers:
+      Cache-Control: [no-cache]
+      Content-Length: ['0']
+      ContentLength: ['0']
+      Date: ['Thu, 01 Sep 2016 17:02:35 GMT']
+      Expires: ['-1']
+      Location: ['https://fakestore.azuredatalakestore.net/webhdfs/v1/azure_test_dir/data/b/z.txt?OP=CREATE&overwrite=True&write=true']
+      Pragma: [no-cache]
+      Server-Perf: ['[33dd8008-ae1a-48b6-98be-2b494d592740][ AuthTime::0::PostAuthTime::0
+          ][S-HdfsGetFileStatusV2 :: 00:00:008 ms]%0a[S-HdfsCheckAccess :: 00:00:004
+          ms]%0a[S-FsDelete :: 00:00:007 ms]%0a[S-FsOpenStream :: 00:00:049 ms]%0a[BufferingTime
+          :: 00:00:000 ms]%0a[WriteTime :: 00:00:000 ms]%0a[S-FsAppendStream :: 00:00:037
+          ms]%0a[S-FsCloseHandle :: 00:00:003 ms]%0a[CREATE :: 00:00:115 ms]%0a']
+      Status: ['0x0']
+      Strict-Transport-Security: [max-age=15724800; includeSubDomains]
+      X-Content-Type-Options: [nosniff]
+      x-ms-request-id: [33dd8008-ae1a-48b6-98be-2b494d592740]
       x-ms-webhdfs-version: [16.07.07.01]
     status: {code: 201, message: Created}
 - request:
@@ -207,2728 +1074,344 @@
       Accept-Encoding: ['gzip, deflate']
       Connection: [keep-alive]
       Content-Length: ['6']
-      User-Agent: [python-requests/2.10.0]
-    method: POST
-    uri: https://fakestore.azuredatalakestore.net/webhdfs/v1/azure_test_dir/y.csv?OP=APPEND
-  response:
-    body: {string: ''}
-    headers:
-      cache-control: [no-cache]
-      content-length: ['0']
-      contentlength: ['0']
-      date: ['Sun, 21 Aug 2016 08:54:41 GMT']
-      expires: ['-1']
-      location: ['https://fakestore.azuredatalakestore.net/webhdfs/v1/azure_test_dir/y.csv?OP=APPEND&append=true']
-      pragma: [no-cache]
-      server-perf: ['[0a8cc5f0-ca2d-4de0-9abd-0704cf5a93d4][ AuthTime::0::PostAuthTime::0
+      User-Agent: [python-requests/2.11.1]
+    method: POST
+    uri: https://fakestore.azuredatalakestore.net/webhdfs/v1/azure_test_dir/data/b/z.txt?OP=APPEND
+  response:
+    body: {string: ''}
+    headers:
+      Cache-Control: [no-cache]
+      Content-Length: ['0']
+      ContentLength: ['0']
+      Date: ['Thu, 01 Sep 2016 17:02:35 GMT']
+      Expires: ['-1']
+      Location: ['https://fakestore.azuredatalakestore.net/webhdfs/v1/azure_test_dir/data/b/z.txt?OP=APPEND&append=true']
+      Pragma: [no-cache]
+      Server-Perf: ['[f46d04f0-e8d1-478d-ba55-70c2ce9fb0b4][ AuthTime::0::PostAuthTime::0
           ][APPEND :: 00:00:000 ms]%0a']
-      status: ['0x0']
-      strict-transport-security: [max-age=15724800; includeSubDomains]
-      x-content-type-options: [nosniff]
-      x-ms-request-id: [0a8cc5f0-ca2d-4de0-9abd-0704cf5a93d4]
-      x-ms-webhdfs-version: [16.07.07.01]
-    status: {code: 307, message: Temporary Redirect}
-- request:
-    body: '123456'
-    headers:
-      Accept: ['*/*']
-      Accept-Encoding: ['gzip, deflate']
-      Connection: [keep-alive]
-      Content-Length: ['6']
-      User-Agent: [python-requests/2.10.0]
-    method: POST
-    uri: https://fakestore.azuredatalakestore.net/webhdfs/v1/azure_test_dir/y.csv?OP=APPEND&append=true
-  response:
-    body: {string: ''}
-    headers:
-      cache-control: [no-cache]
-      content-length: ['0']
-      date: ['Sun, 21 Aug 2016 08:54:42 GMT']
-      expires: ['-1']
-      pragma: [no-cache]
-      server-perf: ['[90877d8b-aff5-4a5e-8e86-3ab24e525985][ AuthTime::0::PostAuthTime::0
-          ][S-FsOpenStream :: 00:00:011 ms]%0a[S-FsGetStreamLength :: 00:00:008 ms]%0a[S-FsAppendStream
-          :: 00:00:880 ms]%0a[BufferingTime :: 00:00:000 ms]%0a[WriteTime :: 00:00:881
-          ms]%0a[S-FsCloseHandle :: 00:00:001 ms]%0a[APPEND :: 00:00:904 ms]%0a']
-      status: ['0x0']
-      strict-transport-security: [max-age=15724800; includeSubDomains]
-      x-content-type-options: [nosniff]
-      x-ms-request-id: [90877d8b-aff5-4a5e-8e86-3ab24e525985]
-      x-ms-webhdfs-version: [16.07.07.01]
-    status: {code: 200, message: OK}
-- request:
-    body: null
-    headers:
-      Accept: ['*/*']
-      Accept-Encoding: ['gzip, deflate']
-      Connection: [keep-alive]
-      Content-Length: ['0']
-      User-Agent: [python-requests/2.10.0]
-    method: PUT
-    uri: https://fakestore.azuredatalakestore.net/webhdfs/v1/azure_test_dir/z.txt?overwrite=True&OP=CREATE
-  response:
-    body: {string: ''}
-    headers:
-      cache-control: [no-cache]
-      content-length: ['0']
-      contentlength: ['0']
-      date: ['Sun, 21 Aug 2016 08:54:42 GMT']
-      expires: ['-1']
-      location: ['https://fakestore.azuredatalakestore.net/webhdfs/v1/azure_test_dir/z.txt?overwrite=True&OP=CREATE&write=true']
-      pragma: [no-cache]
-      server-perf: ['[4949e9fe-4cf2-4ef1-b609-e856eac25a28][ AuthTime::0::PostAuthTime::0
-          ][S-HdfsGetFileStatusV2 :: 00:00:006 ms]%0a[CREATE :: 00:00:006 ms]%0a']
-      status: ['0x8309000A']
-      strict-transport-security: [max-age=15724800; includeSubDomains]
-      x-content-type-options: [nosniff]
-      x-ms-request-id: [4949e9fe-4cf2-4ef1-b609-e856eac25a28]
-      x-ms-webhdfs-version: [16.07.07.01]
-    status: {code: 307, message: Temporary Redirect}
-- request:
-    body: null
-    headers:
-      Accept: ['*/*']
-      Accept-Encoding: ['gzip, deflate']
-      Connection: [keep-alive]
-      Content-Length: ['0']
-      User-Agent: [python-requests/2.10.0]
-    method: PUT
-    uri: https://fakestore.azuredatalakestore.net/webhdfs/v1/azure_test_dir/z.txt?overwrite=True&OP=CREATE&write=true
-  response:
-    body: {string: ''}
-    headers:
-      cache-control: [no-cache]
-      content-length: ['0']
-      contentlength: ['0']
-      date: ['Sun, 21 Aug 2016 08:54:43 GMT']
-      expires: ['-1']
-      location: ['https://fakestore.azuredatalakestore.net/webhdfs/v1/azure_test_dir/z.txt?overwrite=True&OP=CREATE&write=true']
-      pragma: [no-cache]
-      server-perf: ['[65245156-5b1a-4e2f-9a48-087715e82684][ AuthTime::0::PostAuthTime::0
-          ][S-HdfsGetFileStatusV2 :: 00:00:006 ms]%0a[S-HdfsCheckAccess :: 00:00:002
-          ms]%0a[S-FsDelete :: 00:00:006 ms]%0a[S-FsOpenStream :: 00:00:047 ms]%0a[BufferingTime
-          :: 00:00:000 ms]%0a[WriteTime :: 00:00:000 ms]%0a[S-FsCloseHandle :: 00:00:001
-          ms]%0a[CREATE :: 00:00:066 ms]%0a']
-      status: ['0x0']
-      strict-transport-security: [max-age=15724800; includeSubDomains]
-      x-content-type-options: [nosniff]
-      x-ms-request-id: [65245156-5b1a-4e2f-9a48-087715e82684]
-      x-ms-webhdfs-version: [16.07.07.01]
-    status: {code: 201, message: Created}
-- request:
-    body: '123456'
-    headers:
-      Accept: ['*/*']
-      Accept-Encoding: ['gzip, deflate']
-      Connection: [keep-alive]
-      Content-Length: ['6']
-      User-Agent: [python-requests/2.10.0]
-    method: POST
-    uri: https://fakestore.azuredatalakestore.net/webhdfs/v1/azure_test_dir/z.txt?OP=APPEND
-  response:
-    body: {string: ''}
-    headers:
-      cache-control: [no-cache]
-      content-length: ['0']
-      contentlength: ['0']
-      date: ['Sun, 21 Aug 2016 08:54:42 GMT']
-      expires: ['-1']
-      location: ['https://fakestore.azuredatalakestore.net/webhdfs/v1/azure_test_dir/z.txt?OP=APPEND&append=true']
-      pragma: [no-cache]
-      server-perf: ['[f546c7c2-69a3-422a-942c-d815fa8fce52][ AuthTime::0::PostAuthTime::0
-          ][APPEND :: 00:00:000 ms]%0a']
-      status: ['0x0']
-      strict-transport-security: [max-age=15724800; includeSubDomains]
-      x-content-type-options: [nosniff]
-      x-ms-request-id: [f546c7c2-69a3-422a-942c-d815fa8fce52]
-      x-ms-webhdfs-version: [16.07.07.01]
-    status: {code: 307, message: Temporary Redirect}
-- request:
-    body: '123456'
-    headers:
-      Accept: ['*/*']
-      Accept-Encoding: ['gzip, deflate']
-      Connection: [keep-alive]
-      Content-Length: ['6']
-      User-Agent: [python-requests/2.10.0]
-    method: POST
-    uri: https://fakestore.azuredatalakestore.net/webhdfs/v1/azure_test_dir/z.txt?OP=APPEND&append=true
-  response:
-    body: {string: ''}
-    headers:
-      cache-control: [no-cache]
-      content-length: ['0']
-      date: ['Sun, 21 Aug 2016 08:54:43 GMT']
-      expires: ['-1']
-      pragma: [no-cache]
-      server-perf: ['[92efe3bc-d073-4f19-86e3-e352089c793f][ AuthTime::0::PostAuthTime::0
-          ][S-FsOpenStream :: 00:00:010 ms]%0a[S-FsGetStreamLength :: 00:00:097 ms]%0a[S-FsAppendStream
-          :: 00:00:193 ms]%0a[BufferingTime :: 00:00:000 ms]%0a[WriteTime :: 00:00:193
-          ms]%0a[S-FsCloseHandle :: 00:00:001 ms]%0a[APPEND :: 00:00:304 ms]%0a']
-      status: ['0x0']
-      strict-transport-security: [max-age=15724800; includeSubDomains]
-      x-content-type-options: [nosniff]
-      x-ms-request-id: [92efe3bc-d073-4f19-86e3-e352089c793f]
-      x-ms-webhdfs-version: [16.07.07.01]
-    status: {code: 200, message: OK}
-- request:
-    body: null
-    headers:
-      Accept: ['*/*']
-      Accept-Encoding: ['gzip, deflate']
-      Connection: [keep-alive]
-      Content-Length: ['0']
-      User-Agent: [python-requests/2.10.0]
-    method: PUT
-    uri: https://fakestore.azuredatalakestore.net/webhdfs/v1/azure_test_dir/data/a/?OP=MKDIRS
-  response:
-    body: {string: '{"boolean":true}'}
-    headers:
-      cache-control: [no-cache]
-      content-length: ['16']
-      content-type: [application/json; charset=utf-8]
-      date: ['Sun, 21 Aug 2016 08:54:43 GMT']
-      expires: ['-1']
-      pragma: [no-cache]
-      server-perf: ['[8982085b-ffc3-46c5-aba8-3103595ef915][ AuthTime::0::PostAuthTime::0
-          ][S-HdfsMkdirs :: 00:00:022 ms]%0a[MKDIRS :: 00:00:022 ms]%0a']
-      status: ['0x0']
-      strict-transport-security: [max-age=15724800; includeSubDomains]
-      x-content-type-options: [nosniff]
-      x-ms-request-id: [8982085b-ffc3-46c5-aba8-3103595ef915]
-      x-ms-webhdfs-version: [16.07.07.01]
-    status: {code: 200, message: OK}
-- request:
-    body: null
-    headers:
-      Accept: ['*/*']
-      Accept-Encoding: ['gzip, deflate']
-      Connection: [keep-alive]
-      Content-Length: ['0']
-      User-Agent: [python-requests/2.10.0]
-    method: PUT
-    uri: https://fakestore.azuredatalakestore.net/webhdfs/v1/azure_test_dir/data/a/x.csv?overwrite=True&OP=CREATE
-  response:
-    body: {string: ''}
-    headers:
-      cache-control: [no-cache]
-      content-length: ['0']
-      contentlength: ['0']
-      date: ['Sun, 21 Aug 2016 08:54:43 GMT']
-      expires: ['-1']
-      location: ['https://fakestore.azuredatalakestore.net/webhdfs/v1/azure_test_dir/data/a/x.csv?overwrite=True&OP=CREATE&write=true']
-      pragma: [no-cache]
-      server-perf: ['[033ae2ee-0742-48f5-ba54-12fd14f91bef][ AuthTime::0::PostAuthTime::0
-          ][S-HdfsGetFileStatusV2 :: 00:00:006 ms]%0a[CREATE :: 00:00:006 ms]%0a']
-      status: ['0x8309000A']
-      strict-transport-security: [max-age=15724800; includeSubDomains]
-      x-content-type-options: [nosniff]
-      x-ms-request-id: [033ae2ee-0742-48f5-ba54-12fd14f91bef]
-      x-ms-webhdfs-version: [16.07.07.01]
-    status: {code: 307, message: Temporary Redirect}
-- request:
-    body: null
-    headers:
-      Accept: ['*/*']
-      Accept-Encoding: ['gzip, deflate']
-      Connection: [keep-alive]
-      Content-Length: ['0']
-      User-Agent: [python-requests/2.10.0]
-    method: PUT
-    uri: https://fakestore.azuredatalakestore.net/webhdfs/v1/azure_test_dir/data/a/x.csv?overwrite=True&OP=CREATE&write=true
-  response:
-    body: {string: ''}
-    headers:
-      cache-control: [no-cache]
-      content-length: ['0']
-      contentlength: ['0']
-      date: ['Sun, 21 Aug 2016 08:54:43 GMT']
-      expires: ['-1']
-      location: ['https://fakestore.azuredatalakestore.net/webhdfs/v1/azure_test_dir/data/a/x.csv?overwrite=True&OP=CREATE&write=true']
-      pragma: [no-cache]
-      server-perf: ['[12d0bcfb-7973-4fda-bf2c-d5566f832b99][ AuthTime::0::PostAuthTime::0
-          ][S-HdfsGetFileStatusV2 :: 00:00:006 ms]%0a[S-HdfsCheckAccess :: 00:00:002
-          ms]%0a[S-FsDelete :: 00:00:006 ms]%0a[S-FsOpenStream :: 00:00:027 ms]%0a[BufferingTime
-          :: 00:00:000 ms]%0a[WriteTime :: 00:00:000 ms]%0a[S-FsCloseHandle :: 00:00:001
-          ms]%0a[CREATE :: 00:00:046 ms]%0a']
-      status: ['0x0']
-      strict-transport-security: [max-age=15724800; includeSubDomains]
-      x-content-type-options: [nosniff]
-      x-ms-request-id: [12d0bcfb-7973-4fda-bf2c-d5566f832b99]
-      x-ms-webhdfs-version: [16.07.07.01]
-    status: {code: 201, message: Created}
-- request:
-    body: '123456'
-    headers:
-      Accept: ['*/*']
-      Accept-Encoding: ['gzip, deflate']
-      Connection: [keep-alive]
-      Content-Length: ['6']
-      User-Agent: [python-requests/2.10.0]
-    method: POST
-    uri: https://fakestore.azuredatalakestore.net/webhdfs/v1/azure_test_dir/data/a/x.csv?OP=APPEND
-  response:
-    body: {string: ''}
-    headers:
-      cache-control: [no-cache]
-      content-length: ['0']
-      contentlength: ['0']
-      date: ['Sun, 21 Aug 2016 08:54:44 GMT']
-      expires: ['-1']
-      location: ['https://fakestore.azuredatalakestore.net/webhdfs/v1/azure_test_dir/data/a/x.csv?OP=APPEND&append=true']
-      pragma: [no-cache]
-      server-perf: ['[028ec50e-6e87-46de-8159-0bbbb5f60556][ AuthTime::0::PostAuthTime::0
-          ][APPEND :: 00:00:000 ms]%0a']
-      status: ['0x0']
-      strict-transport-security: [max-age=15724800; includeSubDomains]
-      x-content-type-options: [nosniff]
-      x-ms-request-id: [028ec50e-6e87-46de-8159-0bbbb5f60556]
-      x-ms-webhdfs-version: [16.07.07.01]
-    status: {code: 307, message: Temporary Redirect}
-- request:
-    body: '123456'
-    headers:
-      Accept: ['*/*']
-      Accept-Encoding: ['gzip, deflate']
-      Connection: [keep-alive]
-      Content-Length: ['6']
-      User-Agent: [python-requests/2.10.0]
-    method: POST
-    uri: https://fakestore.azuredatalakestore.net/webhdfs/v1/azure_test_dir/data/a/x.csv?OP=APPEND&append=true
-  response:
-    body: {string: ''}
-    headers:
-      cache-control: [no-cache]
-      content-length: ['0']
-      date: ['Sun, 21 Aug 2016 08:54:44 GMT']
-      expires: ['-1']
-      pragma: [no-cache]
-      server-perf: ['[f893b754-00a8-48e6-8aa9-e7b6d7871a06][ AuthTime::0::PostAuthTime::0
-          ][S-FsOpenStream :: 00:00:010 ms]%0a[S-FsGetStreamLength :: 00:00:008 ms]%0a[S-FsAppendStream
-          :: 00:00:335 ms]%0a[BufferingTime :: 00:00:000 ms]%0a[WriteTime :: 00:00:335
-          ms]%0a[S-FsCloseHandle :: 00:00:001 ms]%0a[APPEND :: 00:00:356 ms]%0a']
-      status: ['0x0']
-      strict-transport-security: [max-age=15724800; includeSubDomains]
-      x-content-type-options: [nosniff]
-      x-ms-request-id: [f893b754-00a8-48e6-8aa9-e7b6d7871a06]
-      x-ms-webhdfs-version: [16.07.07.01]
-    status: {code: 200, message: OK}
-- request:
-    body: null
-    headers:
-      Accept: ['*/*']
-      Accept-Encoding: ['gzip, deflate']
-      Connection: [keep-alive]
-      Content-Length: ['0']
-      User-Agent: [python-requests/2.10.0]
-    method: PUT
-    uri: https://fakestore.azuredatalakestore.net/webhdfs/v1/azure_test_dir/data/a/y.csv?overwrite=True&OP=CREATE
-  response:
-    body: {string: ''}
-    headers:
-      cache-control: [no-cache]
-      content-length: ['0']
-      contentlength: ['0']
-      date: ['Sun, 21 Aug 2016 08:54:44 GMT']
-      expires: ['-1']
-      location: ['https://fakestore.azuredatalakestore.net/webhdfs/v1/azure_test_dir/data/a/y.csv?overwrite=True&OP=CREATE&write=true']
-      pragma: [no-cache]
-      server-perf: ['[c28cf96e-39ef-4eba-9df8-89363bc7a0a3][ AuthTime::0::PostAuthTime::0
-          ][S-HdfsGetFileStatusV2 :: 00:00:005 ms]%0a[CREATE :: 00:00:006 ms]%0a']
-      status: ['0x8309000A']
-      strict-transport-security: [max-age=15724800; includeSubDomains]
-      x-content-type-options: [nosniff]
-      x-ms-request-id: [c28cf96e-39ef-4eba-9df8-89363bc7a0a3]
-      x-ms-webhdfs-version: [16.07.07.01]
-    status: {code: 307, message: Temporary Redirect}
-- request:
-    body: null
-    headers:
-      Accept: ['*/*']
-      Accept-Encoding: ['gzip, deflate']
-      Connection: [keep-alive]
-      Content-Length: ['0']
-      User-Agent: [python-requests/2.10.0]
-    method: PUT
-    uri: https://fakestore.azuredatalakestore.net/webhdfs/v1/azure_test_dir/data/a/y.csv?overwrite=True&OP=CREATE&write=true
-  response:
-    body: {string: ''}
-    headers:
-      cache-control: [no-cache]
-      content-length: ['0']
-      contentlength: ['0']
-      date: ['Sun, 21 Aug 2016 08:54:44 GMT']
-      expires: ['-1']
-      location: ['https://fakestore.azuredatalakestore.net/webhdfs/v1/azure_test_dir/data/a/y.csv?overwrite=True&OP=CREATE&write=true']
-      pragma: [no-cache]
-      server-perf: ['[6e6edf07-a06d-4670-8591-22d4b1810097][ AuthTime::0::PostAuthTime::0
-          ][S-HdfsGetFileStatusV2 :: 00:00:005 ms]%0a[S-HdfsCheckAccess :: 00:00:002
-          ms]%0a[S-FsDelete :: 00:00:005 ms]%0a[S-FsOpenStream :: 00:00:044 ms]%0a[BufferingTime
-          :: 00:00:000 ms]%0a[WriteTime :: 00:00:000 ms]%0a[S-FsCloseHandle :: 00:00:001
-          ms]%0a[CREATE :: 00:00:060 ms]%0a']
-      status: ['0x0']
-      strict-transport-security: [max-age=15724800; includeSubDomains]
-      x-content-type-options: [nosniff]
-      x-ms-request-id: [6e6edf07-a06d-4670-8591-22d4b1810097]
-      x-ms-webhdfs-version: [16.07.07.01]
-    status: {code: 201, message: Created}
-- request:
-    body: '123456'
-    headers:
-      Accept: ['*/*']
-      Accept-Encoding: ['gzip, deflate']
-      Connection: [keep-alive]
-      Content-Length: ['6']
-      User-Agent: [python-requests/2.10.0]
-    method: POST
-    uri: https://fakestore.azuredatalakestore.net/webhdfs/v1/azure_test_dir/data/a/y.csv?OP=APPEND
-  response:
-    body: {string: ''}
-    headers:
-      cache-control: [no-cache]
-      content-length: ['0']
-      contentlength: ['0']
-      date: ['Sun, 21 Aug 2016 08:54:45 GMT']
-      expires: ['-1']
-      location: ['https://fakestore.azuredatalakestore.net/webhdfs/v1/azure_test_dir/data/a/y.csv?OP=APPEND&append=true']
-      pragma: [no-cache]
-      server-perf: ['[7607c033-0737-4ed9-8ac9-ed121aa0a751][ AuthTime::0::PostAuthTime::0
-          ][APPEND :: 00:00:000 ms]%0a']
-      status: ['0x0']
-      strict-transport-security: [max-age=15724800; includeSubDomains]
-      x-content-type-options: [nosniff]
-      x-ms-request-id: [7607c033-0737-4ed9-8ac9-ed121aa0a751]
-      x-ms-webhdfs-version: [16.07.07.01]
-    status: {code: 307, message: Temporary Redirect}
-- request:
-    body: '123456'
-    headers:
-      Accept: ['*/*']
-      Accept-Encoding: ['gzip, deflate']
-      Connection: [keep-alive]
-      Content-Length: ['6']
-      User-Agent: [python-requests/2.10.0]
-    method: POST
-    uri: https://fakestore.azuredatalakestore.net/webhdfs/v1/azure_test_dir/data/a/y.csv?OP=APPEND&append=true
-  response:
-    body: {string: ''}
-    headers:
-      cache-control: [no-cache]
-      content-length: ['0']
-      date: ['Sun, 21 Aug 2016 08:54:45 GMT']
-      expires: ['-1']
-      pragma: [no-cache]
-      server-perf: ['[da77494d-6d5a-4e1c-ac7b-9d9ff1989670][ AuthTime::0::PostAuthTime::0
-          ][S-FsOpenStream :: 00:00:010 ms]%0a[S-FsGetStreamLength :: 00:00:008 ms]%0a[S-FsAppendStream
-          :: 00:00:115 ms]%0a[BufferingTime :: 00:00:000 ms]%0a[WriteTime :: 00:00:115
-          ms]%0a[S-FsCloseHandle :: 00:00:001 ms]%0a[APPEND :: 00:00:136 ms]%0a']
-      status: ['0x0']
-      strict-transport-security: [max-age=15724800; includeSubDomains]
-      x-content-type-options: [nosniff]
-      x-ms-request-id: [da77494d-6d5a-4e1c-ac7b-9d9ff1989670]
-      x-ms-webhdfs-version: [16.07.07.01]
-    status: {code: 200, message: OK}
-- request:
-    body: null
-    headers:
-      Accept: ['*/*']
-      Accept-Encoding: ['gzip, deflate']
-      Connection: [keep-alive]
-      Content-Length: ['0']
-      User-Agent: [python-requests/2.10.0]
-    method: PUT
-    uri: https://fakestore.azuredatalakestore.net/webhdfs/v1/azure_test_dir/data/a/z.txt?overwrite=True&OP=CREATE
-  response:
-    body: {string: ''}
-    headers:
-      cache-control: [no-cache]
-      content-length: ['0']
-      contentlength: ['0']
-      date: ['Sun, 21 Aug 2016 08:54:45 GMT']
-      expires: ['-1']
-      location: ['https://fakestore.azuredatalakestore.net/webhdfs/v1/azure_test_dir/data/a/z.txt?overwrite=True&OP=CREATE&write=true']
-      pragma: [no-cache]
-      server-perf: ['[f58432ce-7878-4290-ab4f-cdee409a53d3][ AuthTime::0::PostAuthTime::0
-          ][S-HdfsGetFileStatusV2 :: 00:00:006 ms]%0a[CREATE :: 00:00:006 ms]%0a']
-      status: ['0x8309000A']
-      strict-transport-security: [max-age=15724800; includeSubDomains]
-      x-content-type-options: [nosniff]
-      x-ms-request-id: [f58432ce-7878-4290-ab4f-cdee409a53d3]
-      x-ms-webhdfs-version: [16.07.07.01]
-    status: {code: 307, message: Temporary Redirect}
-- request:
-    body: null
-    headers:
-      Accept: ['*/*']
-      Accept-Encoding: ['gzip, deflate']
-      Connection: [keep-alive]
-      Content-Length: ['0']
-      User-Agent: [python-requests/2.10.0]
-    method: PUT
-    uri: https://fakestore.azuredatalakestore.net/webhdfs/v1/azure_test_dir/data/a/z.txt?overwrite=True&OP=CREATE&write=true
-  response:
-    body: {string: ''}
-    headers:
-      cache-control: [no-cache]
-      content-length: ['0']
-      contentlength: ['0']
-      date: ['Sun, 21 Aug 2016 08:54:45 GMT']
-      expires: ['-1']
-      location: ['https://fakestore.azuredatalakestore.net/webhdfs/v1/azure_test_dir/data/a/z.txt?overwrite=True&OP=CREATE&write=true']
-      pragma: [no-cache]
-      server-perf: ['[78d418c8-c528-4b6f-88fc-b5c3b9c11774][ AuthTime::0::PostAuthTime::0
-          ][S-HdfsGetFileStatusV2 :: 00:00:006 ms]%0a[S-HdfsCheckAccess :: 00:00:002
-          ms]%0a[S-FsDelete :: 00:00:006 ms]%0a[S-FsOpenStream :: 00:00:045 ms]%0a[BufferingTime
-          :: 00:00:000 ms]%0a[WriteTime :: 00:00:000 ms]%0a[S-FsCloseHandle :: 00:00:001
-          ms]%0a[CREATE :: 00:00:064 ms]%0a']
-      status: ['0x0']
-      strict-transport-security: [max-age=15724800; includeSubDomains]
-      x-content-type-options: [nosniff]
-      x-ms-request-id: [78d418c8-c528-4b6f-88fc-b5c3b9c11774]
-      x-ms-webhdfs-version: [16.07.07.01]
-    status: {code: 201, message: Created}
-- request:
-    body: '123456'
-    headers:
-      Accept: ['*/*']
-      Accept-Encoding: ['gzip, deflate']
-      Connection: [keep-alive]
-      Content-Length: ['6']
-      User-Agent: [python-requests/2.10.0]
-    method: POST
-    uri: https://fakestore.azuredatalakestore.net/webhdfs/v1/azure_test_dir/data/a/z.txt?OP=APPEND
-  response:
-    body: {string: ''}
-    headers:
-      cache-control: [no-cache]
-      content-length: ['0']
-      contentlength: ['0']
-      date: ['Sun, 21 Aug 2016 08:54:45 GMT']
-      expires: ['-1']
-      location: ['https://fakestore.azuredatalakestore.net/webhdfs/v1/azure_test_dir/data/a/z.txt?OP=APPEND&append=true']
-      pragma: [no-cache]
-      server-perf: ['[d34ee047-2a95-41f5-bb7b-1194c204e30b][ AuthTime::0::PostAuthTime::0
-          ][APPEND :: 00:00:000 ms]%0a']
-      status: ['0x0']
-      strict-transport-security: [max-age=15724800; includeSubDomains]
-      x-content-type-options: [nosniff]
-      x-ms-request-id: [d34ee047-2a95-41f5-bb7b-1194c204e30b]
-      x-ms-webhdfs-version: [16.07.07.01]
-    status: {code: 307, message: Temporary Redirect}
-- request:
-    body: '123456'
-    headers:
-      Accept: ['*/*']
-      Accept-Encoding: ['gzip, deflate']
-      Connection: [keep-alive]
-      Content-Length: ['6']
-      User-Agent: [python-requests/2.10.0]
-    method: POST
-    uri: https://fakestore.azuredatalakestore.net/webhdfs/v1/azure_test_dir/data/a/z.txt?OP=APPEND&append=true
-  response:
-    body: {string: ''}
-    headers:
-      cache-control: [no-cache]
-      content-length: ['0']
-      date: ['Sun, 21 Aug 2016 08:54:46 GMT']
-      expires: ['-1']
-      pragma: [no-cache]
-      server-perf: ['[0f1cc5ca-db7a-4c02-b8b3-b437542717a3][ AuthTime::0::PostAuthTime::0
-          ][S-FsOpenStream :: 00:00:009 ms]%0a[S-FsGetStreamLength :: 00:00:008 ms]%0a[S-FsAppendStream
-          :: 00:00:499 ms]%0a[BufferingTime :: 00:00:000 ms]%0a[WriteTime :: 00:00:499
-          ms]%0a[S-FsCloseHandle :: 00:00:001 ms]%0a[APPEND :: 00:00:520 ms]%0a']
-      status: ['0x0']
-      strict-transport-security: [max-age=15724800; includeSubDomains]
-      x-content-type-options: [nosniff]
-      x-ms-request-id: [0f1cc5ca-db7a-4c02-b8b3-b437542717a3]
-      x-ms-webhdfs-version: [16.07.07.01]
-    status: {code: 200, message: OK}
-- request:
-    body: null
-    headers:
-      Accept: ['*/*']
-      Accept-Encoding: ['gzip, deflate']
-      Connection: [keep-alive]
-      Content-Length: ['0']
-      User-Agent: [python-requests/2.10.0]
-    method: PUT
-    uri: https://fakestore.azuredatalakestore.net/webhdfs/v1/azure_test_dir/data/b/?OP=MKDIRS
-  response:
-    body: {string: '{"boolean":true}'}
-    headers:
-      cache-control: [no-cache]
-      content-length: ['16']
-      content-type: [application/json; charset=utf-8]
-      date: ['Sun, 21 Aug 2016 08:54:46 GMT']
-      expires: ['-1']
-      pragma: [no-cache]
-      server-perf: ['[cfb6f570-a86a-440b-88af-6d40de87f94c][ AuthTime::0::PostAuthTime::0
-          ][S-HdfsMkdirs :: 00:00:033 ms]%0a[MKDIRS :: 00:00:033 ms]%0a']
-      status: ['0x0']
-      strict-transport-security: [max-age=15724800; includeSubDomains]
-      x-content-type-options: [nosniff]
-      x-ms-request-id: [cfb6f570-a86a-440b-88af-6d40de87f94c]
-      x-ms-webhdfs-version: [16.07.07.01]
-    status: {code: 200, message: OK}
-- request:
-    body: null
-    headers:
-      Accept: ['*/*']
-      Accept-Encoding: ['gzip, deflate']
-      Connection: [keep-alive]
-      Content-Length: ['0']
-      User-Agent: [python-requests/2.10.0]
-    method: PUT
-    uri: https://fakestore.azuredatalakestore.net/webhdfs/v1/azure_test_dir/data/b/x.csv?overwrite=True&OP=CREATE
-  response:
-    body: {string: ''}
-    headers:
-      cache-control: [no-cache]
-      content-length: ['0']
-      contentlength: ['0']
-      date: ['Sun, 21 Aug 2016 08:54:47 GMT']
-      expires: ['-1']
-      location: ['https://fakestore.azuredatalakestore.net/webhdfs/v1/azure_test_dir/data/b/x.csv?overwrite=True&OP=CREATE&write=true']
-      pragma: [no-cache]
-      server-perf: ['[ce05284e-6a5e-4df0-9a90-3af693a835a2][ AuthTime::0::PostAuthTime::0
-          ][S-HdfsGetFileStatusV2 :: 00:00:006 ms]%0a[CREATE :: 00:00:006 ms]%0a']
-      status: ['0x8309000A']
-      strict-transport-security: [max-age=15724800; includeSubDomains]
-      x-content-type-options: [nosniff]
-      x-ms-request-id: [ce05284e-6a5e-4df0-9a90-3af693a835a2]
-      x-ms-webhdfs-version: [16.07.07.01]
-    status: {code: 307, message: Temporary Redirect}
-- request:
-    body: null
-    headers:
-      Accept: ['*/*']
-      Accept-Encoding: ['gzip, deflate']
-      Connection: [keep-alive]
-      Content-Length: ['0']
-      User-Agent: [python-requests/2.10.0]
-    method: PUT
-    uri: https://fakestore.azuredatalakestore.net/webhdfs/v1/azure_test_dir/data/b/x.csv?overwrite=True&OP=CREATE&write=true
-  response:
-    body: {string: ''}
-    headers:
-      cache-control: [no-cache]
-      content-length: ['0']
-      contentlength: ['0']
-      date: ['Sun, 21 Aug 2016 08:54:47 GMT']
-      expires: ['-1']
-      location: ['https://fakestore.azuredatalakestore.net/webhdfs/v1/azure_test_dir/data/b/x.csv?overwrite=True&OP=CREATE&write=true']
-      pragma: [no-cache]
-      server-perf: ['[e8a4ec5d-1f90-4ad8-a575-0c76cf72abff][ AuthTime::0::PostAuthTime::0
-          ][S-HdfsGetFileStatusV2 :: 00:00:005 ms]%0a[S-HdfsCheckAccess :: 00:00:002
-          ms]%0a[S-FsDelete :: 00:00:005 ms]%0a[S-FsOpenStream :: 00:00:072 ms]%0a[BufferingTime
-          :: 00:00:000 ms]%0a[WriteTime :: 00:00:000 ms]%0a[S-FsCloseHandle :: 00:00:001
-          ms]%0a[CREATE :: 00:00:089 ms]%0a']
-      status: ['0x0']
-      strict-transport-security: [max-age=15724800; includeSubDomains]
-      x-content-type-options: [nosniff]
-      x-ms-request-id: [e8a4ec5d-1f90-4ad8-a575-0c76cf72abff]
-      x-ms-webhdfs-version: [16.07.07.01]
-    status: {code: 201, message: Created}
-- request:
-    body: '123456'
-    headers:
-      Accept: ['*/*']
-      Accept-Encoding: ['gzip, deflate']
-      Connection: [keep-alive]
-      Content-Length: ['6']
-      User-Agent: [python-requests/2.10.0]
-    method: POST
-    uri: https://fakestore.azuredatalakestore.net/webhdfs/v1/azure_test_dir/data/b/x.csv?OP=APPEND
-  response:
-    body: {string: ''}
-    headers:
-      cache-control: [no-cache]
-      content-length: ['0']
-      contentlength: ['0']
-      date: ['Sun, 21 Aug 2016 08:54:47 GMT']
-      expires: ['-1']
-      location: ['https://fakestore.azuredatalakestore.net/webhdfs/v1/azure_test_dir/data/b/x.csv?OP=APPEND&append=true']
-      pragma: [no-cache]
-      server-perf: ['[b3a01203-a673-49ca-b6ee-a31f20eac964][ AuthTime::0::PostAuthTime::0
-          ][APPEND :: 00:00:000 ms]%0a']
-      status: ['0x0']
-      strict-transport-security: [max-age=15724800; includeSubDomains]
-      x-content-type-options: [nosniff]
-      x-ms-request-id: [b3a01203-a673-49ca-b6ee-a31f20eac964]
-      x-ms-webhdfs-version: [16.07.07.01]
-    status: {code: 307, message: Temporary Redirect}
-- request:
-    body: '123456'
-    headers:
-      Accept: ['*/*']
-      Accept-Encoding: ['gzip, deflate']
-      Connection: [keep-alive]
-      Content-Length: ['6']
-      User-Agent: [python-requests/2.10.0]
-    method: POST
-    uri: https://fakestore.azuredatalakestore.net/webhdfs/v1/azure_test_dir/data/b/x.csv?OP=APPEND&append=true
-  response:
-    body: {string: ''}
-    headers:
-      cache-control: [no-cache]
-      content-length: ['0']
-      date: ['Sun, 21 Aug 2016 08:54:47 GMT']
-      expires: ['-1']
-      pragma: [no-cache]
-      server-perf: ['[a5ee06e2-3a3d-4149-91df-366dc58ed3e7][ AuthTime::0::PostAuthTime::0
-          ][S-FsOpenStream :: 00:00:010 ms]%0a[S-FsGetStreamLength :: 00:00:008 ms]%0a[S-FsAppendStream
-          :: 00:00:319 ms]%0a[BufferingTime :: 00:00:000 ms]%0a[WriteTime :: 00:00:319
-          ms]%0a[S-FsCloseHandle :: 00:00:001 ms]%0a[APPEND :: 00:00:342 ms]%0a']
-      status: ['0x0']
-      strict-transport-security: [max-age=15724800; includeSubDomains]
-      x-content-type-options: [nosniff]
-      x-ms-request-id: [a5ee06e2-3a3d-4149-91df-366dc58ed3e7]
-      x-ms-webhdfs-version: [16.07.07.01]
-    status: {code: 200, message: OK}
-- request:
-    body: null
-    headers:
-      Accept: ['*/*']
-      Accept-Encoding: ['gzip, deflate']
-      Connection: [keep-alive]
-      Content-Length: ['0']
-      User-Agent: [python-requests/2.10.0]
-    method: PUT
-    uri: https://fakestore.azuredatalakestore.net/webhdfs/v1/azure_test_dir/data/b/y.csv?overwrite=True&OP=CREATE
-  response:
-    body: {string: ''}
-    headers:
-      cache-control: [no-cache]
-      content-length: ['0']
-      contentlength: ['0']
-      date: ['Sun, 21 Aug 2016 08:54:47 GMT']
-      expires: ['-1']
-      location: ['https://fakestore.azuredatalakestore.net/webhdfs/v1/azure_test_dir/data/b/y.csv?overwrite=True&OP=CREATE&write=true']
-      pragma: [no-cache]
-      server-perf: ['[dbcccaf2-b6a3-46fd-9ed0-cfeab08a4e54][ AuthTime::0::PostAuthTime::0
-          ][S-HdfsGetFileStatusV2 :: 00:00:006 ms]%0a[CREATE :: 00:00:006 ms]%0a']
-      status: ['0x8309000A']
-      strict-transport-security: [max-age=15724800; includeSubDomains]
-      x-content-type-options: [nosniff]
-      x-ms-request-id: [dbcccaf2-b6a3-46fd-9ed0-cfeab08a4e54]
-      x-ms-webhdfs-version: [16.07.07.01]
-    status: {code: 307, message: Temporary Redirect}
-- request:
-    body: null
-    headers:
-      Accept: ['*/*']
-      Accept-Encoding: ['gzip, deflate']
-      Connection: [keep-alive]
-      Content-Length: ['0']
-      User-Agent: [python-requests/2.10.0]
-    method: PUT
-    uri: https://fakestore.azuredatalakestore.net/webhdfs/v1/azure_test_dir/data/b/y.csv?overwrite=True&OP=CREATE&write=true
-  response:
-    body: {string: ''}
-    headers:
-      cache-control: [no-cache]
-      content-length: ['0']
-      contentlength: ['0']
-      date: ['Sun, 21 Aug 2016 08:54:47 GMT']
-      expires: ['-1']
-      location: ['https://fakestore.azuredatalakestore.net/webhdfs/v1/azure_test_dir/data/b/y.csv?overwrite=True&OP=CREATE&write=true']
-      pragma: [no-cache]
-      server-perf: ['[b6bb6b48-792b-45fe-86ea-fc94c278f473][ AuthTime::0::PostAuthTime::0
-          ][S-HdfsGetFileStatusV2 :: 00:00:005 ms]%0a[S-HdfsCheckAccess :: 00:00:002
-          ms]%0a[S-FsDelete :: 00:00:005 ms]%0a[S-FsOpenStream :: 00:00:050 ms]%0a[BufferingTime
-          :: 00:00:000 ms]%0a[WriteTime :: 00:00:000 ms]%0a[S-FsCloseHandle :: 00:00:001
-          ms]%0a[CREATE :: 00:00:066 ms]%0a']
-      status: ['0x0']
-      strict-transport-security: [max-age=15724800; includeSubDomains]
-      x-content-type-options: [nosniff]
-      x-ms-request-id: [b6bb6b48-792b-45fe-86ea-fc94c278f473]
-      x-ms-webhdfs-version: [16.07.07.01]
-    status: {code: 201, message: Created}
-- request:
-    body: '123456'
-    headers:
-      Accept: ['*/*']
-      Accept-Encoding: ['gzip, deflate']
-      Connection: [keep-alive]
-      Content-Length: ['6']
-      User-Agent: [python-requests/2.10.0]
-    method: POST
-    uri: https://fakestore.azuredatalakestore.net/webhdfs/v1/azure_test_dir/data/b/y.csv?OP=APPEND
-  response:
-    body: {string: ''}
-    headers:
-      cache-control: [no-cache]
-      content-length: ['0']
-      contentlength: ['0']
-      date: ['Sun, 21 Aug 2016 08:54:48 GMT']
-      expires: ['-1']
-      location: ['https://fakestore.azuredatalakestore.net/webhdfs/v1/azure_test_dir/data/b/y.csv?OP=APPEND&append=true']
-      pragma: [no-cache]
-      server-perf: ['[ed31cbe3-472b-410c-9935-06136f1529f9][ AuthTime::0::PostAuthTime::0
-          ][APPEND :: 00:00:000 ms]%0a']
-      status: ['0x0']
-      strict-transport-security: [max-age=15724800; includeSubDomains]
-      x-content-type-options: [nosniff]
-      x-ms-request-id: [ed31cbe3-472b-410c-9935-06136f1529f9]
-      x-ms-webhdfs-version: [16.07.07.01]
-    status: {code: 307, message: Temporary Redirect}
-- request:
-    body: '123456'
-    headers:
-      Accept: ['*/*']
-      Accept-Encoding: ['gzip, deflate']
-      Connection: [keep-alive]
-      Content-Length: ['6']
-      User-Agent: [python-requests/2.10.0]
-    method: POST
-    uri: https://fakestore.azuredatalakestore.net/webhdfs/v1/azure_test_dir/data/b/y.csv?OP=APPEND&append=true
-  response:
-    body: {string: ''}
-    headers:
-      cache-control: [no-cache]
-      content-length: ['0']
-      date: ['Sun, 21 Aug 2016 08:54:48 GMT']
-      expires: ['-1']
-      pragma: [no-cache]
-      server-perf: ['[8b0e38fb-4394-4862-9a36-c5a9edf6d7c0][ AuthTime::0::PostAuthTime::0
-          ][S-FsOpenStream :: 00:00:009 ms]%0a[S-FsGetStreamLength :: 00:00:008 ms]%0a[S-FsAppendStream
-          :: 00:00:253 ms]%0a[BufferingTime :: 00:00:000 ms]%0a[WriteTime :: 00:00:253
-          ms]%0a[S-FsCloseHandle :: 00:00:001 ms]%0a[APPEND :: 00:00:273 ms]%0a']
-      status: ['0x0']
-      strict-transport-security: [max-age=15724800; includeSubDomains]
-      x-content-type-options: [nosniff]
-      x-ms-request-id: [8b0e38fb-4394-4862-9a36-c5a9edf6d7c0]
-      x-ms-webhdfs-version: [16.07.07.01]
-    status: {code: 200, message: OK}
-- request:
-    body: null
-    headers:
-      Accept: ['*/*']
-      Accept-Encoding: ['gzip, deflate']
-      Connection: [keep-alive]
-      Content-Length: ['0']
-      User-Agent: [python-requests/2.10.0]
-    method: PUT
-    uri: https://fakestore.azuredatalakestore.net/webhdfs/v1/azure_test_dir/data/b/z.txt?overwrite=True&OP=CREATE
-  response:
-    body: {string: ''}
-    headers:
-      cache-control: [no-cache]
-      content-length: ['0']
-      contentlength: ['0']
-      date: ['Sun, 21 Aug 2016 08:54:48 GMT']
-      expires: ['-1']
-      location: ['https://fakestore.azuredatalakestore.net/webhdfs/v1/azure_test_dir/data/b/z.txt?overwrite=True&OP=CREATE&write=true']
-      pragma: [no-cache]
-      server-perf: ['[b5500473-7cf4-4a32-9dc5-8bf49c34a0f7][ AuthTime::0::PostAuthTime::0
-          ][S-HdfsGetFileStatusV2 :: 00:00:006 ms]%0a[CREATE :: 00:00:006 ms]%0a']
-      status: ['0x8309000A']
-      strict-transport-security: [max-age=15724800; includeSubDomains]
-      x-content-type-options: [nosniff]
-      x-ms-request-id: [b5500473-7cf4-4a32-9dc5-8bf49c34a0f7]
-      x-ms-webhdfs-version: [16.07.07.01]
-    status: {code: 307, message: Temporary Redirect}
-- request:
-    body: null
-    headers:
-      Accept: ['*/*']
-      Accept-Encoding: ['gzip, deflate']
-      Connection: [keep-alive]
-      Content-Length: ['0']
-      User-Agent: [python-requests/2.10.0]
-    method: PUT
-    uri: https://fakestore.azuredatalakestore.net/webhdfs/v1/azure_test_dir/data/b/z.txt?overwrite=True&OP=CREATE&write=true
-  response:
-    body: {string: ''}
-    headers:
-      cache-control: [no-cache]
-      content-length: ['0']
-      contentlength: ['0']
-      date: ['Sun, 21 Aug 2016 08:54:48 GMT']
-      expires: ['-1']
-      location: ['https://fakestore.azuredatalakestore.net/webhdfs/v1/azure_test_dir/data/b/z.txt?overwrite=True&OP=CREATE&write=true']
-      pragma: [no-cache]
-      server-perf: ['[60c92e61-db46-4c86-b7af-d5c29ff9c8cf][ AuthTime::0::PostAuthTime::0
-          ][S-HdfsGetFileStatusV2 :: 00:00:006 ms]%0a[S-HdfsCheckAccess :: 00:00:002
-          ms]%0a[S-FsDelete :: 00:00:006 ms]%0a[S-FsOpenStream :: 00:00:038 ms]%0a[BufferingTime
-          :: 00:00:000 ms]%0a[WriteTime :: 00:00:000 ms]%0a[S-FsCloseHandle :: 00:00:001
-          ms]%0a[CREATE :: 00:00:057 ms]%0a']
-      status: ['0x0']
-      strict-transport-security: [max-age=15724800; includeSubDomains]
-      x-content-type-options: [nosniff]
-      x-ms-request-id: [60c92e61-db46-4c86-b7af-d5c29ff9c8cf]
-      x-ms-webhdfs-version: [16.07.07.01]
-    status: {code: 201, message: Created}
-- request:
-    body: '123456'
-    headers:
-      Accept: ['*/*']
-      Accept-Encoding: ['gzip, deflate']
-      Connection: [keep-alive]
-      Content-Length: ['6']
-      User-Agent: [python-requests/2.10.0]
-    method: POST
-    uri: https://fakestore.azuredatalakestore.net/webhdfs/v1/azure_test_dir/data/b/z.txt?OP=APPEND
-  response:
-    body: {string: ''}
-    headers:
-      cache-control: [no-cache]
-      content-length: ['0']
-      contentlength: ['0']
-      date: ['Sun, 21 Aug 2016 08:54:48 GMT']
-      expires: ['-1']
-      location: ['https://fakestore.azuredatalakestore.net/webhdfs/v1/azure_test_dir/data/b/z.txt?OP=APPEND&append=true']
-      pragma: [no-cache]
-      server-perf: ['[9e64ea94-5c8e-46cc-9de4-abdf95ec9f16][ AuthTime::0::PostAuthTime::0
-          ][APPEND :: 00:00:000 ms]%0a']
-      status: ['0x0']
-      strict-transport-security: [max-age=15724800; includeSubDomains]
-      x-content-type-options: [nosniff]
-      x-ms-request-id: [9e64ea94-5c8e-46cc-9de4-abdf95ec9f16]
-      x-ms-webhdfs-version: [16.07.07.01]
-    status: {code: 307, message: Temporary Redirect}
-- request:
-    body: '123456'
-    headers:
-      Accept: ['*/*']
-      Accept-Encoding: ['gzip, deflate']
-      Connection: [keep-alive]
-      Content-Length: ['6']
-      User-Agent: [python-requests/2.10.0]
+      Status: ['0x0']
+      Strict-Transport-Security: [max-age=15724800; includeSubDomains]
+      X-Content-Type-Options: [nosniff]
+      x-ms-request-id: [f46d04f0-e8d1-478d-ba55-70c2ce9fb0b4]
+      x-ms-webhdfs-version: [16.07.07.01]
+    status: {code: 307, message: Temporary Redirect}
+- request:
+    body: '123456'
+    headers:
+      Accept: ['*/*']
+      Accept-Encoding: ['gzip, deflate']
+      Connection: [keep-alive]
+      Content-Length: ['6']
+      User-Agent: [python-requests/2.11.1]
     method: POST
     uri: https://fakestore.azuredatalakestore.net/webhdfs/v1/azure_test_dir/data/b/z.txt?OP=APPEND&append=true
   response:
     body: {string: ''}
     headers:
-      cache-control: [no-cache]
-      content-length: ['0']
-      date: ['Sun, 21 Aug 2016 08:54:49 GMT']
-      expires: ['-1']
-      pragma: [no-cache]
-      server-perf: ['[b69d5b8d-983e-49ca-8776-e013cc09976b][ AuthTime::0::PostAuthTime::0
-          ][S-FsOpenStream :: 00:00:010 ms]%0a[S-FsGetStreamLength :: 00:00:008 ms]%0a[S-FsAppendStream
-          :: 00:00:114 ms]%0a[BufferingTime :: 00:00:000 ms]%0a[WriteTime :: 00:00:114
-          ms]%0a[S-FsCloseHandle :: 00:00:001 ms]%0a[APPEND :: 00:00:136 ms]%0a']
-      status: ['0x0']
-      strict-transport-security: [max-age=15724800; includeSubDomains]
-      x-content-type-options: [nosniff]
-      x-ms-request-id: [b69d5b8d-983e-49ca-8776-e013cc09976b]
-      x-ms-webhdfs-version: [16.07.07.01]
-    status: {code: 200, message: OK}
-- request:
-    body: null
-    headers:
-      Accept: ['*/*']
-      Accept-Encoding: ['gzip, deflate']
-      Connection: [keep-alive]
-      User-Agent: [python-requests/2.10.0]
+      Cache-Control: [no-cache]
+      Content-Length: ['0']
+      Date: ['Thu, 01 Sep 2016 17:02:35 GMT']
+      Expires: ['-1']
+      Pragma: [no-cache]
+      Server-Perf: ['[95b39bf1-8894-4382-a4bf-1794fe13b565][ AuthTime::0::PostAuthTime::0
+          ][S-FsOpenStream :: 00:00:009 ms]%0a[S-FsGetStreamLength :: 00:00:040 ms]%0a[S-FsAppendStream
+          :: 00:00:125 ms]%0a[BufferingTime :: 00:00:000 ms]%0a[WriteTime :: 00:00:125
+          ms]%0a[S-FsAppendStream :: 00:00:033 ms]%0a[S-FsCloseHandle :: 00:00:001
+          ms]%0a[APPEND :: 00:00:211 ms]%0a']
+      Status: ['0x0']
+      Strict-Transport-Security: [max-age=15724800; includeSubDomains]
+      X-Content-Type-Options: [nosniff]
+      x-ms-request-id: [95b39bf1-8894-4382-a4bf-1794fe13b565]
+      x-ms-webhdfs-version: [16.07.07.01]
+    status: {code: 200, message: OK}
+- request:
+    body: null
+    headers:
+      Accept: ['*/*']
+      Accept-Encoding: ['gzip, deflate']
+      Connection: [keep-alive]
+      User-Agent: [python-requests/2.11.1]
     method: GET
     uri: https://fakestore.azuredatalakestore.net/webhdfs/v1/azure_test_dir/data/a?OP=LISTSTATUS
   response:
-    body: {string: '{"FileStatuses":{"FileStatus":[{"length":6,"pathSuffix":"x.csv","type":"FILE","blockSize":268435456,"accessTime":1471769684592,"modificationTime":1471769685003,"replication":1,"permission":"770","owner":"49b2f9ec-818a-49ca-9424-249e1f19f7d7","group":"49b2f9ec-818a-49ca-9424-249e1f19f7d7"},{"length":6,"pathSuffix":"y.csv","type":"FILE","blockSize":268435456,"accessTime":1471769685482,"modificationTime":1471769685847,"replication":1,"permission":"770","owner":"49b2f9ec-818a-49ca-9424-249e1f19f7d7","group":"49b2f9ec-818a-49ca-9424-249e1f19f7d7"},{"length":6,"pathSuffix":"z.txt","type":"FILE","blockSize":268435456,"accessTime":1471769686173,"modificationTime":1471769686917,"replication":1,"permission":"770","owner":"49b2f9ec-818a-49ca-9424-249e1f19f7d7","group":"49b2f9ec-818a-49ca-9424-249e1f19f7d7"}]}}'}
-    headers:
-      cache-control: [no-cache]
-      content-length: ['810']
-      content-type: [application/json; charset=utf-8]
-      date: ['Sun, 21 Aug 2016 08:54:49 GMT']
-      expires: ['-1']
-      pragma: [no-cache]
-      server-perf: ['[29655d67-65ed-40db-a757-6d048036e097][ AuthTime::0::PostAuthTime::0
-          ][S-HdfsListStatus :: 00:00:012 ms]%0a[LISTSTATUS :: 00:00:013 ms]%0a']
-      status: ['0x0']
-      strict-transport-security: [max-age=15724800; includeSubDomains]
-      x-content-type-options: [nosniff]
-      x-ms-request-id: [29655d67-65ed-40db-a757-6d048036e097]
-      x-ms-webhdfs-version: [16.07.07.01]
-    status: {code: 200, message: OK}
-- request:
-    body: null
-    headers:
-      Accept: ['*/*']
-      Accept-Encoding: ['gzip, deflate']
-      Connection: [keep-alive]
-      User-Agent: [python-requests/2.10.0]
+    body: {string: '{"FileStatuses":{"FileStatus":[{"length":6,"pathSuffix":"x.csv","type":"FILE","blockSize":268435456,"accessTime":1472749349797,"modificationTime":1472749350266,"replication":1,"permission":"770","owner":"49b2f9ec-818a-49ca-9424-249e1f19f7d7","group":"49b2f9ec-818a-49ca-9424-249e1f19f7d7"},{"length":6,"pathSuffix":"y.csv","type":"FILE","blockSize":268435456,"accessTime":1472749350719,"modificationTime":1472749351657,"replication":1,"permission":"770","owner":"49b2f9ec-818a-49ca-9424-249e1f19f7d7","group":"49b2f9ec-818a-49ca-9424-249e1f19f7d7"},{"length":6,"pathSuffix":"z.txt","type":"FILE","blockSize":268435456,"accessTime":1472749352168,"modificationTime":1472749352614,"replication":1,"permission":"770","owner":"49b2f9ec-818a-49ca-9424-249e1f19f7d7","group":"49b2f9ec-818a-49ca-9424-249e1f19f7d7"}]}}'}
+    headers:
+      Cache-Control: [no-cache]
+      Content-Length: ['810']
+      Content-Type: [application/json; charset=utf-8]
+      Date: ['Thu, 01 Sep 2016 17:02:35 GMT']
+      Expires: ['-1']
+      Pragma: [no-cache]
+      Server-Perf: ['[dfc4b981-37da-4a38-b014-850aa6a7d534][ AuthTime::0::PostAuthTime::0
+          ][S-HdfsListStatus :: 00:00:167 ms]%0a[LISTSTATUS :: 00:00:167 ms]%0a']
+      Status: ['0x0']
+      Strict-Transport-Security: [max-age=15724800; includeSubDomains]
+      X-Content-Type-Options: [nosniff]
+      x-ms-request-id: [dfc4b981-37da-4a38-b014-850aa6a7d534]
+      x-ms-webhdfs-version: [16.07.07.01]
+    status: {code: 200, message: OK}
+- request:
+    body: null
+    headers:
+      Accept: ['*/*']
+      Accept-Encoding: ['gzip, deflate']
+      Connection: [keep-alive]
+      User-Agent: [python-requests/2.11.1]
     method: GET
     uri: https://fakestore.azuredatalakestore.net/webhdfs/v1/azure_test_dir/data?OP=LISTSTATUS
   response:
-    body: {string: '{"FileStatuses":{"FileStatus":[{"length":0,"pathSuffix":"a","type":"DIRECTORY","blockSize":0,"accessTime":1471769684306,"modificationTime":1471769686210,"replication":0,"permission":"770","owner":"49b2f9ec-818a-49ca-9424-249e1f19f7d7","group":"49b2f9ec-818a-49ca-9424-249e1f19f7d7"},{"length":0,"pathSuffix":"b","type":"DIRECTORY","blockSize":0,"accessTime":1471769687201,"modificationTime":1471769689440,"replication":0,"permission":"770","owner":"49b2f9ec-818a-49ca-9424-249e1f19f7d7","group":"49b2f9ec-818a-49ca-9424-249e1f19f7d7"}]}}'}
-    headers:
-      cache-control: [no-cache]
-      content-length: ['537']
-      content-type: [application/json; charset=utf-8]
-      date: ['Sun, 21 Aug 2016 08:54:49 GMT']
-      expires: ['-1']
-      pragma: [no-cache]
-      server-perf: ['[458eb14d-4cc9-428e-b71f-2328359d7f09][ AuthTime::0::PostAuthTime::0
-          ][S-HdfsListStatus :: 00:00:006 ms]%0a[LISTSTATUS :: 00:00:007 ms]%0a']
-      status: ['0x0']
-      strict-transport-security: [max-age=15724800; includeSubDomains]
-      x-content-type-options: [nosniff]
-      x-ms-request-id: [458eb14d-4cc9-428e-b71f-2328359d7f09]
-      x-ms-webhdfs-version: [16.07.07.01]
-    status: {code: 200, message: OK}
-- request:
-    body: null
-    headers:
-      Accept: ['*/*']
-      Accept-Encoding: ['gzip, deflate']
-      Connection: [keep-alive]
-      User-Agent: [python-requests/2.10.0]
+    body: {string: '{"FileStatuses":{"FileStatus":[{"length":0,"pathSuffix":"a","type":"DIRECTORY","blockSize":0,"accessTime":1472749349503,"modificationTime":1472749352204,"replication":0,"permission":"770","owner":"49b2f9ec-818a-49ca-9424-249e1f19f7d7","group":"49b2f9ec-818a-49ca-9424-249e1f19f7d7"},{"length":0,"pathSuffix":"b","type":"DIRECTORY","blockSize":0,"accessTime":1472749352918,"modificationTime":1472749355192,"replication":0,"permission":"770","owner":"49b2f9ec-818a-49ca-9424-249e1f19f7d7","group":"49b2f9ec-818a-49ca-9424-249e1f19f7d7"}]}}'}
+    headers:
+      Cache-Control: [no-cache]
+      Content-Length: ['537']
+      Content-Type: [application/json; charset=utf-8]
+      Date: ['Thu, 01 Sep 2016 17:02:35 GMT']
+      Expires: ['-1']
+      Pragma: [no-cache]
+      Server-Perf: ['[5b7f6c17-d54d-40f1-a4ea-284d59117afd][ AuthTime::0::PostAuthTime::0
+          ][S-HdfsListStatus :: 00:00:005 ms]%0a[LISTSTATUS :: 00:00:006 ms]%0a']
+      Status: ['0x0']
+      Strict-Transport-Security: [max-age=15724800; includeSubDomains]
+      X-Content-Type-Options: [nosniff]
+      x-ms-request-id: [5b7f6c17-d54d-40f1-a4ea-284d59117afd]
+      x-ms-webhdfs-version: [16.07.07.01]
+    status: {code: 200, message: OK}
+- request:
+    body: null
+    headers:
+      Accept: ['*/*']
+      Accept-Encoding: ['gzip, deflate']
+      Connection: [keep-alive]
+      User-Agent: [python-requests/2.11.1]
     method: GET
     uri: https://fakestore.azuredatalakestore.net/webhdfs/v1/azure_test_dir/data/b?OP=LISTSTATUS
   response:
-    body: {string: '{"FileStatuses":{"FileStatus":[{"length":6,"pathSuffix":"x.csv","type":"FILE","blockSize":268435456,"accessTime":1471769687488,"modificationTime":1471769688078,"replication":1,"permission":"770","owner":"49b2f9ec-818a-49ca-9424-249e1f19f7d7","group":"49b2f9ec-818a-49ca-9424-249e1f19f7d7"},{"length":6,"pathSuffix":"y.csv","type":"FILE","blockSize":268435456,"accessTime":1471769688424,"modificationTime":1471769688956,"replication":1,"permission":"770","owner":"49b2f9ec-818a-49ca-9424-249e1f19f7d7","group":"49b2f9ec-818a-49ca-9424-249e1f19f7d7"},{"length":6,"pathSuffix":"z.txt","type":"FILE","blockSize":268435456,"accessTime":1471769689404,"modificationTime":1471769689770,"replication":1,"permission":"770","owner":"49b2f9ec-818a-49ca-9424-249e1f19f7d7","group":"49b2f9ec-818a-49ca-9424-249e1f19f7d7"}]}}'}
-    headers:
-      cache-control: [no-cache]
-      content-length: ['810']
-      content-type: [application/json; charset=utf-8]
-      date: ['Sun, 21 Aug 2016 08:54:49 GMT']
-      expires: ['-1']
-      pragma: [no-cache]
-      server-perf: ['[fad247bc-3f5a-45ba-aa4e-15a51b97d162][ AuthTime::0::PostAuthTime::0
+    body: {string: '{"FileStatuses":{"FileStatus":[{"length":6,"pathSuffix":"x.csv","type":"FILE","blockSize":268435456,"accessTime":1472749353267,"modificationTime":1472749353677,"replication":1,"permission":"770","owner":"49b2f9ec-818a-49ca-9424-249e1f19f7d7","group":"49b2f9ec-818a-49ca-9424-249e1f19f7d7"},{"length":6,"pathSuffix":"y.csv","type":"FILE","blockSize":268435456,"accessTime":1472749354235,"modificationTime":1472749354720,"replication":1,"permission":"770","owner":"49b2f9ec-818a-49ca-9424-249e1f19f7d7","group":"49b2f9ec-818a-49ca-9424-249e1f19f7d7"},{"length":6,"pathSuffix":"z.txt","type":"FILE","blockSize":268435456,"accessTime":1472749355157,"modificationTime":1472749355632,"replication":1,"permission":"770","owner":"49b2f9ec-818a-49ca-9424-249e1f19f7d7","group":"49b2f9ec-818a-49ca-9424-249e1f19f7d7"}]}}'}
+    headers:
+      Cache-Control: [no-cache]
+      Content-Length: ['810']
+      Content-Type: [application/json; charset=utf-8]
+      Date: ['Thu, 01 Sep 2016 17:02:36 GMT']
+      Expires: ['-1']
+      Pragma: [no-cache]
+      Server-Perf: ['[be7d3c94-0bf6-42c9-bf14-bd8e01bc4ad9][ AuthTime::0::PostAuthTime::0
           ][S-HdfsListStatus :: 00:00:011 ms]%0a[LISTSTATUS :: 00:00:012 ms]%0a']
-      status: ['0x0']
-      strict-transport-security: [max-age=15724800; includeSubDomains]
-      x-content-type-options: [nosniff]
-      x-ms-request-id: [fad247bc-3f5a-45ba-aa4e-15a51b97d162]
-      x-ms-webhdfs-version: [16.07.07.01]
-    status: {code: 200, message: OK}
-- request:
-    body: null
-    headers:
-      Accept: ['*/*']
-      Accept-Encoding: ['gzip, deflate']
-      Connection: [keep-alive]
-      User-Agent: [python-requests/2.10.0]
+      Status: ['0x0']
+      Strict-Transport-Security: [max-age=15724800; includeSubDomains]
+      X-Content-Type-Options: [nosniff]
+      x-ms-request-id: [be7d3c94-0bf6-42c9-bf14-bd8e01bc4ad9]
+      x-ms-webhdfs-version: [16.07.07.01]
+    status: {code: 200, message: OK}
+- request:
+    body: null
+    headers:
+      Accept: ['*/*']
+      Accept-Encoding: ['gzip, deflate']
+      Connection: [keep-alive]
+      User-Agent: [python-requests/2.11.1]
     method: GET
     uri: https://fakestore.azuredatalakestore.net/webhdfs/v1/azure_test_dir?OP=LISTSTATUS
   response:
-    body: {string: '{"FileStatuses":{"FileStatus":[{"length":0,"pathSuffix":"data","type":"DIRECTORY","blockSize":0,"accessTime":1471769684306,"modificationTime":1471769687201,"replication":0,"permission":"770","owner":"49b2f9ec-818a-49ca-9424-249e1f19f7d7","group":"49b2f9ec-818a-49ca-9424-249e1f19f7d7"},{"length":6,"pathSuffix":"x.csv","type":"FILE","blockSize":268435456,"accessTime":1471769681143,"modificationTime":1471769681540,"replication":1,"permission":"770","owner":"49b2f9ec-818a-49ca-9424-249e1f19f7d7","group":"49b2f9ec-818a-49ca-9424-249e1f19f7d7"},{"length":6,"pathSuffix":"y.csv","type":"FILE","blockSize":268435456,"accessTime":1471769681878,"modificationTime":1471769683024,"replication":1,"permission":"770","owner":"49b2f9ec-818a-49ca-9424-249e1f19f7d7","group":"49b2f9ec-818a-49ca-9424-249e1f19f7d7"},{"length":6,"pathSuffix":"z.txt","type":"FILE","blockSize":268435456,"accessTime":1471769683392,"modificationTime":1471769683875,"replication":1,"permission":"770","owner":"49b2f9ec-818a-49ca-9424-249e1f19f7d7","group":"49b2f9ec-818a-49ca-9424-249e1f19f7d7"}]}}'}
-    headers:
-      cache-control: [no-cache]
-      content-length: ['1065']
-      content-type: [application/json; charset=utf-8]
-      date: ['Sun, 21 Aug 2016 08:54:50 GMT']
-      expires: ['-1']
-      pragma: [no-cache]
-      server-perf: ['[3afa0045-36f4-426c-a554-bbe7e416e8d7][ AuthTime::0::PostAuthTime::0
-          ][S-HdfsListStatus :: 00:00:329 ms]%0a[LISTSTATUS :: 00:00:330 ms]%0a']
-      status: ['0x0']
-      strict-transport-security: [max-age=15724800; includeSubDomains]
-      x-content-type-options: [nosniff]
-      x-ms-request-id: [3afa0045-36f4-426c-a554-bbe7e416e8d7]
-      x-ms-webhdfs-version: [16.07.07.01]
-    status: {code: 200, message: OK}
-- request:
-    body: null
-    headers:
-      Accept: ['*/*']
-      Accept-Encoding: ['gzip, deflate']
-      Connection: [keep-alive]
-      Content-Length: ['0']
-      User-Agent: [python-requests/2.10.0]
+    body: {string: '{"FileStatuses":{"FileStatus":[{"length":0,"pathSuffix":"data","type":"DIRECTORY","blockSize":0,"accessTime":1472749349503,"modificationTime":1472749352918,"replication":0,"permission":"770","owner":"49b2f9ec-818a-49ca-9424-249e1f19f7d7","group":"49b2f9ec-818a-49ca-9424-249e1f19f7d7"},{"length":6,"pathSuffix":"x.csv","type":"FILE","blockSize":268435456,"accessTime":1472749346563,"modificationTime":1472749347015,"replication":1,"permission":"770","owner":"49b2f9ec-818a-49ca-9424-249e1f19f7d7","group":"49b2f9ec-818a-49ca-9424-249e1f19f7d7"},{"length":6,"pathSuffix":"y.csv","type":"FILE","blockSize":268435456,"accessTime":1472749347436,"modificationTime":1472749348358,"replication":1,"permission":"770","owner":"49b2f9ec-818a-49ca-9424-249e1f19f7d7","group":"49b2f9ec-818a-49ca-9424-249e1f19f7d7"},{"length":6,"pathSuffix":"z.txt","type":"FILE","blockSize":268435456,"accessTime":1472749348749,"modificationTime":1472749349158,"replication":1,"permission":"770","owner":"49b2f9ec-818a-49ca-9424-249e1f19f7d7","group":"49b2f9ec-818a-49ca-9424-249e1f19f7d7"}]}}'}
+    headers:
+      Cache-Control: [no-cache]
+      Content-Length: ['1065']
+      Content-Type: [application/json; charset=utf-8]
+      Date: ['Thu, 01 Sep 2016 17:02:36 GMT']
+      Expires: ['-1']
+      Pragma: [no-cache]
+      Server-Perf: ['[0a644cec-76d0-44c7-9770-9f99bd858b7a][ AuthTime::0::PostAuthTime::0
+          ][S-HdfsListStatus :: 00:00:012 ms]%0a[LISTSTATUS :: 00:00:012 ms]%0a']
+      Status: ['0x0']
+      Strict-Transport-Security: [max-age=15724800; includeSubDomains]
+      X-Content-Type-Options: [nosniff]
+      x-ms-request-id: [0a644cec-76d0-44c7-9770-9f99bd858b7a]
+      x-ms-webhdfs-version: [16.07.07.01]
+    status: {code: 200, message: OK}
+- request:
+    body: null
+    headers:
+      Accept: ['*/*']
+      Accept-Encoding: ['gzip, deflate']
+      Connection: [keep-alive]
+      Content-Length: ['0']
+      User-Agent: [python-requests/2.11.1]
     method: DELETE
-    uri: https://fakestore.azuredatalakestore.net/webhdfs/v1/azure_test_dir/data?recursive=True&OP=DELETE
+    uri: https://fakestore.azuredatalakestore.net/webhdfs/v1/azure_test_dir/data?OP=DELETE&recursive=True
   response:
     body: {string: '{"boolean":true}'}
     headers:
-      cache-control: [no-cache]
-      content-length: ['16']
-      content-type: [application/json; charset=utf-8]
-      date: ['Sun, 21 Aug 2016 08:54:51 GMT']
-      expires: ['-1']
-      pragma: [no-cache]
-      server-perf: ['[e928d325-6478-4651-839b-d8c3d206aa8d][ AuthTime::0::PostAuthTime::0
-          ][S-FsDelete :: 00:00:047 ms]%0a[DELETE :: 00:00:048 ms]%0a']
-      status: ['0x0']
-      strict-transport-security: [max-age=15724800; includeSubDomains]
-      x-content-type-options: [nosniff]
-      x-ms-request-id: [e928d325-6478-4651-839b-d8c3d206aa8d]
-      x-ms-webhdfs-version: [16.07.07.01]
-    status: {code: 200, message: OK}
-- request:
-    body: null
-    headers:
-      Accept: ['*/*']
-      Accept-Encoding: ['gzip, deflate']
-      Connection: [keep-alive]
-      User-Agent: [python-requests/2.10.0]
+      Cache-Control: [no-cache]
+      Content-Length: ['16']
+      Content-Type: [application/json; charset=utf-8]
+      Date: ['Thu, 01 Sep 2016 17:02:36 GMT']
+      Expires: ['-1']
+      Pragma: [no-cache]
+      Server-Perf: ['[1ffcf618-bd0a-4a37-bd82-655ea84d9958][ AuthTime::0::PostAuthTime::0
+          ][S-FsDelete :: 00:00:034 ms]%0a[DELETE :: 00:00:036 ms]%0a']
+      Status: ['0x0']
+      Strict-Transport-Security: [max-age=15724800; includeSubDomains]
+      X-Content-Type-Options: [nosniff]
+      x-ms-request-id: [1ffcf618-bd0a-4a37-bd82-655ea84d9958]
+      x-ms-webhdfs-version: [16.07.07.01]
+    status: {code: 200, message: OK}
+- request:
+    body: null
+    headers:
+      Accept: ['*/*']
+      Accept-Encoding: ['gzip, deflate']
+      Connection: [keep-alive]
+      User-Agent: [python-requests/2.11.1]
     method: GET
     uri: https://fakestore.azuredatalakestore.net/webhdfs/v1/azure_test_dir?OP=LISTSTATUS
   response:
-    body: {string: '{"FileStatuses":{"FileStatus":[{"length":6,"pathSuffix":"x.csv","type":"FILE","blockSize":268435456,"accessTime":1471769681143,"modificationTime":1471769681540,"replication":1,"permission":"770","owner":"49b2f9ec-818a-49ca-9424-249e1f19f7d7","group":"49b2f9ec-818a-49ca-9424-249e1f19f7d7"},{"length":6,"pathSuffix":"y.csv","type":"FILE","blockSize":268435456,"accessTime":1471769681878,"modificationTime":1471769683024,"replication":1,"permission":"770","owner":"49b2f9ec-818a-49ca-9424-249e1f19f7d7","group":"49b2f9ec-818a-49ca-9424-249e1f19f7d7"},{"length":6,"pathSuffix":"z.txt","type":"FILE","blockSize":268435456,"accessTime":1471769683392,"modificationTime":1471769683875,"replication":1,"permission":"770","owner":"49b2f9ec-818a-49ca-9424-249e1f19f7d7","group":"49b2f9ec-818a-49ca-9424-249e1f19f7d7"}]}}'}
-    headers:
-      cache-control: [no-cache]
-      content-length: ['810']
-      content-type: [application/json; charset=utf-8]
-      date: ['Sun, 21 Aug 2016 08:54:51 GMT']
-      expires: ['-1']
-      pragma: [no-cache]
-      server-perf: ['[bbf3ff02-2c4d-4aec-958c-581d9eedb10c][ AuthTime::0::PostAuthTime::0
-          ][S-HdfsListStatus :: 00:00:010 ms]%0a[LISTSTATUS :: 00:00:010 ms]%0a']
-      status: ['0x0']
-      strict-transport-security: [max-age=15724800; includeSubDomains]
-      x-content-type-options: [nosniff]
-      x-ms-request-id: [bbf3ff02-2c4d-4aec-958c-581d9eedb10c]
-      x-ms-webhdfs-version: [16.07.07.01]
-    status: {code: 200, message: OK}
-- request:
-    body: null
-    headers:
-      Accept: ['*/*']
-      Accept-Encoding: ['gzip, deflate']
-      Connection: [keep-alive]
-      Content-Length: ['0']
-      User-Agent: [python-requests/2.10.0]
+    body: {string: '{"FileStatuses":{"FileStatus":[{"length":6,"pathSuffix":"x.csv","type":"FILE","blockSize":268435456,"accessTime":1472749346563,"modificationTime":1472749347015,"replication":1,"permission":"770","owner":"49b2f9ec-818a-49ca-9424-249e1f19f7d7","group":"49b2f9ec-818a-49ca-9424-249e1f19f7d7"},{"length":6,"pathSuffix":"y.csv","type":"FILE","blockSize":268435456,"accessTime":1472749347436,"modificationTime":1472749348358,"replication":1,"permission":"770","owner":"49b2f9ec-818a-49ca-9424-249e1f19f7d7","group":"49b2f9ec-818a-49ca-9424-249e1f19f7d7"},{"length":6,"pathSuffix":"z.txt","type":"FILE","blockSize":268435456,"accessTime":1472749348749,"modificationTime":1472749349158,"replication":1,"permission":"770","owner":"49b2f9ec-818a-49ca-9424-249e1f19f7d7","group":"49b2f9ec-818a-49ca-9424-249e1f19f7d7"}]}}'}
+    headers:
+      Cache-Control: [no-cache]
+      Content-Length: ['810']
+      Content-Type: [application/json; charset=utf-8]
+      Date: ['Thu, 01 Sep 2016 17:02:37 GMT']
+      Expires: ['-1']
+      Pragma: [no-cache]
+      Server-Perf: ['[1976491d-16c1-4e21-b63f-9f0cbcd74db4][ AuthTime::0::PostAuthTime::0
+          ][S-HdfsListStatus :: 00:00:011 ms]%0a[LISTSTATUS :: 00:00:011 ms]%0a']
+      Status: ['0x0']
+      Strict-Transport-Security: [max-age=15724800; includeSubDomains]
+      X-Content-Type-Options: [nosniff]
+      x-ms-request-id: [1976491d-16c1-4e21-b63f-9f0cbcd74db4]
+      x-ms-webhdfs-version: [16.07.07.01]
+    status: {code: 200, message: OK}
+- request:
+    body: null
+    headers:
+      Accept: ['*/*']
+      Accept-Encoding: ['gzip, deflate']
+      Connection: [keep-alive]
+      Content-Length: ['0']
+      User-Agent: [python-requests/2.11.1]
     method: DELETE
-    uri: https://fakestore.azuredatalakestore.net/webhdfs/v1/azure_test_dir/x.csv?recursive=True&OP=DELETE
+    uri: https://fakestore.azuredatalakestore.net/webhdfs/v1/azure_test_dir/x.csv?OP=DELETE&recursive=True
   response:
     body: {string: '{"boolean":true}'}
     headers:
-      cache-control: [no-cache]
-      content-length: ['16']
-      content-type: [application/json; charset=utf-8]
-      date: ['Sun, 21 Aug 2016 08:54:51 GMT']
-      expires: ['-1']
-      pragma: [no-cache]
-      server-perf: ['[22b92bbe-cb5c-46fa-b77f-3ad7be761e84][ AuthTime::0::PostAuthTime::0
-          ][S-FsDelete :: 00:00:041 ms]%0a[DELETE :: 00:00:041 ms]%0a']
-      status: ['0x0']
-      strict-transport-security: [max-age=15724800; includeSubDomains]
-      x-content-type-options: [nosniff]
-      x-ms-request-id: [22b92bbe-cb5c-46fa-b77f-3ad7be761e84]
-      x-ms-webhdfs-version: [16.07.07.01]
-    status: {code: 200, message: OK}
-- request:
-    body: null
-    headers:
-      Accept: ['*/*']
-      Accept-Encoding: ['gzip, deflate']
-      Connection: [keep-alive]
-      User-Agent: [python-requests/2.10.0]
+      Cache-Control: [no-cache]
+      Content-Length: ['16']
+      Content-Type: [application/json; charset=utf-8]
+      Date: ['Thu, 01 Sep 2016 17:02:36 GMT']
+      Expires: ['-1']
+      Pragma: [no-cache]
+      Server-Perf: ['[8d53fa46-18a3-4073-a7e4-4c827a0db200][ AuthTime::0::PostAuthTime::0
+          ][S-FsDelete :: 00:00:082 ms]%0a[DELETE :: 00:00:086 ms]%0a']
+      Status: ['0x0']
+      Strict-Transport-Security: [max-age=15724800; includeSubDomains]
+      X-Content-Type-Options: [nosniff]
+      x-ms-request-id: [8d53fa46-18a3-4073-a7e4-4c827a0db200]
+      x-ms-webhdfs-version: [16.07.07.01]
+    status: {code: 200, message: OK}
+- request:
+    body: null
+    headers:
+      Accept: ['*/*']
+      Accept-Encoding: ['gzip, deflate']
+      Connection: [keep-alive]
+      User-Agent: [python-requests/2.11.1]
     method: GET
     uri: https://fakestore.azuredatalakestore.net/webhdfs/v1/azure_test_dir?OP=LISTSTATUS
   response:
-    body: {string: '{"FileStatuses":{"FileStatus":[{"length":6,"pathSuffix":"y.csv","type":"FILE","blockSize":268435456,"accessTime":1471769681878,"modificationTime":1471769683024,"replication":1,"permission":"770","owner":"49b2f9ec-818a-49ca-9424-249e1f19f7d7","group":"49b2f9ec-818a-49ca-9424-249e1f19f7d7"},{"length":6,"pathSuffix":"z.txt","type":"FILE","blockSize":268435456,"accessTime":1471769683392,"modificationTime":1471769683875,"replication":1,"permission":"770","owner":"49b2f9ec-818a-49ca-9424-249e1f19f7d7","group":"49b2f9ec-818a-49ca-9424-249e1f19f7d7"}]}}'}
-    headers:
-      cache-control: [no-cache]
-      content-length: ['551']
-      content-type: [application/json; charset=utf-8]
-      date: ['Sun, 21 Aug 2016 08:54:51 GMT']
-      expires: ['-1']
-      pragma: [no-cache]
-      server-perf: ['[c142ae51-a719-4c1d-8e28-d6f67741ee96][ AuthTime::0::PostAuthTime::0
-          ][S-HdfsListStatus :: 00:00:012 ms]%0a[LISTSTATUS :: 00:00:012 ms]%0a']
-      status: ['0x0']
-      strict-transport-security: [max-age=15724800; includeSubDomains]
-      x-content-type-options: [nosniff]
-      x-ms-request-id: [c142ae51-a719-4c1d-8e28-d6f67741ee96]
-      x-ms-webhdfs-version: [16.07.07.01]
-    status: {code: 200, message: OK}
-- request:
-    body: null
-    headers:
-      Accept: ['*/*']
-      Accept-Encoding: ['gzip, deflate']
-      Connection: [keep-alive]
-      Content-Length: ['0']
-      User-Agent: [python-requests/2.10.0]
+    body: {string: '{"FileStatuses":{"FileStatus":[{"length":6,"pathSuffix":"y.csv","type":"FILE","blockSize":268435456,"accessTime":1472749347436,"modificationTime":1472749348358,"replication":1,"permission":"770","owner":"49b2f9ec-818a-49ca-9424-249e1f19f7d7","group":"49b2f9ec-818a-49ca-9424-249e1f19f7d7"},{"length":6,"pathSuffix":"z.txt","type":"FILE","blockSize":268435456,"accessTime":1472749348749,"modificationTime":1472749349158,"replication":1,"permission":"770","owner":"49b2f9ec-818a-49ca-9424-249e1f19f7d7","group":"49b2f9ec-818a-49ca-9424-249e1f19f7d7"}]}}'}
+    headers:
+      Cache-Control: [no-cache]
+      Content-Length: ['551']
+      Content-Type: [application/json; charset=utf-8]
+      Date: ['Thu, 01 Sep 2016 17:02:37 GMT']
+      Expires: ['-1']
+      Pragma: [no-cache]
+      Server-Perf: ['[dd84f619-344d-441d-b038-b05d63e664c6][ AuthTime::0::PostAuthTime::0
+          ][S-HdfsListStatus :: 00:00:011 ms]%0a[LISTSTATUS :: 00:00:011 ms]%0a']
+      Status: ['0x0']
+      Strict-Transport-Security: [max-age=15724800; includeSubDomains]
+      X-Content-Type-Options: [nosniff]
+      x-ms-request-id: [dd84f619-344d-441d-b038-b05d63e664c6]
+      x-ms-webhdfs-version: [16.07.07.01]
+    status: {code: 200, message: OK}
+- request:
+    body: null
+    headers:
+      Accept: ['*/*']
+      Accept-Encoding: ['gzip, deflate']
+      Connection: [keep-alive]
+      Content-Length: ['0']
+      User-Agent: [python-requests/2.11.1]
     method: DELETE
-    uri: https://fakestore.azuredatalakestore.net/webhdfs/v1/azure_test_dir/y.csv?recursive=True&OP=DELETE
+    uri: https://fakestore.azuredatalakestore.net/webhdfs/v1/azure_test_dir/y.csv?OP=DELETE&recursive=True
   response:
     body: {string: '{"boolean":true}'}
     headers:
-      cache-control: [no-cache]
-      content-length: ['16']
-      content-type: [application/json; charset=utf-8]
-      date: ['Sun, 21 Aug 2016 08:54:52 GMT']
-      expires: ['-1']
-      pragma: [no-cache]
-      server-perf: ['[31df1855-86a1-4d22-a2af-cc4c1e51652d][ AuthTime::0::PostAuthTime::0
-          ][S-FsDelete :: 00:00:197 ms]%0a[DELETE :: 00:00:197 ms]%0a']
-      status: ['0x0']
-      strict-transport-security: [max-age=15724800; includeSubDomains]
-      x-content-type-options: [nosniff]
-      x-ms-request-id: [31df1855-86a1-4d22-a2af-cc4c1e51652d]
-      x-ms-webhdfs-version: [16.07.07.01]
-    status: {code: 200, message: OK}
-- request:
-    body: null
-    headers:
-      Accept: ['*/*']
-      Accept-Encoding: ['gzip, deflate']
-      Connection: [keep-alive]
-      User-Agent: [python-requests/2.10.0]
+      Cache-Control: [no-cache]
+      Content-Length: ['16']
+      Content-Type: [application/json; charset=utf-8]
+      Date: ['Thu, 01 Sep 2016 17:02:37 GMT']
+      Expires: ['-1']
+      Pragma: [no-cache]
+      Server-Perf: ['[5a615ff4-9f5a-46e5-9f7e-c6ad1987bedf][ AuthTime::0::PostAuthTime::0
+          ][S-FsDelete :: 00:00:096 ms]%0a[DELETE :: 00:00:099 ms]%0a']
+      Status: ['0x0']
+      Strict-Transport-Security: [max-age=15724800; includeSubDomains]
+      X-Content-Type-Options: [nosniff]
+      x-ms-request-id: [5a615ff4-9f5a-46e5-9f7e-c6ad1987bedf]
+      x-ms-webhdfs-version: [16.07.07.01]
+    status: {code: 200, message: OK}
+- request:
+    body: null
+    headers:
+      Accept: ['*/*']
+      Accept-Encoding: ['gzip, deflate']
+      Connection: [keep-alive]
+      User-Agent: [python-requests/2.11.1]
     method: GET
     uri: https://fakestore.azuredatalakestore.net/webhdfs/v1/azure_test_dir?OP=LISTSTATUS
   response:
-    body: {string: '{"FileStatuses":{"FileStatus":[{"length":6,"pathSuffix":"z.txt","type":"FILE","blockSize":268435456,"accessTime":1471769683392,"modificationTime":1471769683875,"replication":1,"permission":"770","owner":"49b2f9ec-818a-49ca-9424-249e1f19f7d7","group":"49b2f9ec-818a-49ca-9424-249e1f19f7d7"}]}}'}
-    headers:
-      cache-control: [no-cache]
-      content-length: ['292']
-      content-type: [application/json; charset=utf-8]
-      date: ['Sun, 21 Aug 2016 08:54:51 GMT']
-      expires: ['-1']
-      pragma: [no-cache]
-      server-perf: ['[3e234f2e-9d21-4d6c-a492-ed6db198ab0b][ AuthTime::0::PostAuthTime::0
-          ][S-HdfsListStatus :: 00:00:011 ms]%0a[LISTSTATUS :: 00:00:012 ms]%0a']
-      status: ['0x0']
-      strict-transport-security: [max-age=15724800; includeSubDomains]
-      x-content-type-options: [nosniff]
-      x-ms-request-id: [3e234f2e-9d21-4d6c-a492-ed6db198ab0b]
-      x-ms-webhdfs-version: [16.07.07.01]
-    status: {code: 200, message: OK}
-- request:
-    body: null
-    headers:
-      Accept: ['*/*']
-      Accept-Encoding: ['gzip, deflate']
-      Connection: [keep-alive]
-      Content-Length: ['0']
-      User-Agent: [python-requests/2.10.0]
+    body: {string: '{"FileStatuses":{"FileStatus":[{"length":6,"pathSuffix":"z.txt","type":"FILE","blockSize":268435456,"accessTime":1472749348749,"modificationTime":1472749349158,"replication":1,"permission":"770","owner":"49b2f9ec-818a-49ca-9424-249e1f19f7d7","group":"49b2f9ec-818a-49ca-9424-249e1f19f7d7"}]}}'}
+    headers:
+      Cache-Control: [no-cache]
+      Content-Length: ['292']
+      Content-Type: [application/json; charset=utf-8]
+      Date: ['Thu, 01 Sep 2016 17:02:37 GMT']
+      Expires: ['-1']
+      Pragma: [no-cache]
+      Server-Perf: ['[2feeb3cf-f89c-4639-9d3c-3fa2080fd099][ AuthTime::0::PostAuthTime::0
+          ][S-HdfsListStatus :: 00:00:010 ms]%0a[LISTSTATUS :: 00:00:010 ms]%0a']
+      Status: ['0x0']
+      Strict-Transport-Security: [max-age=15724800; includeSubDomains]
+      X-Content-Type-Options: [nosniff]
+      x-ms-request-id: [2feeb3cf-f89c-4639-9d3c-3fa2080fd099]
+      x-ms-webhdfs-version: [16.07.07.01]
+    status: {code: 200, message: OK}
+- request:
+    body: null
+    headers:
+      Accept: ['*/*']
+      Accept-Encoding: ['gzip, deflate']
+      Connection: [keep-alive]
+      Content-Length: ['0']
+      User-Agent: [python-requests/2.11.1]
     method: DELETE
-    uri: https://fakestore.azuredatalakestore.net/webhdfs/v1/azure_test_dir/z.txt?recursive=True&OP=DELETE
-  response:
-    body: {string: '{"boolean":true}'}
-    headers:
-      cache-control: [no-cache]
-      content-length: ['16']
-      content-type: [application/json; charset=utf-8]
-      date: ['Sun, 21 Aug 2016 08:54:52 GMT']
-      expires: ['-1']
-      pragma: [no-cache]
-      server-perf: ['[30c6abf5-cdcb-4edc-a1ff-5efff9787f7c][ AuthTime::0::PostAuthTime::0
-          ][S-FsDelete :: 00:00:053 ms]%0a[DELETE :: 00:00:054 ms]%0a']
-      status: ['0x0']
-      strict-transport-security: [max-age=15724800; includeSubDomains]
-      x-content-type-options: [nosniff]
-      x-ms-request-id: [30c6abf5-cdcb-4edc-a1ff-5efff9787f7c]
-      x-ms-webhdfs-version: [16.07.07.01]
-    status: {code: 200, message: OK}
-- request:
-    body: null
-    headers:
-      Accept: ['*/*']
-      Accept-Encoding: ['gzip, deflate']
-      Connection: [keep-alive]
-      Content-Length: ['0']
-<<<<<<< HEAD
-      User-Agent: [python-requests/2.11.1]
-    method: PUT
-    uri: https://fakestore.azuredatalakestore.net/webhdfs/v1/azure_test_dir/?OP=MKDIRS
+    uri: https://fakestore.azuredatalakestore.net/webhdfs/v1/azure_test_dir/z.txt?OP=DELETE&recursive=True
   response:
     body: {string: '{"boolean":true}'}
     headers:
       Cache-Control: [no-cache]
       Content-Length: ['16']
       Content-Type: [application/json; charset=utf-8]
-      Date: ['Wed, 31 Aug 2016 23:09:46 GMT']
-      Expires: ['-1']
-      Pragma: [no-cache]
-      Server-Perf: ['[09562a6a-66ad-4473-8db9-4d27776b7504][ AuthTime::1034.49588318536::PostAuthTime::240.769401502008
-          ][S-HdfsMkdirs :: 00:00:005 ms]%0a[MKDIRS :: 00:00:008 ms]%0a']
-      Status: ['0x83090180']
-      Strict-Transport-Security: [max-age=15724800; includeSubDomains]
-      X-Content-Type-Options: [nosniff]
-      x-ms-request-id: [09562a6a-66ad-4473-8db9-4d27776b7504]
-=======
-      User-Agent: [python-requests/2.10.0]
-    method: PUT
-    uri: https://fakestore.azuredatalakestore.net/webhdfs/v1/azure_test_dir?OP=MKDIRS
-  response:
-    body: {string: !!python/unicode '{"boolean":true}'}
-    headers:
-      cache-control: [no-cache]
-      content-length: ['16']
-      content-type: [application/json; charset=utf-8]
-      date: ['Sat, 27 Aug 2016 05:58:56 GMT']
-      expires: ['-1']
-      pragma: [no-cache]
-      server-perf: ['[59907083-445b-49dd-9858-eced51d42bbf][ AuthTime::1040.05627936117::PostAuthTime::224.091073349199
-          ][S-HdfsMkdirs :: 00:00:004 ms]%0a[MKDIRS :: 00:00:004 ms]%0a']
-      status: ['0x83090180']
-      strict-transport-security: [max-age=15724800; includeSubDomains]
-      x-content-type-options: [nosniff]
-      x-ms-request-id: [59907083-445b-49dd-9858-eced51d42bbf]
->>>>>>> 18033657
-      x-ms-webhdfs-version: [16.07.07.01]
-    status: {code: 200, message: OK}
-- request:
-    body: null
-    headers:
-      Accept: ['*/*']
-      Accept-Encoding: ['gzip, deflate']
-      Connection: [keep-alive]
-      Content-Length: ['0']
-<<<<<<< HEAD
-      User-Agent: [python-requests/2.11.1]
-    method: PUT
-    uri: https://fakestore.azuredatalakestore.net/webhdfs/v1/azure_test_dir/x.csv?overwrite=True&OP=CREATE
-  response:
-    body: {string: ''}
-    headers:
-      Cache-Control: [no-cache]
-      Content-Length: ['0']
-      ContentLength: ['0']
-      Date: ['Wed, 31 Aug 2016 23:09:46 GMT']
-      Expires: ['-1']
-      Location: ['https://fakestore.azuredatalakestore.net/webhdfs/v1/azure_test_dir/x.csv?overwrite=True&OP=CREATE&write=true']
-      Pragma: [no-cache]
-      Server-Perf: ['[64f68fdc-064e-4bec-9ad0-220d6efc23a6][ AuthTime::0::PostAuthTime::0
-          ][S-HdfsGetFileStatusV2 :: 00:00:007 ms]%0a[CREATE :: 00:00:007 ms]%0a']
-      Status: ['0x8309000A']
-      Strict-Transport-Security: [max-age=15724800; includeSubDomains]
-      X-Content-Type-Options: [nosniff]
-      x-ms-request-id: [64f68fdc-064e-4bec-9ad0-220d6efc23a6]
-      x-ms-webhdfs-version: [16.07.07.01]
-    status: {code: 307, message: Temporary Redirect}
-- request:
-    body: null
-    headers:
-      Accept: ['*/*']
-      Accept-Encoding: ['gzip, deflate']
-      Connection: [keep-alive]
-      Content-Length: ['0']
-      User-Agent: [python-requests/2.11.1]
-    method: PUT
-    uri: https://fakestore.azuredatalakestore.net/webhdfs/v1/azure_test_dir/x.csv?overwrite=True&OP=CREATE&write=true
-  response:
-    body: {string: ''}
-    headers:
-      Cache-Control: [no-cache]
-      Content-Length: ['0']
-      ContentLength: ['0']
-      Date: ['Wed, 31 Aug 2016 23:09:47 GMT']
-      Expires: ['-1']
-      Location: ['https://fakestore.azuredatalakestore.net/webhdfs/v1/azure_test_dir/x.csv?overwrite=True&OP=CREATE&write=true']
-      Pragma: [no-cache]
-      Server-Perf: ['[1450fc2f-1f09-4ed8-8f18-a51ea9f16c27][ AuthTime::0::PostAuthTime::0
-          ][S-HdfsGetFileStatusV2 :: 00:00:006 ms]%0a[S-HdfsCheckAccess :: 00:00:002
-          ms]%0a[S-FsDelete :: 00:00:006 ms]%0a[S-FsOpenStream :: 00:00:065 ms]%0a[BufferingTime
-          :: 00:00:000 ms]%0a[WriteTime :: 00:00:000 ms]%0a[S-FsAppendStream :: 00:00:058
-          ms]%0a[S-FsCloseHandle :: 00:00:001 ms]%0a[CREATE :: 00:00:147 ms]%0a']
-      Status: ['0x0']
-      Strict-Transport-Security: [max-age=15724800; includeSubDomains]
-      X-Content-Type-Options: [nosniff]
-      x-ms-request-id: [1450fc2f-1f09-4ed8-8f18-a51ea9f16c27]
-      x-ms-webhdfs-version: [16.07.07.01]
-    status: {code: 201, message: Created}
-- request:
-    body: '123456'
-    headers:
-      Accept: ['*/*']
-      Accept-Encoding: ['gzip, deflate']
-      Connection: [keep-alive]
-      Content-Length: ['6']
-      User-Agent: [python-requests/2.11.1]
-    method: POST
-    uri: https://fakestore.azuredatalakestore.net/webhdfs/v1/azure_test_dir/x.csv?OP=APPEND
-  response:
-    body: {string: ''}
-    headers:
-      Cache-Control: [no-cache]
-      Content-Length: ['0']
-      ContentLength: ['0']
-      Date: ['Wed, 31 Aug 2016 23:09:48 GMT']
-      Expires: ['-1']
-      Location: ['https://fakestore.azuredatalakestore.net/webhdfs/v1/azure_test_dir/x.csv?OP=APPEND&append=true']
-      Pragma: [no-cache]
-      Server-Perf: ['[dff769b3-9d44-4f1f-81cf-2cacdbfa602a][ AuthTime::0::PostAuthTime::0
-          ][APPEND :: 00:00:000 ms]%0a']
-      Status: ['0x0']
-      Strict-Transport-Security: [max-age=15724800; includeSubDomains]
-      X-Content-Type-Options: [nosniff]
-      x-ms-request-id: [dff769b3-9d44-4f1f-81cf-2cacdbfa602a]
-      x-ms-webhdfs-version: [16.07.07.01]
-    status: {code: 307, message: Temporary Redirect}
-- request:
-    body: '123456'
-    headers:
-      Accept: ['*/*']
-      Accept-Encoding: ['gzip, deflate']
-      Connection: [keep-alive]
-      Content-Length: ['6']
-      User-Agent: [python-requests/2.11.1]
-    method: POST
-    uri: https://fakestore.azuredatalakestore.net/webhdfs/v1/azure_test_dir/x.csv?OP=APPEND&append=true
-  response:
-    body: {string: ''}
-    headers:
-      Cache-Control: [no-cache]
-      Content-Length: ['0']
-      Date: ['Wed, 31 Aug 2016 23:09:48 GMT']
-      Expires: ['-1']
-      Pragma: [no-cache]
-      Server-Perf: ['[e598e040-2548-45c7-a4de-09652ede02a7][ AuthTime::0::PostAuthTime::0
-          ][S-FsOpenStream :: 00:00:011 ms]%0a[S-FsGetStreamLength :: 00:00:010 ms]%0a[S-FsAppendStream
-          :: 00:00:139 ms]%0a[BufferingTime :: 00:00:000 ms]%0a[WriteTime :: 00:00:139
-          ms]%0a[S-FsAppendStream :: 00:00:033 ms]%0a[S-FsCloseHandle :: 00:00:001
-          ms]%0a[APPEND :: 00:00:197 ms]%0a']
-      Status: ['0x0']
-      Strict-Transport-Security: [max-age=15724800; includeSubDomains]
-      X-Content-Type-Options: [nosniff]
-      x-ms-request-id: [e598e040-2548-45c7-a4de-09652ede02a7]
-      x-ms-webhdfs-version: [16.07.07.01]
-    status: {code: 200, message: OK}
-- request:
-    body: null
-    headers:
-      Accept: ['*/*']
-      Accept-Encoding: ['gzip, deflate']
-      Connection: [keep-alive]
-      Content-Length: ['0']
-      User-Agent: [python-requests/2.11.1]
-    method: PUT
-    uri: https://fakestore.azuredatalakestore.net/webhdfs/v1/azure_test_dir/y.csv?overwrite=True&OP=CREATE
-  response:
-    body: {string: ''}
-    headers:
-      Cache-Control: [no-cache]
-      Content-Length: ['0']
-      ContentLength: ['0']
-      Date: ['Wed, 31 Aug 2016 23:09:47 GMT']
-      Expires: ['-1']
-      Location: ['https://fakestore.azuredatalakestore.net/webhdfs/v1/azure_test_dir/y.csv?overwrite=True&OP=CREATE&write=true']
-      Pragma: [no-cache]
-      Server-Perf: ['[e70b3aee-a869-4d98-b895-805295043ecf][ AuthTime::0::PostAuthTime::0
-          ][S-HdfsGetFileStatusV2 :: 00:00:006 ms]%0a[CREATE :: 00:00:006 ms]%0a']
-      Status: ['0x8309000A']
-      Strict-Transport-Security: [max-age=15724800; includeSubDomains]
-      X-Content-Type-Options: [nosniff]
-      x-ms-request-id: [e70b3aee-a869-4d98-b895-805295043ecf]
-      x-ms-webhdfs-version: [16.07.07.01]
-    status: {code: 307, message: Temporary Redirect}
-- request:
-    body: null
-    headers:
-      Accept: ['*/*']
-      Accept-Encoding: ['gzip, deflate']
-      Connection: [keep-alive]
-      Content-Length: ['0']
-      User-Agent: [python-requests/2.11.1]
-    method: PUT
-    uri: https://fakestore.azuredatalakestore.net/webhdfs/v1/azure_test_dir/y.csv?overwrite=True&OP=CREATE&write=true
-  response:
-    body: {string: ''}
-    headers:
-      Cache-Control: [no-cache]
-      Content-Length: ['0']
-      ContentLength: ['0']
-      Date: ['Wed, 31 Aug 2016 23:09:48 GMT']
-      Expires: ['-1']
-      Location: ['https://fakestore.azuredatalakestore.net/webhdfs/v1/azure_test_dir/y.csv?overwrite=True&OP=CREATE&write=true']
-      Pragma: [no-cache]
-      Server-Perf: ['[6153ecb4-4cdc-4b49-b862-5ebe185bd67e][ AuthTime::0::PostAuthTime::0
-          ][S-HdfsGetFileStatusV2 :: 00:00:006 ms]%0a[S-HdfsCheckAccess :: 00:00:002
-          ms]%0a[S-FsDelete :: 00:00:006 ms]%0a[S-FsOpenStream :: 00:00:046 ms]%0a[BufferingTime
-          :: 00:00:000 ms]%0a[WriteTime :: 00:00:000 ms]%0a[S-FsAppendStream :: 00:00:037
-          ms]%0a[S-FsCloseHandle :: 00:00:001 ms]%0a[CREATE :: 00:00:105 ms]%0a']
-      Status: ['0x0']
-      Strict-Transport-Security: [max-age=15724800; includeSubDomains]
-      X-Content-Type-Options: [nosniff]
-      x-ms-request-id: [6153ecb4-4cdc-4b49-b862-5ebe185bd67e]
-      x-ms-webhdfs-version: [16.07.07.01]
-    status: {code: 201, message: Created}
-- request:
-    body: '123456'
-    headers:
-      Accept: ['*/*']
-      Accept-Encoding: ['gzip, deflate']
-      Connection: [keep-alive]
-      Content-Length: ['6']
-      User-Agent: [python-requests/2.11.1]
-    method: POST
-    uri: https://fakestore.azuredatalakestore.net/webhdfs/v1/azure_test_dir/y.csv?OP=APPEND
-  response:
-    body: {string: ''}
-    headers:
-      Cache-Control: [no-cache]
-      Content-Length: ['0']
-      ContentLength: ['0']
-      Date: ['Wed, 31 Aug 2016 23:09:48 GMT']
-      Expires: ['-1']
-      Location: ['https://fakestore.azuredatalakestore.net/webhdfs/v1/azure_test_dir/y.csv?OP=APPEND&append=true']
-      Pragma: [no-cache]
-      Server-Perf: ['[83a7d081-3500-4565-b595-110eeb9d9060][ AuthTime::0::PostAuthTime::0
-          ][APPEND :: 00:00:000 ms]%0a']
-      Status: ['0x0']
-      Strict-Transport-Security: [max-age=15724800; includeSubDomains]
-      X-Content-Type-Options: [nosniff]
-      x-ms-request-id: [83a7d081-3500-4565-b595-110eeb9d9060]
-      x-ms-webhdfs-version: [16.07.07.01]
-    status: {code: 307, message: Temporary Redirect}
-- request:
-    body: '123456'
-    headers:
-      Accept: ['*/*']
-      Accept-Encoding: ['gzip, deflate']
-      Connection: [keep-alive]
-      Content-Length: ['6']
-      User-Agent: [python-requests/2.11.1]
-    method: POST
-    uri: https://fakestore.azuredatalakestore.net/webhdfs/v1/azure_test_dir/y.csv?OP=APPEND&append=true
-  response:
-    body: {string: ''}
-    headers:
-      Cache-Control: [no-cache]
-      Content-Length: ['0']
-      Date: ['Wed, 31 Aug 2016 23:09:48 GMT']
-      Expires: ['-1']
-      Pragma: [no-cache]
-      Server-Perf: ['[bac41f47-0405-44aa-b783-afea7a8daeda][ AuthTime::0::PostAuthTime::0
-          ][S-FsOpenStream :: 00:00:011 ms]%0a[S-FsGetStreamLength :: 00:00:010 ms]%0a[S-FsAppendStream
-          :: 00:00:141 ms]%0a[BufferingTime :: 00:00:000 ms]%0a[WriteTime :: 00:00:141
-          ms]%0a[S-FsAppendStream :: 00:00:035 ms]%0a[S-FsCloseHandle :: 00:00:001
-          ms]%0a[APPEND :: 00:00:201 ms]%0a']
-      Status: ['0x0']
-      Strict-Transport-Security: [max-age=15724800; includeSubDomains]
-      X-Content-Type-Options: [nosniff]
-      x-ms-request-id: [bac41f47-0405-44aa-b783-afea7a8daeda]
-      x-ms-webhdfs-version: [16.07.07.01]
-    status: {code: 200, message: OK}
-- request:
-    body: null
-    headers:
-      Accept: ['*/*']
-      Accept-Encoding: ['gzip, deflate']
-      Connection: [keep-alive]
-      Content-Length: ['0']
-      User-Agent: [python-requests/2.11.1]
-    method: PUT
-    uri: https://fakestore.azuredatalakestore.net/webhdfs/v1/azure_test_dir/z.txt?overwrite=True&OP=CREATE
-  response:
-    body: {string: ''}
-    headers:
-      Cache-Control: [no-cache]
-      Content-Length: ['0']
-      ContentLength: ['0']
-      Date: ['Wed, 31 Aug 2016 23:09:48 GMT']
-      Expires: ['-1']
-      Location: ['https://fakestore.azuredatalakestore.net/webhdfs/v1/azure_test_dir/z.txt?overwrite=True&OP=CREATE&write=true']
-      Pragma: [no-cache]
-      Server-Perf: ['[a51d6969-0685-4195-98ab-a6606d407d63][ AuthTime::0::PostAuthTime::0
-          ][S-HdfsGetFileStatusV2 :: 00:00:006 ms]%0a[CREATE :: 00:00:006 ms]%0a']
-      Status: ['0x8309000A']
-      Strict-Transport-Security: [max-age=15724800; includeSubDomains]
-      X-Content-Type-Options: [nosniff]
-      x-ms-request-id: [a51d6969-0685-4195-98ab-a6606d407d63]
-      x-ms-webhdfs-version: [16.07.07.01]
-    status: {code: 307, message: Temporary Redirect}
-- request:
-    body: null
-    headers:
-      Accept: ['*/*']
-      Accept-Encoding: ['gzip, deflate']
-      Connection: [keep-alive]
-      Content-Length: ['0']
-      User-Agent: [python-requests/2.11.1]
-    method: PUT
-    uri: https://fakestore.azuredatalakestore.net/webhdfs/v1/azure_test_dir/z.txt?overwrite=True&OP=CREATE&write=true
-  response:
-    body: {string: ''}
-    headers:
-      Cache-Control: [no-cache]
-      Content-Length: ['0']
-      ContentLength: ['0']
-      Date: ['Wed, 31 Aug 2016 23:09:49 GMT']
-      Expires: ['-1']
-      Location: ['https://fakestore.azuredatalakestore.net/webhdfs/v1/azure_test_dir/z.txt?overwrite=True&OP=CREATE&write=true']
-      Pragma: [no-cache]
-      Server-Perf: ['[3a37e8f4-c270-4dd9-b8d4-df715be11a7f][ AuthTime::0::PostAuthTime::0
-          ][S-HdfsGetFileStatusV2 :: 00:00:007 ms]%0a[S-HdfsCheckAccess :: 00:00:002
-          ms]%0a[S-FsDelete :: 00:00:006 ms]%0a[S-FsOpenStream :: 00:00:042 ms]%0a[BufferingTime
-          :: 00:00:000 ms]%0a[WriteTime :: 00:00:000 ms]%0a[S-FsAppendStream :: 00:00:398
-          ms]%0a[S-FsCloseHandle :: 00:00:001 ms]%0a[CREATE :: 00:00:462 ms]%0a']
-      Status: ['0x0']
-      Strict-Transport-Security: [max-age=15724800; includeSubDomains]
-      X-Content-Type-Options: [nosniff]
-      x-ms-request-id: [3a37e8f4-c270-4dd9-b8d4-df715be11a7f]
-      x-ms-webhdfs-version: [16.07.07.01]
-    status: {code: 201, message: Created}
-- request:
-    body: '123456'
-    headers:
-      Accept: ['*/*']
-      Accept-Encoding: ['gzip, deflate']
-      Connection: [keep-alive]
-      Content-Length: ['6']
-      User-Agent: [python-requests/2.11.1]
-    method: POST
-    uri: https://fakestore.azuredatalakestore.net/webhdfs/v1/azure_test_dir/z.txt?OP=APPEND
-  response:
-    body: {string: ''}
-    headers:
-      Cache-Control: [no-cache]
-      Content-Length: ['0']
-      ContentLength: ['0']
-      Date: ['Wed, 31 Aug 2016 23:09:49 GMT']
-      Expires: ['-1']
-      Location: ['https://fakestore.azuredatalakestore.net/webhdfs/v1/azure_test_dir/z.txt?OP=APPEND&append=true']
-      Pragma: [no-cache]
-      Server-Perf: ['[a72bb5b5-a014-4d64-90b6-7beeb5289f4c][ AuthTime::1084.95863301199::PostAuthTime::262.152007109323
-          ][APPEND :: 00:00:000 ms]%0a']
-      Status: ['0x0']
-      Strict-Transport-Security: [max-age=15724800; includeSubDomains]
-      X-Content-Type-Options: [nosniff]
-      x-ms-request-id: [a72bb5b5-a014-4d64-90b6-7beeb5289f4c]
-      x-ms-webhdfs-version: [16.07.07.01]
-    status: {code: 307, message: Temporary Redirect}
-- request:
-    body: '123456'
-    headers:
-      Accept: ['*/*']
-      Accept-Encoding: ['gzip, deflate']
-      Connection: [keep-alive]
-      Content-Length: ['6']
-      User-Agent: [python-requests/2.11.1]
-    method: POST
-    uri: https://fakestore.azuredatalakestore.net/webhdfs/v1/azure_test_dir/z.txt?OP=APPEND&append=true
-  response:
-    body: {string: ''}
-    headers:
-      Cache-Control: [no-cache]
-      Content-Length: ['0']
-      Date: ['Wed, 31 Aug 2016 23:09:49 GMT']
-      Expires: ['-1']
-      Pragma: [no-cache]
-      Server-Perf: ['[f309b2ad-a815-4685-9b8b-a5ecb3e2723a][ AuthTime::0::PostAuthTime::0
-          ][S-FsOpenStream :: 00:00:010 ms]%0a[S-FsGetStreamLength :: 00:00:008 ms]%0a[S-FsAppendStream
-          :: 00:00:140 ms]%0a[BufferingTime :: 00:00:000 ms]%0a[WriteTime :: 00:00:140
-          ms]%0a[S-FsAppendStream :: 00:00:033 ms]%0a[S-FsCloseHandle :: 00:00:001
-          ms]%0a[APPEND :: 00:00:197 ms]%0a']
-      Status: ['0x0']
-      Strict-Transport-Security: [max-age=15724800; includeSubDomains]
-      X-Content-Type-Options: [nosniff]
-      x-ms-request-id: [f309b2ad-a815-4685-9b8b-a5ecb3e2723a]
-      x-ms-webhdfs-version: [16.07.07.01]
-    status: {code: 200, message: OK}
-- request:
-    body: null
-    headers:
-      Accept: ['*/*']
-      Accept-Encoding: ['gzip, deflate']
-      Connection: [keep-alive]
-      Content-Length: ['0']
-      User-Agent: [python-requests/2.11.1]
-    method: PUT
-    uri: https://fakestore.azuredatalakestore.net/webhdfs/v1/azure_test_dir/data/a/?OP=MKDIRS
-  response:
-    body: {string: '{"boolean":true}'}
-    headers:
-      Cache-Control: [no-cache]
-      Content-Length: ['16']
-      Content-Type: [application/json; charset=utf-8]
-      Date: ['Wed, 31 Aug 2016 23:09:51 GMT']
-      Expires: ['-1']
-      Pragma: [no-cache]
-      Server-Perf: ['[979ccb15-01c4-48a4-b04d-192dbf8513de][ AuthTime::0::PostAuthTime::0
-          ][S-HdfsMkdirs :: 00:00:022 ms]%0a[MKDIRS :: 00:00:025 ms]%0a']
-      Status: ['0x0']
-      Strict-Transport-Security: [max-age=15724800; includeSubDomains]
-      X-Content-Type-Options: [nosniff]
-      x-ms-request-id: [979ccb15-01c4-48a4-b04d-192dbf8513de]
-      x-ms-webhdfs-version: [16.07.07.01]
-    status: {code: 200, message: OK}
-- request:
-    body: null
-    headers:
-      Accept: ['*/*']
-      Accept-Encoding: ['gzip, deflate']
-      Connection: [keep-alive]
-      Content-Length: ['0']
-      User-Agent: [python-requests/2.11.1]
-    method: PUT
-    uri: https://fakestore.azuredatalakestore.net/webhdfs/v1/azure_test_dir/data/a/x.csv?overwrite=True&OP=CREATE
-  response:
-    body: {string: ''}
-    headers:
-      Cache-Control: [no-cache]
-      Content-Length: ['0']
-      ContentLength: ['0']
-      Date: ['Wed, 31 Aug 2016 23:09:50 GMT']
-      Expires: ['-1']
-      Location: ['https://fakestore.azuredatalakestore.net/webhdfs/v1/azure_test_dir/data/a/x.csv?overwrite=True&OP=CREATE&write=true']
-      Pragma: [no-cache]
-      Server-Perf: ['[b9b1af21-d1f1-4871-a554-0cb88981304b][ AuthTime::0::PostAuthTime::0
-          ][S-HdfsGetFileStatusV2 :: 00:00:006 ms]%0a[CREATE :: 00:00:006 ms]%0a']
-      Status: ['0x8309000A']
-      Strict-Transport-Security: [max-age=15724800; includeSubDomains]
-      X-Content-Type-Options: [nosniff]
-      x-ms-request-id: [b9b1af21-d1f1-4871-a554-0cb88981304b]
-      x-ms-webhdfs-version: [16.07.07.01]
-    status: {code: 307, message: Temporary Redirect}
-- request:
-    body: null
-    headers:
-      Accept: ['*/*']
-      Accept-Encoding: ['gzip, deflate']
-      Connection: [keep-alive]
-      Content-Length: ['0']
-      User-Agent: [python-requests/2.11.1]
-    method: PUT
-    uri: https://fakestore.azuredatalakestore.net/webhdfs/v1/azure_test_dir/data/a/x.csv?overwrite=True&OP=CREATE&write=true
-  response:
-    body: {string: ''}
-    headers:
-      Cache-Control: [no-cache]
-      Content-Length: ['0']
-      ContentLength: ['0']
-      Date: ['Wed, 31 Aug 2016 23:09:50 GMT']
-      Expires: ['-1']
-      Location: ['https://fakestore.azuredatalakestore.net/webhdfs/v1/azure_test_dir/data/a/x.csv?overwrite=True&OP=CREATE&write=true']
-      Pragma: [no-cache]
-      Server-Perf: ['[0b04c076-5ced-4f11-b70b-c16f9a451b28][ AuthTime::0::PostAuthTime::0
-          ][S-HdfsGetFileStatusV2 :: 00:00:005 ms]%0a[S-HdfsCheckAccess :: 00:00:002
-          ms]%0a[S-FsDelete :: 00:00:006 ms]%0a[S-FsOpenStream :: 00:00:051 ms]%0a[BufferingTime
-          :: 00:00:000 ms]%0a[WriteTime :: 00:00:000 ms]%0a[S-FsAppendStream :: 00:00:397
-          ms]%0a[S-FsCloseHandle :: 00:00:001 ms]%0a[CREATE :: 00:00:468 ms]%0a']
-      Status: ['0x0']
-      Strict-Transport-Security: [max-age=15724800; includeSubDomains]
-      X-Content-Type-Options: [nosniff]
-      x-ms-request-id: [0b04c076-5ced-4f11-b70b-c16f9a451b28]
-      x-ms-webhdfs-version: [16.07.07.01]
-    status: {code: 201, message: Created}
-- request:
-    body: '123456'
-    headers:
-      Accept: ['*/*']
-      Accept-Encoding: ['gzip, deflate']
-      Connection: [keep-alive]
-      Content-Length: ['6']
-      User-Agent: [python-requests/2.11.1]
-    method: POST
-    uri: https://fakestore.azuredatalakestore.net/webhdfs/v1/azure_test_dir/data/a/x.csv?OP=APPEND
-  response:
-    body: {string: ''}
-    headers:
-      Cache-Control: [no-cache]
-      Content-Length: ['0']
-      ContentLength: ['0']
-      Date: ['Wed, 31 Aug 2016 23:09:52 GMT']
-      Expires: ['-1']
-      Location: ['https://fakestore.azuredatalakestore.net/webhdfs/v1/azure_test_dir/data/a/x.csv?OP=APPEND&append=true']
-      Pragma: [no-cache]
-      Server-Perf: ['[b9512d3c-f423-4f78-a458-7494d0ecd3f5][ AuthTime::0::PostAuthTime::0
-          ][APPEND :: 00:00:000 ms]%0a']
-      Status: ['0x0']
-      Strict-Transport-Security: [max-age=15724800; includeSubDomains]
-      X-Content-Type-Options: [nosniff]
-      x-ms-request-id: [b9512d3c-f423-4f78-a458-7494d0ecd3f5]
-      x-ms-webhdfs-version: [16.07.07.01]
-    status: {code: 307, message: Temporary Redirect}
-- request:
-    body: '123456'
-    headers:
-      Accept: ['*/*']
-      Accept-Encoding: ['gzip, deflate']
-      Connection: [keep-alive]
-      Content-Length: ['6']
-      User-Agent: [python-requests/2.11.1]
-    method: POST
-    uri: https://fakestore.azuredatalakestore.net/webhdfs/v1/azure_test_dir/data/a/x.csv?OP=APPEND&append=true
-  response:
-    body: {string: ''}
-    headers:
-      Cache-Control: [no-cache]
-      Content-Length: ['0']
-      Date: ['Wed, 31 Aug 2016 23:09:53 GMT']
-      Expires: ['-1']
-      Pragma: [no-cache]
-      Server-Perf: ['[2a85f11f-3a23-483f-9b12-139f8522a00d][ AuthTime::0::PostAuthTime::0
-          ][S-FsOpenStream :: 00:00:009 ms]%0a[S-FsGetStreamLength :: 00:01:518 ms]%0a[S-FsAppendStream
-          :: 00:00:185 ms]%0a[BufferingTime :: 00:00:000 ms]%0a[WriteTime :: 00:00:185
-          ms]%0a[S-FsAppendStream :: 00:00:032 ms]%0a[S-FsCloseHandle :: 00:00:001
-          ms]%0a[APPEND :: 00:01:749 ms]%0a']
-      Status: ['0x0']
-      Strict-Transport-Security: [max-age=15724800; includeSubDomains]
-      X-Content-Type-Options: [nosniff]
-      x-ms-request-id: [2a85f11f-3a23-483f-9b12-139f8522a00d]
-=======
-      User-Agent: [python-requests/2.10.0]
-    method: PUT
-    uri: https://fakestore.azuredatalakestore.net/webhdfs/v1/azure_test_dir/data/a?OP=MKDIRS
-  response:
-    body: {string: !!python/unicode '{"boolean":true}'}
-    headers:
-      cache-control: [no-cache]
-      content-length: ['16']
-      content-type: [application/json; charset=utf-8]
-      date: ['Sat, 27 Aug 2016 05:58:57 GMT']
-      expires: ['-1']
-      pragma: [no-cache]
-      server-perf: ['[8e0a7f65-90b4-4082-a3bd-922e46df6bd9][ AuthTime::1030.64655323567::PostAuthTime::212.116469047674
-          ][S-HdfsMkdirs :: 00:00:004 ms]%0a[MKDIRS :: 00:00:006 ms]%0a']
-      status: ['0x83090180']
-      strict-transport-security: [max-age=15724800; includeSubDomains]
-      x-content-type-options: [nosniff]
-      x-ms-request-id: [8e0a7f65-90b4-4082-a3bd-922e46df6bd9]
->>>>>>> 18033657
-      x-ms-webhdfs-version: [16.07.07.01]
-    status: {code: 200, message: OK}
-- request:
-    body: null
-    headers:
-      Accept: ['*/*']
-      Accept-Encoding: ['gzip, deflate']
-      Connection: [keep-alive]
-      Content-Length: ['0']
-<<<<<<< HEAD
-      User-Agent: [python-requests/2.11.1]
-    method: PUT
-    uri: https://fakestore.azuredatalakestore.net/webhdfs/v1/azure_test_dir/data/a/y.csv?overwrite=True&OP=CREATE
-  response:
-    body: {string: ''}
-    headers:
-      Cache-Control: [no-cache]
-      Content-Length: ['0']
-      ContentLength: ['0']
-      Date: ['Wed, 31 Aug 2016 23:09:53 GMT']
-      Expires: ['-1']
-      Location: ['https://fakestore.azuredatalakestore.net/webhdfs/v1/azure_test_dir/data/a/y.csv?overwrite=True&OP=CREATE&write=true']
-      Pragma: [no-cache]
-      Server-Perf: ['[5e469165-6036-44c2-8c55-88b1cc62d526][ AuthTime::0::PostAuthTime::0
-          ][S-HdfsGetFileStatusV2 :: 00:00:006 ms]%0a[CREATE :: 00:00:006 ms]%0a']
-      Status: ['0x8309000A']
-      Strict-Transport-Security: [max-age=15724800; includeSubDomains]
-      X-Content-Type-Options: [nosniff]
-      x-ms-request-id: [5e469165-6036-44c2-8c55-88b1cc62d526]
-      x-ms-webhdfs-version: [16.07.07.01]
-    status: {code: 307, message: Temporary Redirect}
-- request:
-    body: null
-    headers:
-      Accept: ['*/*']
-      Accept-Encoding: ['gzip, deflate']
-      Connection: [keep-alive]
-      Content-Length: ['0']
-      User-Agent: [python-requests/2.11.1]
-    method: PUT
-    uri: https://fakestore.azuredatalakestore.net/webhdfs/v1/azure_test_dir/data/a/y.csv?overwrite=True&OP=CREATE&write=true
-  response:
-    body: {string: ''}
-    headers:
-      Cache-Control: [no-cache]
-      Content-Length: ['0']
-      ContentLength: ['0']
-      Date: ['Wed, 31 Aug 2016 23:09:53 GMT']
-      Expires: ['-1']
-      Location: ['https://fakestore.azuredatalakestore.net/webhdfs/v1/azure_test_dir/data/a/y.csv?overwrite=True&OP=CREATE&write=true']
-      Pragma: [no-cache]
-      Server-Perf: ['[dc7dd7ce-d5b8-4620-ac97-58af5c8206f0][ AuthTime::0::PostAuthTime::0
-          ][S-HdfsGetFileStatusV2 :: 00:00:006 ms]%0a[S-HdfsCheckAccess :: 00:00:002
-          ms]%0a[S-FsDelete :: 00:00:006 ms]%0a[S-FsOpenStream :: 00:00:054 ms]%0a[BufferingTime
-          :: 00:00:000 ms]%0a[WriteTime :: 00:00:000 ms]%0a[S-FsAppendStream :: 00:00:038
-          ms]%0a[S-FsCloseHandle :: 00:00:001 ms]%0a[CREATE :: 00:00:114 ms]%0a']
-      Status: ['0x0']
-      Strict-Transport-Security: [max-age=15724800; includeSubDomains]
-      X-Content-Type-Options: [nosniff]
-      x-ms-request-id: [dc7dd7ce-d5b8-4620-ac97-58af5c8206f0]
-      x-ms-webhdfs-version: [16.07.07.01]
-    status: {code: 201, message: Created}
-- request:
-    body: '123456'
-    headers:
-      Accept: ['*/*']
-      Accept-Encoding: ['gzip, deflate']
-      Connection: [keep-alive]
-      Content-Length: ['6']
-      User-Agent: [python-requests/2.11.1]
-    method: POST
-    uri: https://fakestore.azuredatalakestore.net/webhdfs/v1/azure_test_dir/data/a/y.csv?OP=APPEND
-  response:
-    body: {string: ''}
-    headers:
-      Cache-Control: [no-cache]
-      Content-Length: ['0']
-      ContentLength: ['0']
-      Date: ['Wed, 31 Aug 2016 23:09:54 GMT']
-      Expires: ['-1']
-      Location: ['https://fakestore.azuredatalakestore.net/webhdfs/v1/azure_test_dir/data/a/y.csv?OP=APPEND&append=true']
-      Pragma: [no-cache]
-      Server-Perf: ['[1c75b952-744f-49b4-bed9-ae32409bf69d][ AuthTime::0::PostAuthTime::0
-          ][APPEND :: 00:00:000 ms]%0a']
-      Status: ['0x0']
-      Strict-Transport-Security: [max-age=15724800; includeSubDomains]
-      X-Content-Type-Options: [nosniff]
-      x-ms-request-id: [1c75b952-744f-49b4-bed9-ae32409bf69d]
-      x-ms-webhdfs-version: [16.07.07.01]
-    status: {code: 307, message: Temporary Redirect}
-- request:
-    body: '123456'
-    headers:
-      Accept: ['*/*']
-      Accept-Encoding: ['gzip, deflate']
-      Connection: [keep-alive]
-      Content-Length: ['6']
-      User-Agent: [python-requests/2.11.1]
-    method: POST
-    uri: https://fakestore.azuredatalakestore.net/webhdfs/v1/azure_test_dir/data/a/y.csv?OP=APPEND&append=true
-  response:
-    body: {string: ''}
-    headers:
-      Cache-Control: [no-cache]
-      Content-Length: ['0']
-      Date: ['Wed, 31 Aug 2016 23:09:54 GMT']
-      Expires: ['-1']
-      Pragma: [no-cache]
-      Server-Perf: ['[65800f50-86d1-4ee2-b73d-5d8305284468][ AuthTime::0::PostAuthTime::0
-          ][S-FsOpenStream :: 00:00:010 ms]%0a[S-FsGetStreamLength :: 00:00:009 ms]%0a[S-FsAppendStream
-          :: 00:00:309 ms]%0a[BufferingTime :: 00:00:000 ms]%0a[WriteTime :: 00:00:309
-          ms]%0a[S-FsAppendStream :: 00:00:039 ms]%0a[S-FsCloseHandle :: 00:00:001
-          ms]%0a[APPEND :: 00:00:370 ms]%0a']
-      Status: ['0x0']
-      Strict-Transport-Security: [max-age=15724800; includeSubDomains]
-      X-Content-Type-Options: [nosniff]
-      x-ms-request-id: [65800f50-86d1-4ee2-b73d-5d8305284468]
-      x-ms-webhdfs-version: [16.07.07.01]
-    status: {code: 200, message: OK}
-- request:
-    body: null
-    headers:
-      Accept: ['*/*']
-      Accept-Encoding: ['gzip, deflate']
-      Connection: [keep-alive]
-      Content-Length: ['0']
-      User-Agent: [python-requests/2.11.1]
-    method: PUT
-    uri: https://fakestore.azuredatalakestore.net/webhdfs/v1/azure_test_dir/data/a/z.txt?overwrite=True&OP=CREATE
-  response:
-    body: {string: ''}
-    headers:
-      Cache-Control: [no-cache]
-      Content-Length: ['0']
-      ContentLength: ['0']
-      Date: ['Wed, 31 Aug 2016 23:09:54 GMT']
-      Expires: ['-1']
-      Location: ['https://fakestore.azuredatalakestore.net/webhdfs/v1/azure_test_dir/data/a/z.txt?overwrite=True&OP=CREATE&write=true']
-      Pragma: [no-cache]
-      Server-Perf: ['[7c5e4a52-081d-46db-aaf5-5a845844910e][ AuthTime::0::PostAuthTime::0
-          ][S-HdfsGetFileStatusV2 :: 00:00:008 ms]%0a[CREATE :: 00:00:009 ms]%0a']
-      Status: ['0x8309000A']
-      Strict-Transport-Security: [max-age=15724800; includeSubDomains]
-      X-Content-Type-Options: [nosniff]
-      x-ms-request-id: [7c5e4a52-081d-46db-aaf5-5a845844910e]
-      x-ms-webhdfs-version: [16.07.07.01]
-    status: {code: 307, message: Temporary Redirect}
-- request:
-    body: null
-    headers:
-      Accept: ['*/*']
-      Accept-Encoding: ['gzip, deflate']
-      Connection: [keep-alive]
-      Content-Length: ['0']
-      User-Agent: [python-requests/2.11.1]
-    method: PUT
-    uri: https://fakestore.azuredatalakestore.net/webhdfs/v1/azure_test_dir/data/a/z.txt?overwrite=True&OP=CREATE&write=true
-  response:
-    body: {string: ''}
-    headers:
-      Cache-Control: [no-cache]
-      Content-Length: ['0']
-      ContentLength: ['0']
-      Date: ['Wed, 31 Aug 2016 23:09:55 GMT']
-      Expires: ['-1']
-      Location: ['https://fakestore.azuredatalakestore.net/webhdfs/v1/azure_test_dir/data/a/z.txt?overwrite=True&OP=CREATE&write=true']
-      Pragma: [no-cache]
-      Server-Perf: ['[2314142a-5844-4392-bc95-ab1da34d92b2][ AuthTime::0::PostAuthTime::0
-          ][S-HdfsGetFileStatusV2 :: 00:00:009 ms]%0a[S-HdfsCheckAccess :: 00:00:004
-          ms]%0a[S-FsDelete :: 00:00:007 ms]%0a[S-FsOpenStream :: 00:00:047 ms]%0a[BufferingTime
-          :: 00:00:000 ms]%0a[WriteTime :: 00:00:000 ms]%0a[S-FsAppendStream :: 00:00:033
-          ms]%0a[S-FsCloseHandle :: 00:00:002 ms]%0a[CREATE :: 00:00:111 ms]%0a']
-      Status: ['0x0']
-      Strict-Transport-Security: [max-age=15724800; includeSubDomains]
-      X-Content-Type-Options: [nosniff]
-      x-ms-request-id: [2314142a-5844-4392-bc95-ab1da34d92b2]
-      x-ms-webhdfs-version: [16.07.07.01]
-    status: {code: 201, message: Created}
-- request:
-    body: '123456'
-    headers:
-      Accept: ['*/*']
-      Accept-Encoding: ['gzip, deflate']
-      Connection: [keep-alive]
-      Content-Length: ['6']
-      User-Agent: [python-requests/2.11.1]
-    method: POST
-    uri: https://fakestore.azuredatalakestore.net/webhdfs/v1/azure_test_dir/data/a/z.txt?OP=APPEND
-  response:
-    body: {string: ''}
-    headers:
-      Cache-Control: [no-cache]
-      Content-Length: ['0']
-      ContentLength: ['0']
-      Date: ['Wed, 31 Aug 2016 23:09:55 GMT']
-      Expires: ['-1']
-      Location: ['https://fakestore.azuredatalakestore.net/webhdfs/v1/azure_test_dir/data/a/z.txt?OP=APPEND&append=true']
-      Pragma: [no-cache]
-      Server-Perf: ['[51232b56-1894-453a-86c7-3d0e1a8a5374][ AuthTime::995.576782362553::PostAuthTime::240.768783707095
-          ][APPEND :: 00:00:000 ms]%0a']
-      Status: ['0x0']
-      Strict-Transport-Security: [max-age=15724800; includeSubDomains]
-      X-Content-Type-Options: [nosniff]
-      x-ms-request-id: [51232b56-1894-453a-86c7-3d0e1a8a5374]
-      x-ms-webhdfs-version: [16.07.07.01]
-    status: {code: 307, message: Temporary Redirect}
-- request:
-    body: '123456'
-    headers:
-      Accept: ['*/*']
-      Accept-Encoding: ['gzip, deflate']
-      Connection: [keep-alive]
-      Content-Length: ['6']
-      User-Agent: [python-requests/2.11.1]
-    method: POST
-    uri: https://fakestore.azuredatalakestore.net/webhdfs/v1/azure_test_dir/data/a/z.txt?OP=APPEND&append=true
-  response:
-    body: {string: ''}
-    headers:
-      Cache-Control: [no-cache]
-      Content-Length: ['0']
-      Date: ['Wed, 31 Aug 2016 23:09:56 GMT']
-      Expires: ['-1']
-      Pragma: [no-cache]
-      Server-Perf: ['[e848da07-0cb2-4bc9-8ac1-c02e06cb98ed][ AuthTime::0::PostAuthTime::0
-          ][S-FsOpenStream :: 00:00:010 ms]%0a[S-FsGetStreamLength :: 00:00:008 ms]%0a[S-FsAppendStream
-          :: 00:00:699 ms]%0a[BufferingTime :: 00:00:000 ms]%0a[WriteTime :: 00:00:700
-          ms]%0a[S-FsAppendStream :: 00:00:026 ms]%0a[S-FsCloseHandle :: 00:00:001
-          ms]%0a[APPEND :: 00:00:748 ms]%0a']
-      Status: ['0x0']
-      Strict-Transport-Security: [max-age=15724800; includeSubDomains]
-      X-Content-Type-Options: [nosniff]
-      x-ms-request-id: [e848da07-0cb2-4bc9-8ac1-c02e06cb98ed]
-=======
-      User-Agent: [python-requests/2.10.0]
-    method: PUT
-    uri: https://fakestore.azuredatalakestore.net/webhdfs/v1/azure_test_dir/data/b?OP=MKDIRS
-  response:
-    body: {string: !!python/unicode '{"boolean":true}'}
-    headers:
-      cache-control: [no-cache]
-      content-length: ['16']
-      content-type: [application/json; charset=utf-8]
-      date: ['Sat, 27 Aug 2016 05:58:57 GMT']
-      expires: ['-1']
-      pragma: [no-cache]
-      server-perf: ['[88d92b5d-0d59-41c3-9937-af542ad419e1][ AuthTime::1020.38198037924::PostAuthTime::239.486131187081
-          ][S-HdfsMkdirs :: 00:00:005 ms]%0a[MKDIRS :: 00:00:019 ms]%0a']
-      status: ['0x83090180']
-      strict-transport-security: [max-age=15724800; includeSubDomains]
-      x-content-type-options: [nosniff]
-      x-ms-request-id: [88d92b5d-0d59-41c3-9937-af542ad419e1]
->>>>>>> 18033657
-      x-ms-webhdfs-version: [16.07.07.01]
-    status: {code: 200, message: OK}
-- request:
-    body: null
-    headers:
-      Accept: ['*/*']
-      Accept-Encoding: ['gzip, deflate']
-      Connection: [keep-alive]
-<<<<<<< HEAD
-      Content-Length: ['0']
-      User-Agent: [python-requests/2.11.1]
-    method: PUT
-    uri: https://fakestore.azuredatalakestore.net/webhdfs/v1/azure_test_dir/data/b/?OP=MKDIRS
-  response:
-    body: {string: '{"boolean":true}'}
-    headers:
-      Cache-Control: [no-cache]
-      Content-Length: ['16']
-      Content-Type: [application/json; charset=utf-8]
-      Date: ['Wed, 31 Aug 2016 23:09:56 GMT']
-      Expires: ['-1']
-      Pragma: [no-cache]
-      Server-Perf: ['[d205b24c-e461-4a68-a7ab-c808fe02c697][ AuthTime::0::PostAuthTime::0
-          ][S-HdfsMkdirs :: 00:00:023 ms]%0a[MKDIRS :: 00:00:026 ms]%0a']
-      Status: ['0x0']
-      Strict-Transport-Security: [max-age=15724800; includeSubDomains]
-      X-Content-Type-Options: [nosniff]
-      x-ms-request-id: [d205b24c-e461-4a68-a7ab-c808fe02c697]
-      x-ms-webhdfs-version: [16.07.07.01]
-    status: {code: 200, message: OK}
-- request:
-    body: null
-    headers:
-      Accept: ['*/*']
-      Accept-Encoding: ['gzip, deflate']
-      Connection: [keep-alive]
-      Content-Length: ['0']
-      User-Agent: [python-requests/2.11.1]
-    method: PUT
-    uri: https://fakestore.azuredatalakestore.net/webhdfs/v1/azure_test_dir/data/b/x.csv?overwrite=True&OP=CREATE
-  response:
-    body: {string: ''}
-    headers:
-      Cache-Control: [no-cache]
-      Content-Length: ['0']
-      ContentLength: ['0']
-      Date: ['Wed, 31 Aug 2016 23:09:56 GMT']
-      Expires: ['-1']
-      Location: ['https://fakestore.azuredatalakestore.net/webhdfs/v1/azure_test_dir/data/b/x.csv?overwrite=True&OP=CREATE&write=true']
-      Pragma: [no-cache]
-      Server-Perf: ['[61246b18-451e-44d2-a0d0-215058b1bb4a][ AuthTime::0::PostAuthTime::0
-          ][S-HdfsGetFileStatusV2 :: 00:00:008 ms]%0a[CREATE :: 00:00:008 ms]%0a']
-      Status: ['0x8309000A']
-      Strict-Transport-Security: [max-age=15724800; includeSubDomains]
-      X-Content-Type-Options: [nosniff]
-      x-ms-request-id: [61246b18-451e-44d2-a0d0-215058b1bb4a]
-      x-ms-webhdfs-version: [16.07.07.01]
-    status: {code: 307, message: Temporary Redirect}
-- request:
-    body: null
-    headers:
-      Accept: ['*/*']
-      Accept-Encoding: ['gzip, deflate']
-      Connection: [keep-alive]
-      Content-Length: ['0']
-      User-Agent: [python-requests/2.11.1]
-    method: PUT
-    uri: https://fakestore.azuredatalakestore.net/webhdfs/v1/azure_test_dir/data/b/x.csv?overwrite=True&OP=CREATE&write=true
-  response:
-    body: {string: ''}
-    headers:
-      Cache-Control: [no-cache]
-      Content-Length: ['0']
-      ContentLength: ['0']
-      Date: ['Wed, 31 Aug 2016 23:09:56 GMT']
-      Expires: ['-1']
-      Location: ['https://fakestore.azuredatalakestore.net/webhdfs/v1/azure_test_dir/data/b/x.csv?overwrite=True&OP=CREATE&write=true']
-      Pragma: [no-cache]
-      Server-Perf: ['[8e24b8ab-6006-4871-b7aa-005d2c3496b3][ AuthTime::0::PostAuthTime::0
-          ][S-HdfsGetFileStatusV2 :: 00:00:006 ms]%0a[S-HdfsCheckAccess :: 00:00:002
-          ms]%0a[S-FsDelete :: 00:00:006 ms]%0a[S-FsOpenStream :: 00:00:041 ms]%0a[BufferingTime
-          :: 00:00:000 ms]%0a[WriteTime :: 00:00:000 ms]%0a[S-FsAppendStream :: 00:00:069
-          ms]%0a[S-FsCloseHandle :: 00:00:001 ms]%0a[CREATE :: 00:00:132 ms]%0a']
-      Status: ['0x0']
-      Strict-Transport-Security: [max-age=15724800; includeSubDomains]
-      X-Content-Type-Options: [nosniff]
-      x-ms-request-id: [8e24b8ab-6006-4871-b7aa-005d2c3496b3]
-      x-ms-webhdfs-version: [16.07.07.01]
-    status: {code: 201, message: Created}
-- request:
-    body: '123456'
-    headers:
-      Accept: ['*/*']
-      Accept-Encoding: ['gzip, deflate']
-      Connection: [keep-alive]
-      Content-Length: ['6']
-      User-Agent: [python-requests/2.11.1]
-    method: POST
-    uri: https://fakestore.azuredatalakestore.net/webhdfs/v1/azure_test_dir/data/b/x.csv?OP=APPEND
-  response:
-    body: {string: ''}
-    headers:
-      Cache-Control: [no-cache]
-      Content-Length: ['0']
-      ContentLength: ['0']
-      Date: ['Wed, 31 Aug 2016 23:09:56 GMT']
-      Expires: ['-1']
-      Location: ['https://fakestore.azuredatalakestore.net/webhdfs/v1/azure_test_dir/data/b/x.csv?OP=APPEND&append=true']
-      Pragma: [no-cache]
-      Server-Perf: ['[615d589b-8c46-418f-930e-b656066be0a8][ AuthTime::0::PostAuthTime::0
-          ][APPEND :: 00:00:000 ms]%0a']
-      Status: ['0x0']
-      Strict-Transport-Security: [max-age=15724800; includeSubDomains]
-      X-Content-Type-Options: [nosniff]
-      x-ms-request-id: [615d589b-8c46-418f-930e-b656066be0a8]
-      x-ms-webhdfs-version: [16.07.07.01]
-    status: {code: 307, message: Temporary Redirect}
-- request:
-    body: '123456'
-    headers:
-      Accept: ['*/*']
-      Accept-Encoding: ['gzip, deflate']
-      Connection: [keep-alive]
-      Content-Length: ['6']
-      User-Agent: [python-requests/2.11.1]
-    method: POST
-    uri: https://fakestore.azuredatalakestore.net/webhdfs/v1/azure_test_dir/data/b/x.csv?OP=APPEND&append=true
-  response:
-    body: {string: ''}
-    headers:
-      Cache-Control: [no-cache]
-      Content-Length: ['0']
-      Date: ['Wed, 31 Aug 2016 23:09:56 GMT']
-      Expires: ['-1']
-      Pragma: [no-cache]
-      Server-Perf: ['[6cfa8488-0beb-4d53-871e-1ffbe494c4fd][ AuthTime::0::PostAuthTime::0
-          ][S-FsOpenStream :: 00:00:010 ms]%0a[S-FsGetStreamLength :: 00:00:009 ms]%0a[S-FsAppendStream
-          :: 00:00:135 ms]%0a[BufferingTime :: 00:00:000 ms]%0a[WriteTime :: 00:00:135
-          ms]%0a[S-FsAppendStream :: 00:00:032 ms]%0a[S-FsCloseHandle :: 00:00:001
-          ms]%0a[APPEND :: 00:00:189 ms]%0a']
-      Status: ['0x0']
-      Strict-Transport-Security: [max-age=15724800; includeSubDomains]
-      X-Content-Type-Options: [nosniff]
-      x-ms-request-id: [6cfa8488-0beb-4d53-871e-1ffbe494c4fd]
-      x-ms-webhdfs-version: [16.07.07.01]
-    status: {code: 200, message: OK}
-- request:
-    body: null
-    headers:
-      Accept: ['*/*']
-      Accept-Encoding: ['gzip, deflate']
-      Connection: [keep-alive]
-      Content-Length: ['0']
-      User-Agent: [python-requests/2.11.1]
-    method: PUT
-    uri: https://fakestore.azuredatalakestore.net/webhdfs/v1/azure_test_dir/data/b/y.csv?overwrite=True&OP=CREATE
-  response:
-    body: {string: ''}
-    headers:
-      Cache-Control: [no-cache]
-      Content-Length: ['0']
-      ContentLength: ['0']
-      Date: ['Wed, 31 Aug 2016 23:09:57 GMT']
-      Expires: ['-1']
-      Location: ['https://fakestore.azuredatalakestore.net/webhdfs/v1/azure_test_dir/data/b/y.csv?overwrite=True&OP=CREATE&write=true']
-      Pragma: [no-cache]
-      Server-Perf: ['[5c5f6919-dd04-4721-9803-aff5972774c4][ AuthTime::0::PostAuthTime::0
-          ][S-HdfsGetFileStatusV2 :: 00:00:006 ms]%0a[CREATE :: 00:00:007 ms]%0a']
-      Status: ['0x8309000A']
-      Strict-Transport-Security: [max-age=15724800; includeSubDomains]
-      X-Content-Type-Options: [nosniff]
-      x-ms-request-id: [5c5f6919-dd04-4721-9803-aff5972774c4]
-      x-ms-webhdfs-version: [16.07.07.01]
-    status: {code: 307, message: Temporary Redirect}
-- request:
-    body: null
-    headers:
-      Accept: ['*/*']
-      Accept-Encoding: ['gzip, deflate']
-      Connection: [keep-alive]
-      Content-Length: ['0']
-      User-Agent: [python-requests/2.11.1]
-    method: PUT
-    uri: https://fakestore.azuredatalakestore.net/webhdfs/v1/azure_test_dir/data/b/y.csv?overwrite=True&OP=CREATE&write=true
-  response:
-    body: {string: ''}
-    headers:
-      Cache-Control: [no-cache]
-      Content-Length: ['0']
-      ContentLength: ['0']
-      Date: ['Wed, 31 Aug 2016 23:09:57 GMT']
-      Expires: ['-1']
-      Location: ['https://fakestore.azuredatalakestore.net/webhdfs/v1/azure_test_dir/data/b/y.csv?overwrite=True&OP=CREATE&write=true']
-      Pragma: [no-cache]
-      Server-Perf: ['[9b3b297a-ae7b-4f3a-a601-cb4df9012681][ AuthTime::0::PostAuthTime::0
-          ][S-HdfsGetFileStatusV2 :: 00:00:006 ms]%0a[S-HdfsCheckAccess :: 00:00:002
-          ms]%0a[S-FsDelete :: 00:00:005 ms]%0a[S-FsOpenStream :: 00:00:050 ms]%0a[BufferingTime
-          :: 00:00:000 ms]%0a[WriteTime :: 00:00:000 ms]%0a[S-FsAppendStream :: 00:00:035
-          ms]%0a[S-FsCloseHandle :: 00:00:001 ms]%0a[CREATE :: 00:00:106 ms]%0a']
-      Status: ['0x0']
-      Strict-Transport-Security: [max-age=15724800; includeSubDomains]
-      X-Content-Type-Options: [nosniff]
-      x-ms-request-id: [9b3b297a-ae7b-4f3a-a601-cb4df9012681]
-      x-ms-webhdfs-version: [16.07.07.01]
-    status: {code: 201, message: Created}
-- request:
-    body: '123456'
-    headers:
-      Accept: ['*/*']
-      Accept-Encoding: ['gzip, deflate']
-      Connection: [keep-alive]
-      Content-Length: ['6']
-      User-Agent: [python-requests/2.11.1]
-    method: POST
-    uri: https://fakestore.azuredatalakestore.net/webhdfs/v1/azure_test_dir/data/b/y.csv?OP=APPEND
-  response:
-    body: {string: ''}
-    headers:
-      Cache-Control: [no-cache]
-      Content-Length: ['0']
-      ContentLength: ['0']
-      Date: ['Wed, 31 Aug 2016 23:09:58 GMT']
-      Expires: ['-1']
-      Location: ['https://fakestore.azuredatalakestore.net/webhdfs/v1/azure_test_dir/data/b/y.csv?OP=APPEND&append=true']
-      Pragma: [no-cache]
-      Server-Perf: ['[7b6b4402-8b54-455b-b52f-9fa0778e98af][ AuthTime::0::PostAuthTime::0
-          ][APPEND :: 00:00:000 ms]%0a']
-      Status: ['0x0']
-      Strict-Transport-Security: [max-age=15724800; includeSubDomains]
-      X-Content-Type-Options: [nosniff]
-      x-ms-request-id: [7b6b4402-8b54-455b-b52f-9fa0778e98af]
-      x-ms-webhdfs-version: [16.07.07.01]
-    status: {code: 307, message: Temporary Redirect}
-- request:
-    body: '123456'
-    headers:
-      Accept: ['*/*']
-      Accept-Encoding: ['gzip, deflate']
-      Connection: [keep-alive]
-      Content-Length: ['6']
-      User-Agent: [python-requests/2.11.1]
-    method: POST
-    uri: https://fakestore.azuredatalakestore.net/webhdfs/v1/azure_test_dir/data/b/y.csv?OP=APPEND&append=true
-  response:
-    body: {string: ''}
-    headers:
-      Cache-Control: [no-cache]
-      Content-Length: ['0']
-      Date: ['Wed, 31 Aug 2016 23:09:58 GMT']
-      Expires: ['-1']
-      Pragma: [no-cache]
-      Server-Perf: ['[7c66b182-41f0-4d62-bac0-d0aa9a5d72a9][ AuthTime::0::PostAuthTime::0
-          ][S-FsOpenStream :: 00:00:012 ms]%0a[S-FsGetStreamLength :: 00:00:009 ms]%0a[S-FsAppendStream
-          :: 00:00:168 ms]%0a[BufferingTime :: 00:00:000 ms]%0a[WriteTime :: 00:00:168
-          ms]%0a[S-FsAppendStream :: 00:00:033 ms]%0a[S-FsCloseHandle :: 00:00:001
-          ms]%0a[APPEND :: 00:00:226 ms]%0a']
-      Status: ['0x0']
-      Strict-Transport-Security: [max-age=15724800; includeSubDomains]
-      X-Content-Type-Options: [nosniff]
-      x-ms-request-id: [7c66b182-41f0-4d62-bac0-d0aa9a5d72a9]
-      x-ms-webhdfs-version: [16.07.07.01]
-    status: {code: 200, message: OK}
-- request:
-    body: null
-    headers:
-      Accept: ['*/*']
-      Accept-Encoding: ['gzip, deflate']
-      Connection: [keep-alive]
-      Content-Length: ['0']
-      User-Agent: [python-requests/2.11.1]
-    method: PUT
-    uri: https://fakestore.azuredatalakestore.net/webhdfs/v1/azure_test_dir/data/b/z.txt?overwrite=True&OP=CREATE
-  response:
-    body: {string: ''}
-    headers:
-      Cache-Control: [no-cache]
-      Content-Length: ['0']
-      ContentLength: ['0']
-      Date: ['Wed, 31 Aug 2016 23:09:58 GMT']
-      Expires: ['-1']
-      Location: ['https://fakestore.azuredatalakestore.net/webhdfs/v1/azure_test_dir/data/b/z.txt?overwrite=True&OP=CREATE&write=true']
-      Pragma: [no-cache]
-      Server-Perf: ['[9fb2f861-5ed8-4cd9-ba38-ed4c31febacf][ AuthTime::0::PostAuthTime::0
-          ][S-HdfsGetFileStatusV2 :: 00:00:006 ms]%0a[CREATE :: 00:00:007 ms]%0a']
-      Status: ['0x8309000A']
-      Strict-Transport-Security: [max-age=15724800; includeSubDomains]
-      X-Content-Type-Options: [nosniff]
-      x-ms-request-id: [9fb2f861-5ed8-4cd9-ba38-ed4c31febacf]
-      x-ms-webhdfs-version: [16.07.07.01]
-    status: {code: 307, message: Temporary Redirect}
-- request:
-    body: null
-    headers:
-      Accept: ['*/*']
-      Accept-Encoding: ['gzip, deflate']
-      Connection: [keep-alive]
-      Content-Length: ['0']
-      User-Agent: [python-requests/2.11.1]
-    method: PUT
-    uri: https://fakestore.azuredatalakestore.net/webhdfs/v1/azure_test_dir/data/b/z.txt?overwrite=True&OP=CREATE&write=true
-  response:
-    body: {string: ''}
-    headers:
-      Cache-Control: [no-cache]
-      Content-Length: ['0']
-      ContentLength: ['0']
-      Date: ['Wed, 31 Aug 2016 23:09:58 GMT']
-      Expires: ['-1']
-      Location: ['https://fakestore.azuredatalakestore.net/webhdfs/v1/azure_test_dir/data/b/z.txt?overwrite=True&OP=CREATE&write=true']
-      Pragma: [no-cache]
-      Server-Perf: ['[072cbb38-530f-4366-bacf-1957094548f1][ AuthTime::0::PostAuthTime::0
-          ][S-HdfsGetFileStatusV2 :: 00:00:006 ms]%0a[S-HdfsCheckAccess :: 00:00:002
-          ms]%0a[S-FsDelete :: 00:00:005 ms]%0a[S-FsOpenStream :: 00:00:043 ms]%0a[BufferingTime
-          :: 00:00:000 ms]%0a[WriteTime :: 00:00:000 ms]%0a[S-FsAppendStream :: 00:00:037
-          ms]%0a[S-FsCloseHandle :: 00:00:001 ms]%0a[CREATE :: 00:00:100 ms]%0a']
-      Status: ['0x0']
-      Strict-Transport-Security: [max-age=15724800; includeSubDomains]
-      X-Content-Type-Options: [nosniff]
-      x-ms-request-id: [072cbb38-530f-4366-bacf-1957094548f1]
-      x-ms-webhdfs-version: [16.07.07.01]
-    status: {code: 201, message: Created}
-- request:
-    body: '123456'
-    headers:
-      Accept: ['*/*']
-      Accept-Encoding: ['gzip, deflate']
-      Connection: [keep-alive]
-      Content-Length: ['6']
-      User-Agent: [python-requests/2.11.1]
-    method: POST
-    uri: https://fakestore.azuredatalakestore.net/webhdfs/v1/azure_test_dir/data/b/z.txt?OP=APPEND
-  response:
-    body: {string: ''}
-    headers:
-      Cache-Control: [no-cache]
-      Content-Length: ['0']
-      ContentLength: ['0']
-      Date: ['Wed, 31 Aug 2016 23:09:58 GMT']
-      Expires: ['-1']
-      Location: ['https://fakestore.azuredatalakestore.net/webhdfs/v1/azure_test_dir/data/b/z.txt?OP=APPEND&append=true']
-      Pragma: [no-cache]
-      Server-Perf: ['[9457ef3c-af2a-4edf-97fe-0b2cd749da52][ AuthTime::0::PostAuthTime::0
-          ][APPEND :: 00:00:000 ms]%0a']
-      Status: ['0x0']
-      Strict-Transport-Security: [max-age=15724800; includeSubDomains]
-      X-Content-Type-Options: [nosniff]
-      x-ms-request-id: [9457ef3c-af2a-4edf-97fe-0b2cd749da52]
-      x-ms-webhdfs-version: [16.07.07.01]
-    status: {code: 307, message: Temporary Redirect}
-- request:
-    body: '123456'
-    headers:
-      Accept: ['*/*']
-      Accept-Encoding: ['gzip, deflate']
-      Connection: [keep-alive]
-      Content-Length: ['6']
-      User-Agent: [python-requests/2.11.1]
-    method: POST
-    uri: https://fakestore.azuredatalakestore.net/webhdfs/v1/azure_test_dir/data/b/z.txt?OP=APPEND&append=true
-  response:
-    body: {string: ''}
-    headers:
-      Cache-Control: [no-cache]
-      Content-Length: ['0']
-      Date: ['Wed, 31 Aug 2016 23:09:58 GMT']
-      Expires: ['-1']
-      Pragma: [no-cache]
-      Server-Perf: ['[d54209fb-865a-4462-a095-f1c840887a21][ AuthTime::0::PostAuthTime::0
-          ][S-FsOpenStream :: 00:00:010 ms]%0a[S-FsGetStreamLength :: 00:00:009 ms]%0a[S-FsAppendStream
-          :: 00:00:142 ms]%0a[BufferingTime :: 00:00:000 ms]%0a[WriteTime :: 00:00:142
-          ms]%0a[S-FsAppendStream :: 00:00:033 ms]%0a[S-FsCloseHandle :: 00:00:001
-          ms]%0a[APPEND :: 00:00:199 ms]%0a']
-      Status: ['0x0']
-      Strict-Transport-Security: [max-age=15724800; includeSubDomains]
-      X-Content-Type-Options: [nosniff]
-      x-ms-request-id: [d54209fb-865a-4462-a095-f1c840887a21]
-      x-ms-webhdfs-version: [16.07.07.01]
-    status: {code: 200, message: OK}
-- request:
-    body: null
-    headers:
-      Accept: ['*/*']
-      Accept-Encoding: ['gzip, deflate']
-      Connection: [keep-alive]
-      User-Agent: [python-requests/2.11.1]
-    method: GET
-    uri: https://fakestore.azuredatalakestore.net/webhdfs/v1/azure_test_dir/data/a?OP=LISTSTATUS
-  response:
-    body: {string: '{"FileStatuses":{"FileStatus":[{"length":6,"pathSuffix":"x.csv","type":"FILE","blockSize":268435456,"accessTime":1472684991387,"modificationTime":1472684993768,"replication":1,"permission":"770","owner":"49b2f9ec-818a-49ca-9424-249e1f19f7d7","group":"49b2f9ec-818a-49ca-9424-249e1f19f7d7"},{"length":6,"pathSuffix":"y.csv","type":"FILE","blockSize":268435456,"accessTime":1472684994185,"modificationTime":1472684994673,"replication":1,"permission":"770","owner":"49b2f9ec-818a-49ca-9424-249e1f19f7d7","group":"49b2f9ec-818a-49ca-9424-249e1f19f7d7"},{"length":6,"pathSuffix":"z.txt","type":"FILE","blockSize":268435456,"accessTime":1472684995248,"modificationTime":1472684995726,"replication":1,"permission":"770","owner":"49b2f9ec-818a-49ca-9424-249e1f19f7d7","group":"49b2f9ec-818a-49ca-9424-249e1f19f7d7"}]}}'}
-    headers:
-      Cache-Control: [no-cache]
-      Content-Length: ['810']
-      Content-Type: [application/json; charset=utf-8]
-      Date: ['Wed, 31 Aug 2016 23:09:59 GMT']
-      Expires: ['-1']
-      Pragma: [no-cache]
-      Server-Perf: ['[d202a721-dfe4-441c-a5c3-ffd1c5000f04][ AuthTime::0::PostAuthTime::0
-          ][S-HdfsListStatus :: 00:00:013 ms]%0a[LISTSTATUS :: 00:00:013 ms]%0a']
-      Status: ['0x0']
-      Strict-Transport-Security: [max-age=15724800; includeSubDomains]
-      X-Content-Type-Options: [nosniff]
-      x-ms-request-id: [d202a721-dfe4-441c-a5c3-ffd1c5000f04]
-      x-ms-webhdfs-version: [16.07.07.01]
-    status: {code: 200, message: OK}
-- request:
-    body: null
-    headers:
-      Accept: ['*/*']
-      Accept-Encoding: ['gzip, deflate']
-      Connection: [keep-alive]
-      User-Agent: [python-requests/2.11.1]
-    method: GET
-    uri: https://fakestore.azuredatalakestore.net/webhdfs/v1/azure_test_dir/data?OP=LISTSTATUS
-  response:
-    body: {string: '{"FileStatuses":{"FileStatus":[{"length":0,"pathSuffix":"a","type":"DIRECTORY","blockSize":0,"accessTime":1472684991063,"modificationTime":1472684995307,"replication":0,"permission":"770","owner":"49b2f9ec-818a-49ca-9424-249e1f19f7d7","group":"49b2f9ec-818a-49ca-9424-249e1f19f7d7"},{"length":0,"pathSuffix":"b","type":"DIRECTORY","blockSize":0,"accessTime":1472684996641,"modificationTime":1472684998853,"replication":0,"permission":"770","owner":"49b2f9ec-818a-49ca-9424-249e1f19f7d7","group":"49b2f9ec-818a-49ca-9424-249e1f19f7d7"}]}}'}
-    headers:
-      Cache-Control: [no-cache]
-      Content-Length: ['537']
-      Content-Type: [application/json; charset=utf-8]
-      Date: ['Wed, 31 Aug 2016 23:09:59 GMT']
-      Expires: ['-1']
-      Pragma: [no-cache]
-      Server-Perf: ['[49e85d2a-d06a-4646-b83c-6fde558265df][ AuthTime::0::PostAuthTime::0
-          ][S-HdfsListStatus :: 00:00:007 ms]%0a[LISTSTATUS :: 00:00:007 ms]%0a']
-      Status: ['0x0']
-      Strict-Transport-Security: [max-age=15724800; includeSubDomains]
-      X-Content-Type-Options: [nosniff]
-      x-ms-request-id: [49e85d2a-d06a-4646-b83c-6fde558265df]
-      x-ms-webhdfs-version: [16.07.07.01]
-    status: {code: 200, message: OK}
-- request:
-    body: null
-    headers:
-      Accept: ['*/*']
-      Accept-Encoding: ['gzip, deflate']
-      Connection: [keep-alive]
-      User-Agent: [python-requests/2.11.1]
-    method: GET
-    uri: https://fakestore.azuredatalakestore.net/webhdfs/v1/azure_test_dir/data/b?OP=LISTSTATUS
-  response:
-    body: {string: '{"FileStatuses":{"FileStatus":[{"length":6,"pathSuffix":"x.csv","type":"FILE","blockSize":268435456,"accessTime":1472684996949,"modificationTime":1472684997463,"replication":1,"permission":"770","owner":"49b2f9ec-818a-49ca-9424-249e1f19f7d7","group":"49b2f9ec-818a-49ca-9424-249e1f19f7d7"},{"length":6,"pathSuffix":"y.csv","type":"FILE","blockSize":268435456,"accessTime":1472684997827,"modificationTime":1472684998349,"replication":1,"permission":"770","owner":"49b2f9ec-818a-49ca-9424-249e1f19f7d7","group":"49b2f9ec-818a-49ca-9424-249e1f19f7d7"},{"length":6,"pathSuffix":"z.txt","type":"FILE","blockSize":268435456,"accessTime":1472684998793,"modificationTime":1472684999279,"replication":1,"permission":"770","owner":"49b2f9ec-818a-49ca-9424-249e1f19f7d7","group":"49b2f9ec-818a-49ca-9424-249e1f19f7d7"}]}}'}
-    headers:
-      Cache-Control: [no-cache]
-      Content-Length: ['810']
-      Content-Type: [application/json; charset=utf-8]
-      Date: ['Wed, 31 Aug 2016 23:09:59 GMT']
-      Expires: ['-1']
-      Pragma: [no-cache]
-      Server-Perf: ['[a76b3a42-fe94-4a3f-93f4-b9b5f641faca][ AuthTime::0::PostAuthTime::0
-          ][S-HdfsListStatus :: 00:00:012 ms]%0a[LISTSTATUS :: 00:00:013 ms]%0a']
-      Status: ['0x0']
-      Strict-Transport-Security: [max-age=15724800; includeSubDomains]
-      X-Content-Type-Options: [nosniff]
-      x-ms-request-id: [a76b3a42-fe94-4a3f-93f4-b9b5f641faca]
-      x-ms-webhdfs-version: [16.07.07.01]
-    status: {code: 200, message: OK}
-- request:
-    body: null
-    headers:
-      Accept: ['*/*']
-      Accept-Encoding: ['gzip, deflate']
-      Connection: [keep-alive]
-      User-Agent: [python-requests/2.11.1]
-    method: GET
-    uri: https://fakestore.azuredatalakestore.net/webhdfs/v1/azure_test_dir?OP=LISTSTATUS
-  response:
-    body: {string: '{"FileStatuses":{"FileStatus":[{"length":0,"pathSuffix":"data","type":"DIRECTORY","blockSize":0,"accessTime":1472684991063,"modificationTime":1472684996641,"replication":0,"permission":"770","owner":"49b2f9ec-818a-49ca-9424-249e1f19f7d7","group":"49b2f9ec-818a-49ca-9424-249e1f19f7d7"},{"length":6,"pathSuffix":"x.csv","type":"FILE","blockSize":268435456,"accessTime":1472684987959,"modificationTime":1472684988462,"replication":1,"permission":"770","owner":"49b2f9ec-818a-49ca-9424-249e1f19f7d7","group":"49b2f9ec-818a-49ca-9424-249e1f19f7d7"},{"length":6,"pathSuffix":"y.csv","type":"FILE","blockSize":268435456,"accessTime":1472684988887,"modificationTime":1472684989459,"replication":1,"permission":"770","owner":"49b2f9ec-818a-49ca-9424-249e1f19f7d7","group":"49b2f9ec-818a-49ca-9424-249e1f19f7d7"},{"length":6,"pathSuffix":"z.txt","type":"FILE","blockSize":268435456,"accessTime":1472684989857,"modificationTime":1472684990729,"replication":1,"permission":"770","owner":"49b2f9ec-818a-49ca-9424-249e1f19f7d7","group":"49b2f9ec-818a-49ca-9424-249e1f19f7d7"}]}}'}
-    headers:
-      Cache-Control: [no-cache]
-      Content-Length: ['1065']
-      Content-Type: [application/json; charset=utf-8]
-      Date: ['Wed, 31 Aug 2016 23:09:59 GMT']
-      Expires: ['-1']
-      Pragma: [no-cache]
-      Server-Perf: ['[b3b1d424-595e-478f-a7b4-0980781cb611][ AuthTime::0::PostAuthTime::0
-          ][S-HdfsListStatus :: 00:00:012 ms]%0a[LISTSTATUS :: 00:00:012 ms]%0a']
-      Status: ['0x0']
-      Strict-Transport-Security: [max-age=15724800; includeSubDomains]
-      X-Content-Type-Options: [nosniff]
-      x-ms-request-id: [b3b1d424-595e-478f-a7b4-0980781cb611]
-      x-ms-webhdfs-version: [16.07.07.01]
-    status: {code: 200, message: OK}
-- request:
-    body: null
-    headers:
-      Accept: ['*/*']
-      Accept-Encoding: ['gzip, deflate']
-      Connection: [keep-alive]
-      Content-Length: ['0']
-      User-Agent: [python-requests/2.11.1]
-    method: DELETE
-    uri: https://fakestore.azuredatalakestore.net/webhdfs/v1/azure_test_dir/data?recursive=True&OP=DELETE
-  response:
-    body: {string: '{"boolean":true}'}
-    headers:
-      Cache-Control: [no-cache]
-      Content-Length: ['16']
-      Content-Type: [application/json; charset=utf-8]
-      Date: ['Wed, 31 Aug 2016 23:09:59 GMT']
-      Expires: ['-1']
-      Pragma: [no-cache]
-      Server-Perf: ['[30b256a0-9868-4b94-b0c9-c64bb24eee2a][ AuthTime::0::PostAuthTime::0
-          ][S-FsDelete :: 00:00:034 ms]%0a[DELETE :: 00:00:039 ms]%0a']
-      Status: ['0x0']
-      Strict-Transport-Security: [max-age=15724800; includeSubDomains]
-      X-Content-Type-Options: [nosniff]
-      x-ms-request-id: [30b256a0-9868-4b94-b0c9-c64bb24eee2a]
-      x-ms-webhdfs-version: [16.07.07.01]
-    status: {code: 200, message: OK}
-- request:
-    body: null
-    headers:
-      Accept: ['*/*']
-      Accept-Encoding: ['gzip, deflate']
-      Connection: [keep-alive]
-      User-Agent: [python-requests/2.11.1]
-    method: GET
-    uri: https://fakestore.azuredatalakestore.net/webhdfs/v1/azure_test_dir?OP=LISTSTATUS
-  response:
-    body: {string: '{"FileStatuses":{"FileStatus":[{"length":6,"pathSuffix":"x.csv","type":"FILE","blockSize":268435456,"accessTime":1472684987959,"modificationTime":1472684988462,"replication":1,"permission":"770","owner":"49b2f9ec-818a-49ca-9424-249e1f19f7d7","group":"49b2f9ec-818a-49ca-9424-249e1f19f7d7"},{"length":6,"pathSuffix":"y.csv","type":"FILE","blockSize":268435456,"accessTime":1472684988887,"modificationTime":1472684989459,"replication":1,"permission":"770","owner":"49b2f9ec-818a-49ca-9424-249e1f19f7d7","group":"49b2f9ec-818a-49ca-9424-249e1f19f7d7"},{"length":6,"pathSuffix":"z.txt","type":"FILE","blockSize":268435456,"accessTime":1472684989857,"modificationTime":1472684990729,"replication":1,"permission":"770","owner":"49b2f9ec-818a-49ca-9424-249e1f19f7d7","group":"49b2f9ec-818a-49ca-9424-249e1f19f7d7"}]}}'}
-    headers:
-      Cache-Control: [no-cache]
-      Content-Length: ['810']
-      Content-Type: [application/json; charset=utf-8]
-      Date: ['Wed, 31 Aug 2016 23:10:00 GMT']
-      Expires: ['-1']
-      Pragma: [no-cache]
-      Server-Perf: ['[d22d6062-d2cf-4fab-b6ea-0278f61215d6][ AuthTime::962.652010065294::PostAuthTime::221.525429237593
-          ][S-HdfsListStatus :: 00:00:012 ms]%0a[LISTSTATUS :: 00:00:012 ms]%0a']
-      Status: ['0x0']
-      Strict-Transport-Security: [max-age=15724800; includeSubDomains]
-      X-Content-Type-Options: [nosniff]
-      x-ms-request-id: [d22d6062-d2cf-4fab-b6ea-0278f61215d6]
-      x-ms-webhdfs-version: [16.07.07.01]
-    status: {code: 200, message: OK}
-=======
-      User-Agent: [python-requests/2.10.0]
-    method: GET
-    uri: https://fakestore.azuredatalakestore.net/webhdfs/v1/azure_test_dir/data/*?OP=LISTSTATUS
-  response:
-    body: {string: !!python/unicode '{"RemoteException":{"exception":"FileNotFoundException","message":"Folder
-        does not exist: //azure_test_dir/data/* [13df3f62-2e58-4c85-ac8e-45a91cfb7739][2016-08-26T23:02:55.3712826-07:00]","javaClassName":"java.io.FileNotFoundException"}}'}
-    headers:
-      cache-control: [no-cache]
-      content-length: ['238']
-      content-type: [application/json; charset=utf-8]
-      date: ['Sat, 27 Aug 2016 06:02:54 GMT']
-      expires: ['-1']
-      pragma: [no-cache]
-      server-perf: ['[13df3f62-2e58-4c85-ac8e-45a91cfb7739][ AuthTime::1003.27797342981::PostAuthTime::215.96563366669
-          ][S-HdfsListStatus :: 00:00:006 ms]%0a[LISTSTATUS :: 00:00:010 ms]%0a']
-      status: ['0x8309000A']
-      strict-transport-security: [max-age=15724800; includeSubDomains]
-      x-content-type-options: [nosniff]
-      x-ms-request-id: [13df3f62-2e58-4c85-ac8e-45a91cfb7739]
-      x-ms-webhdfs-version: [16.07.07.01]
-    status: {code: 404, message: Not Found}
->>>>>>> 18033657
-- request:
-    body: null
-    headers:
-      Accept: ['*/*']
-      Accept-Encoding: ['gzip, deflate']
-      Connection: [keep-alive]
-<<<<<<< HEAD
-      Content-Length: ['0']
-      User-Agent: [python-requests/2.11.1]
-    method: DELETE
-    uri: https://fakestore.azuredatalakestore.net/webhdfs/v1/azure_test_dir/x.csv?recursive=True&OP=DELETE
-  response:
-    body: {string: '{"boolean":true}'}
-    headers:
-      Cache-Control: [no-cache]
-      Content-Length: ['16']
-      Content-Type: [application/json; charset=utf-8]
-      Date: ['Wed, 31 Aug 2016 23:10:00 GMT']
-      Expires: ['-1']
-      Pragma: [no-cache]
-      Server-Perf: ['[14ce5d46-7a80-4f1b-9a8c-40fe1934c655][ AuthTime::0::PostAuthTime::0
-          ][S-FsDelete :: 00:00:075 ms]%0a[DELETE :: 00:00:079 ms]%0a']
-      Status: ['0x0']
-      Strict-Transport-Security: [max-age=15724800; includeSubDomains]
-      X-Content-Type-Options: [nosniff]
-      x-ms-request-id: [14ce5d46-7a80-4f1b-9a8c-40fe1934c655]
-      x-ms-webhdfs-version: [16.07.07.01]
-    status: {code: 200, message: OK}
-- request:
-    body: null
-    headers:
-      Accept: ['*/*']
-      Accept-Encoding: ['gzip, deflate']
-      Connection: [keep-alive]
-      User-Agent: [python-requests/2.11.1]
-    method: GET
-    uri: https://fakestore.azuredatalakestore.net/webhdfs/v1/azure_test_dir?OP=LISTSTATUS
-  response:
-    body: {string: '{"FileStatuses":{"FileStatus":[{"length":6,"pathSuffix":"y.csv","type":"FILE","blockSize":268435456,"accessTime":1472684988887,"modificationTime":1472684989459,"replication":1,"permission":"770","owner":"49b2f9ec-818a-49ca-9424-249e1f19f7d7","group":"49b2f9ec-818a-49ca-9424-249e1f19f7d7"},{"length":6,"pathSuffix":"z.txt","type":"FILE","blockSize":268435456,"accessTime":1472684989857,"modificationTime":1472684990729,"replication":1,"permission":"770","owner":"49b2f9ec-818a-49ca-9424-249e1f19f7d7","group":"49b2f9ec-818a-49ca-9424-249e1f19f7d7"}]}}'}
-    headers:
-      Cache-Control: [no-cache]
-      Content-Length: ['551']
-      Content-Type: [application/json; charset=utf-8]
-      Date: ['Wed, 31 Aug 2016 23:10:01 GMT']
-      Expires: ['-1']
-      Pragma: [no-cache]
-      Server-Perf: ['[f64ef4d6-9583-40bb-9875-4bf4f5810f00][ AuthTime::0::PostAuthTime::0
-          ][S-HdfsListStatus :: 00:00:302 ms]%0a[LISTSTATUS :: 00:00:302 ms]%0a']
-      Status: ['0x0']
-      Strict-Transport-Security: [max-age=15724800; includeSubDomains]
-      X-Content-Type-Options: [nosniff]
-      x-ms-request-id: [f64ef4d6-9583-40bb-9875-4bf4f5810f00]
-      x-ms-webhdfs-version: [16.07.07.01]
-    status: {code: 200, message: OK}
-- request:
-    body: null
-    headers:
-      Accept: ['*/*']
-      Accept-Encoding: ['gzip, deflate']
-      Connection: [keep-alive]
-      Content-Length: ['0']
-      User-Agent: [python-requests/2.11.1]
-    method: DELETE
-    uri: https://fakestore.azuredatalakestore.net/webhdfs/v1/azure_test_dir/y.csv?recursive=True&OP=DELETE
-  response:
-    body: {string: '{"boolean":true}'}
-    headers:
-      Cache-Control: [no-cache]
-      Content-Length: ['16']
-      Content-Type: [application/json; charset=utf-8]
-      Date: ['Wed, 31 Aug 2016 23:10:01 GMT']
-      Expires: ['-1']
-      Pragma: [no-cache]
-      Server-Perf: ['[9ace138b-d8d4-4828-8bfc-ce373cf978d1][ AuthTime::0::PostAuthTime::0
-          ][S-FsDelete :: 00:00:067 ms]%0a[DELETE :: 00:00:068 ms]%0a']
-      Status: ['0x0']
-      Strict-Transport-Security: [max-age=15724800; includeSubDomains]
-      X-Content-Type-Options: [nosniff]
-      x-ms-request-id: [9ace138b-d8d4-4828-8bfc-ce373cf978d1]
-      x-ms-webhdfs-version: [16.07.07.01]
-    status: {code: 200, message: OK}
-- request:
-    body: null
-    headers:
-      Accept: ['*/*']
-      Accept-Encoding: ['gzip, deflate']
-      Connection: [keep-alive]
-      User-Agent: [python-requests/2.11.1]
-    method: GET
-    uri: https://fakestore.azuredatalakestore.net/webhdfs/v1/azure_test_dir?OP=LISTSTATUS
-  response:
-    body: {string: '{"FileStatuses":{"FileStatus":[{"length":6,"pathSuffix":"z.txt","type":"FILE","blockSize":268435456,"accessTime":1472684989857,"modificationTime":1472684990729,"replication":1,"permission":"770","owner":"49b2f9ec-818a-49ca-9424-249e1f19f7d7","group":"49b2f9ec-818a-49ca-9424-249e1f19f7d7"}]}}'}
-    headers:
-      Cache-Control: [no-cache]
-      Content-Length: ['292']
-      Content-Type: [application/json; charset=utf-8]
-      Date: ['Wed, 31 Aug 2016 23:10:01 GMT']
-      Expires: ['-1']
-      Pragma: [no-cache]
-      Server-Perf: ['[31f0d1e0-0b42-4d3e-86a9-2c8a73db1f1f][ AuthTime::0::PostAuthTime::0
-          ][S-HdfsListStatus :: 00:00:011 ms]%0a[LISTSTATUS :: 00:00:012 ms]%0a']
-      Status: ['0x0']
-      Strict-Transport-Security: [max-age=15724800; includeSubDomains]
-      X-Content-Type-Options: [nosniff]
-      x-ms-request-id: [31f0d1e0-0b42-4d3e-86a9-2c8a73db1f1f]
-      x-ms-webhdfs-version: [16.07.07.01]
-    status: {code: 200, message: OK}
-- request:
-    body: null
-    headers:
-      Accept: ['*/*']
-      Accept-Encoding: ['gzip, deflate']
-      Connection: [keep-alive]
-      Content-Length: ['0']
-      User-Agent: [python-requests/2.11.1]
-    method: DELETE
-    uri: https://fakestore.azuredatalakestore.net/webhdfs/v1/azure_test_dir/z.txt?recursive=True&OP=DELETE
-  response:
-    body: {string: '{"boolean":true}'}
-    headers:
-      Cache-Control: [no-cache]
-      Content-Length: ['16']
-      Content-Type: [application/json; charset=utf-8]
-      Date: ['Wed, 31 Aug 2016 23:10:01 GMT']
-      Expires: ['-1']
-      Pragma: [no-cache]
-      Server-Perf: ['[10a9ab89-292d-4b79-97be-e594ed5c64bb][ AuthTime::0::PostAuthTime::0
-          ][S-FsDelete :: 00:00:057 ms]%0a[DELETE :: 00:00:058 ms]%0a']
-      Status: ['0x0']
-      Strict-Transport-Security: [max-age=15724800; includeSubDomains]
-      X-Content-Type-Options: [nosniff]
-      x-ms-request-id: [10a9ab89-292d-4b79-97be-e594ed5c64bb]
-      x-ms-webhdfs-version: [16.07.07.01]
-    status: {code: 200, message: OK}
-=======
-      User-Agent: [python-requests/2.10.0]
-    method: GET
-    uri: https://fakestore.azuredatalakestore.net/webhdfs/v1/azure_test_dir/data/*/z.txt?OP=LISTSTATUS
-  response:
-    body: {string: !!python/unicode '{"RemoteException":{"exception":"FileNotFoundException","message":"Folder
-        does not exist: //azure_test_dir/data/*/z.txt [953d73f5-3efd-493a-ac41-e5dc95a125d0][2016-08-26T23:23:02.7047422-07:00]","javaClassName":"java.io.FileNotFoundException"}}'}
-    headers:
-      cache-control: [no-cache]
-      content-length: ['244']
-      content-type: [application/json; charset=utf-8]
-      date: ['Sat, 27 Aug 2016 06:23:02 GMT']
-      expires: ['-1']
-      pragma: [no-cache]
-      server-perf: ['[953d73f5-3efd-493a-ac41-e5dc95a125d0][ AuthTime::905.343493821897::PostAuthTime::245.901043432967
-          ][S-HdfsListStatus :: 00:00:005 ms]%0a[LISTSTATUS :: 00:00:006 ms]%0a']
-      status: ['0x8309000A']
-      strict-transport-security: [max-age=15724800; includeSubDomains]
-      x-content-type-options: [nosniff]
-      x-ms-request-id: [953d73f5-3efd-493a-ac41-e5dc95a125d0]
-      x-ms-webhdfs-version: [16.07.07.01]
-    status: {code: 404, message: Not Found}
->>>>>>> 18033657
+      Date: ['Thu, 01 Sep 2016 17:02:38 GMT']
+      Expires: ['-1']
+      Pragma: [no-cache]
+      Server-Perf: ['[267a1c85-6b21-4977-9b51-2f6d621acf0a][ AuthTime::0::PostAuthTime::0
+          ][S-FsDelete :: 00:00:085 ms]%0a[DELETE :: 00:00:088 ms]%0a']
+      Status: ['0x0']
+      Strict-Transport-Security: [max-age=15724800; includeSubDomains]
+      X-Content-Type-Options: [nosniff]
+      x-ms-request-id: [267a1c85-6b21-4977-9b51-2f6d621acf0a]
+      x-ms-webhdfs-version: [16.07.07.01]
+    status: {code: 200, message: OK}
 version: 1