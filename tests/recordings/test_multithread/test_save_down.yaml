--- conflicted
+++ resolved
@@ -15,545 +15,357 @@
       Cache-Control: [no-cache]
       Content-Length: ['16']
       Content-Type: [application/json; charset=utf-8]
-<<<<<<< HEAD
-      Date: ['Fri, 16 Sep 2016 01:01:15 GMT']
-      Expires: ['-1']
-      Pragma: [no-cache]
-      Server-Perf: ['[cf057c72-6d2b-465e-a62e-1f88784e660e][ AuthTime::0::PostAuthTime::0
-=======
-      Date: ['Thu, 15 Sep 2016 22:03:46 GMT']
-      Expires: ['-1']
-      Pragma: [no-cache]
-      Server-Perf: ['[8ed3387a-1304-4886-81c1-903e62af09cf][ AuthTime::0::PostAuthTime::0
->>>>>>> 83bced69
-          ][S-HdfsMkdirs :: 00:00:005 ms]%0a[MKDIRS :: 00:00:006 ms]%0a']
+      Date: ['Fri, 16 Sep 2016 23:58:09 GMT']
+      Expires: ['-1']
+      Pragma: [no-cache]
+      Server-Perf: ['[33c56ac3-08df-45c9-a936-8f1bf3af380b][ AuthTime::895.935872374256::PostAuthTime::204.418781381811
+          ][S-HdfsMkdirs :: 00:00:004 ms]%0a[MKDIRS :: 00:00:005 ms]%0a']
       Status: ['0x83090180']
       Strict-Transport-Security: [max-age=15724800; includeSubDomains]
       X-Content-Type-Options: [nosniff]
-<<<<<<< HEAD
-      x-ms-request-id: [cf057c72-6d2b-465e-a62e-1f88784e660e]
-=======
-      x-ms-request-id: [8ed3387a-1304-4886-81c1-903e62af09cf]
->>>>>>> 83bced69
-      x-ms-webhdfs-version: [16.07.18.01]
-    status: {code: 200, message: OK}
-- request:
-    body: '123456'
-    headers:
-      Accept: ['*/*']
-      Accept-Encoding: ['gzip, deflate']
-      Connection: [keep-alive]
-      Content-Length: ['6']
-      User-Agent: [python-requests/2.11.1]
-    method: PUT
-    uri: https://fakestore.azuredatalakestore.net/webhdfs/v1/azure_test_dir/x.csv?OP=CREATE&overwrite=true&write=true
-  response:
-    body: {string: ''}
-    headers:
-      Cache-Control: [no-cache]
-      Content-Length: ['0']
-      ContentLength: ['0']
-<<<<<<< HEAD
-      Date: ['Fri, 16 Sep 2016 01:01:15 GMT']
-      Expires: ['-1']
-      Location: ['https://fakestore.azuredatalakestore.net/webhdfs/v1/azure_test_dir/x.csv?OP=CREATE&overwrite=true&write=true']
-      Pragma: [no-cache]
-      Server-Perf: ['[88448afc-0100-49df-8cf5-e0074e7292f7][ AuthTime::833.498693087734::PostAuthTime::165.074651376021
-          ][S-HdfsGetFileStatusV2 :: 00:00:006 ms]%0a[S-HdfsCheckAccess :: 00:00:003
-          ms]%0a[S-FsDelete :: 00:00:006 ms]%0a[S-FsOpenStream :: 00:00:075 ms]%0a[S-FsAppendStream
-          :: 00:00:202 ms]%0a[BufferingTime :: 00:00:000 ms]%0a[WriteTime :: 00:00:203
-          ms]%0a[S-FsAppendStream :: 00:00:032 ms]%0a[S-FsCloseHandle :: 00:00:001
-          ms]%0a[CREATE :: 00:00:332 ms]%0a']
-      Status: ['0x0']
-      Strict-Transport-Security: [max-age=15724800; includeSubDomains]
-      X-Content-Type-Options: [nosniff]
-      x-ms-request-id: [88448afc-0100-49df-8cf5-e0074e7292f7]
-=======
-      Date: ['Thu, 15 Sep 2016 22:03:47 GMT']
-      Expires: ['-1']
-      Location: ['https://fakestore.azuredatalakestore.net/webhdfs/v1/azure_test_dir/x.csv?OP=CREATE&overwrite=true&write=true']
-      Pragma: [no-cache]
-      Server-Perf: ['[92d31ce8-86f7-43fa-a75c-3faedc15c187][ AuthTime::0::PostAuthTime::0
+      x-ms-request-id: [33c56ac3-08df-45c9-a936-8f1bf3af380b]
+      x-ms-webhdfs-version: [16.07.18.01]
+    status: {code: 200, message: OK}
+- request:
+    body: '123456'
+    headers:
+      Accept: ['*/*']
+      Accept-Encoding: ['gzip, deflate']
+      Connection: [keep-alive]
+      Content-Length: ['6']
+      User-Agent: [python-requests/2.11.1]
+    method: PUT
+    uri: https://fakestore.azuredatalakestore.net/webhdfs/v1/azure_test_dir/x.csv?overwrite=true&write=true&OP=CREATE
+  response:
+    body: {string: ''}
+    headers:
+      Cache-Control: [no-cache]
+      Content-Length: ['0']
+      ContentLength: ['0']
+      Date: ['Fri, 16 Sep 2016 23:58:09 GMT']
+      Expires: ['-1']
+      Location: ['https://fakestore.azuredatalakestore.net/webhdfs/v1/azure_test_dir/x.csv?overwrite=true&write=true&OP=CREATE']
+      Pragma: [no-cache]
+      Server-Perf: ['[a38f50b0-e327-4d7c-bfb7-7e490521555d][ AuthTime::938.274054712411::PostAuthTime::229.222831962558
           ][S-HdfsGetFileStatusV2 :: 00:00:006 ms]%0a[S-HdfsCheckAccess :: 00:00:002
           ms]%0a[S-FsDelete :: 00:00:006 ms]%0a[S-FsOpenStream :: 00:00:039 ms]%0a[S-FsAppendStream
-          :: 00:00:133 ms]%0a[BufferingTime :: 00:00:000 ms]%0a[WriteTime :: 00:00:133
-          ms]%0a[S-FsAppendStream :: 00:00:033 ms]%0a[S-FsCloseHandle :: 00:00:001
-          ms]%0a[CREATE :: 00:00:226 ms]%0a']
-      Status: ['0x0']
-      Strict-Transport-Security: [max-age=15724800; includeSubDomains]
-      X-Content-Type-Options: [nosniff]
-      x-ms-request-id: [92d31ce8-86f7-43fa-a75c-3faedc15c187]
->>>>>>> 83bced69
-      x-ms-webhdfs-version: [16.07.18.01]
-    status: {code: 201, message: Created}
-- request:
-    body: '123456'
-    headers:
-      Accept: ['*/*']
-      Accept-Encoding: ['gzip, deflate']
-      Connection: [keep-alive]
-      Content-Length: ['6']
-      User-Agent: [python-requests/2.11.1]
-    method: PUT
-    uri: https://fakestore.azuredatalakestore.net/webhdfs/v1/azure_test_dir/y.csv?OP=CREATE&overwrite=true&write=true
-  response:
-    body: {string: ''}
-    headers:
-      Cache-Control: [no-cache]
-      Content-Length: ['0']
-      ContentLength: ['0']
-<<<<<<< HEAD
-      Date: ['Fri, 16 Sep 2016 01:01:16 GMT']
-      Expires: ['-1']
-      Location: ['https://fakestore.azuredatalakestore.net/webhdfs/v1/azure_test_dir/y.csv?OP=CREATE&overwrite=true&write=true']
-      Pragma: [no-cache]
-      Server-Perf: ['[f27bf33b-ab47-4286-abc5-e98e2d53e321][ AuthTime::0::PostAuthTime::0
+          :: 00:00:208 ms]%0a[BufferingTime :: 00:00:000 ms]%0a[WriteTime :: 00:00:208
+          ms]%0a[S-FsAppendStream :: 00:00:017 ms]%0a[S-FsCloseHandle :: 00:00:001
+          ms]%0a[CREATE :: 00:00:284 ms]%0a']
+      Status: ['0x0']
+      Strict-Transport-Security: [max-age=15724800; includeSubDomains]
+      X-Content-Type-Options: [nosniff]
+      x-ms-request-id: [a38f50b0-e327-4d7c-bfb7-7e490521555d]
+      x-ms-webhdfs-version: [16.07.18.01]
+    status: {code: 201, message: Created}
+- request:
+    body: '123456'
+    headers:
+      Accept: ['*/*']
+      Accept-Encoding: ['gzip, deflate']
+      Connection: [keep-alive]
+      Content-Length: ['6']
+      User-Agent: [python-requests/2.11.1]
+    method: PUT
+    uri: https://fakestore.azuredatalakestore.net/webhdfs/v1/azure_test_dir/y.csv?overwrite=true&write=true&OP=CREATE
+  response:
+    body: {string: ''}
+    headers:
+      Cache-Control: [no-cache]
+      Content-Length: ['0']
+      ContentLength: ['0']
+      Date: ['Fri, 16 Sep 2016 23:58:10 GMT']
+      Expires: ['-1']
+      Location: ['https://fakestore.azuredatalakestore.net/webhdfs/v1/azure_test_dir/y.csv?overwrite=true&write=true&OP=CREATE']
+      Pragma: [no-cache]
+      Server-Perf: ['[fd7f8e85-e42a-4feb-a77b-c3ae6c31ec99][ AuthTime::825.373609854875::PostAuthTime::158.659901168994
           ][S-HdfsGetFileStatusV2 :: 00:00:006 ms]%0a[S-HdfsCheckAccess :: 00:00:002
-          ms]%0a[S-FsDelete :: 00:00:005 ms]%0a[S-FsOpenStream :: 00:00:052 ms]%0a[S-FsAppendStream
-          :: 00:00:137 ms]%0a[BufferingTime :: 00:00:000 ms]%0a[WriteTime :: 00:00:137
-          ms]%0a[S-FsAppendStream :: 00:00:033 ms]%0a[S-FsCloseHandle :: 00:00:001
-          ms]%0a[CREATE :: 00:00:242 ms]%0a']
-      Status: ['0x0']
-      Strict-Transport-Security: [max-age=15724800; includeSubDomains]
-      X-Content-Type-Options: [nosniff]
-      x-ms-request-id: [f27bf33b-ab47-4286-abc5-e98e2d53e321]
-=======
-      Date: ['Thu, 15 Sep 2016 22:03:48 GMT']
-      Expires: ['-1']
-      Location: ['https://fakestore.azuredatalakestore.net/webhdfs/v1/azure_test_dir/y.csv?OP=CREATE&overwrite=true&write=true']
-      Pragma: [no-cache]
-      Server-Perf: ['[7357493b-b6d4-4c32-9325-e7099932c86d][ AuthTime::0::PostAuthTime::0
+          ms]%0a[S-FsDelete :: 00:00:006 ms]%0a[S-FsOpenStream :: 00:00:039 ms]%0a[S-FsAppendStream
+          :: 00:00:132 ms]%0a[BufferingTime :: 00:00:000 ms]%0a[WriteTime :: 00:00:132
+          ms]%0a[S-FsAppendStream :: 00:00:034 ms]%0a[S-FsCloseHandle :: 00:00:001
+          ms]%0a[CREATE :: 00:00:224 ms]%0a']
+      Status: ['0x0']
+      Strict-Transport-Security: [max-age=15724800; includeSubDomains]
+      X-Content-Type-Options: [nosniff]
+      x-ms-request-id: [fd7f8e85-e42a-4feb-a77b-c3ae6c31ec99]
+      x-ms-webhdfs-version: [16.07.18.01]
+    status: {code: 201, message: Created}
+- request:
+    body: '123456'
+    headers:
+      Accept: ['*/*']
+      Accept-Encoding: ['gzip, deflate']
+      Connection: [keep-alive]
+      Content-Length: ['6']
+      User-Agent: [python-requests/2.11.1]
+    method: PUT
+    uri: https://fakestore.azuredatalakestore.net/webhdfs/v1/azure_test_dir/z.txt?overwrite=true&write=true&OP=CREATE
+  response:
+    body: {string: ''}
+    headers:
+      Cache-Control: [no-cache]
+      Content-Length: ['0']
+      ContentLength: ['0']
+      Date: ['Fri, 16 Sep 2016 23:58:10 GMT']
+      Expires: ['-1']
+      Location: ['https://fakestore.azuredatalakestore.net/webhdfs/v1/azure_test_dir/z.txt?overwrite=true&write=true&OP=CREATE']
+      Pragma: [no-cache]
+      Server-Perf: ['[57a1f821-8b48-4fd5-bc83-a88d18b882b8][ AuthTime::0::PostAuthTime::0
           ][S-HdfsGetFileStatusV2 :: 00:00:006 ms]%0a[S-HdfsCheckAccess :: 00:00:002
-          ms]%0a[S-FsDelete :: 00:00:005 ms]%0a[S-FsOpenStream :: 00:00:053 ms]%0a[S-FsAppendStream
-          :: 00:00:424 ms]%0a[BufferingTime :: 00:00:000 ms]%0a[WriteTime :: 00:00:424
-          ms]%0a[S-FsAppendStream :: 00:00:028 ms]%0a[S-FsCloseHandle :: 00:00:001
-          ms]%0a[CREATE :: 00:00:525 ms]%0a']
-      Status: ['0x0']
-      Strict-Transport-Security: [max-age=15724800; includeSubDomains]
-      X-Content-Type-Options: [nosniff]
-      x-ms-request-id: [7357493b-b6d4-4c32-9325-e7099932c86d]
->>>>>>> 83bced69
-      x-ms-webhdfs-version: [16.07.18.01]
-    status: {code: 201, message: Created}
-- request:
-    body: '123456'
-    headers:
-      Accept: ['*/*']
-      Accept-Encoding: ['gzip, deflate']
-      Connection: [keep-alive]
-      Content-Length: ['6']
-      User-Agent: [python-requests/2.11.1]
-    method: PUT
-    uri: https://fakestore.azuredatalakestore.net/webhdfs/v1/azure_test_dir/z.txt?OP=CREATE&overwrite=true&write=true
-  response:
-    body: {string: ''}
-    headers:
-      Cache-Control: [no-cache]
-      Content-Length: ['0']
-      ContentLength: ['0']
-<<<<<<< HEAD
-      Date: ['Fri, 16 Sep 2016 01:01:16 GMT']
-      Expires: ['-1']
-      Location: ['https://fakestore.azuredatalakestore.net/webhdfs/v1/azure_test_dir/z.txt?OP=CREATE&overwrite=true&write=true']
-      Pragma: [no-cache]
-      Server-Perf: ['[544bd780-b33b-4cf0-9f3f-9f8b8c6ab9ca][ AuthTime::935.706927011011::PostAuthTime::212.11637833522
-          ][S-HdfsGetFileStatusV2 :: 00:00:007 ms]%0a[S-HdfsCheckAccess :: 00:00:004
-          ms]%0a[S-FsDelete :: 00:00:005 ms]%0a[S-FsOpenStream :: 00:00:050 ms]%0a[S-FsAppendStream
-          :: 00:00:136 ms]%0a[BufferingTime :: 00:00:000 ms]%0a[WriteTime :: 00:00:136
+          ms]%0a[S-FsDelete :: 00:00:006 ms]%0a[S-FsOpenStream :: 00:00:036 ms]%0a[S-FsAppendStream
+          :: 00:00:119 ms]%0a[BufferingTime :: 00:00:000 ms]%0a[WriteTime :: 00:00:119
+          ms]%0a[S-FsAppendStream :: 00:00:017 ms]%0a[S-FsCloseHandle :: 00:00:001
+          ms]%0a[CREATE :: 00:00:192 ms]%0a']
+      Status: ['0x0']
+      Strict-Transport-Security: [max-age=15724800; includeSubDomains]
+      X-Content-Type-Options: [nosniff]
+      x-ms-request-id: [57a1f821-8b48-4fd5-bc83-a88d18b882b8]
+      x-ms-webhdfs-version: [16.07.18.01]
+    status: {code: 201, message: Created}
+- request:
+    body: null
+    headers:
+      Accept: ['*/*']
+      Accept-Encoding: ['gzip, deflate']
+      Connection: [keep-alive]
+      Content-Length: ['0']
+      User-Agent: [python-requests/2.11.1]
+    method: PUT
+    uri: https://fakestore.azuredatalakestore.net/webhdfs/v1/azure_test_dir/data/a?OP=MKDIRS
+  response:
+    body: {string: '{"boolean":true}'}
+    headers:
+      Cache-Control: [no-cache]
+      Content-Length: ['16']
+      Content-Type: [application/json; charset=utf-8]
+      Date: ['Fri, 16 Sep 2016 23:58:10 GMT']
+      Expires: ['-1']
+      Pragma: [no-cache]
+      Server-Perf: ['[8016d20d-d8da-4747-8b29-1bc3a15699b2][ AuthTime::0::PostAuthTime::0
+          ][S-HdfsMkdirs :: 00:00:011 ms]%0a[MKDIRS :: 00:00:013 ms]%0a']
+      Status: ['0x0']
+      Strict-Transport-Security: [max-age=15724800; includeSubDomains]
+      X-Content-Type-Options: [nosniff]
+      x-ms-request-id: [8016d20d-d8da-4747-8b29-1bc3a15699b2]
+      x-ms-webhdfs-version: [16.07.18.01]
+    status: {code: 200, message: OK}
+- request:
+    body: '123456'
+    headers:
+      Accept: ['*/*']
+      Accept-Encoding: ['gzip, deflate']
+      Connection: [keep-alive]
+      Content-Length: ['6']
+      User-Agent: [python-requests/2.11.1]
+    method: PUT
+    uri: https://fakestore.azuredatalakestore.net/webhdfs/v1/azure_test_dir/data/a/x.csv?overwrite=true&write=true&OP=CREATE
+  response:
+    body: {string: ''}
+    headers:
+      Cache-Control: [no-cache]
+      Content-Length: ['0']
+      ContentLength: ['0']
+      Date: ['Fri, 16 Sep 2016 23:58:11 GMT']
+      Expires: ['-1']
+      Location: ['https://fakestore.azuredatalakestore.net/webhdfs/v1/azure_test_dir/data/a/x.csv?overwrite=true&write=true&OP=CREATE']
+      Pragma: [no-cache]
+      Server-Perf: ['[d8be1b99-3a4a-4207-a0ff-34e93b7e4556][ AuthTime::0::PostAuthTime::0
+          ][S-HdfsGetFileStatusV2 :: 00:00:006 ms]%0a[S-HdfsCheckAccess :: 00:00:003
+          ms]%0a[S-FsDelete :: 00:00:006 ms]%0a[S-FsOpenStream :: 00:00:041 ms]%0a[S-FsAppendStream
+          :: 00:00:147 ms]%0a[BufferingTime :: 00:00:000 ms]%0a[WriteTime :: 00:00:147
           ms]%0a[S-FsAppendStream :: 00:00:033 ms]%0a[S-FsCloseHandle :: 00:00:001
           ms]%0a[CREATE :: 00:00:243 ms]%0a']
       Status: ['0x0']
       Strict-Transport-Security: [max-age=15724800; includeSubDomains]
       X-Content-Type-Options: [nosniff]
-      x-ms-request-id: [544bd780-b33b-4cf0-9f3f-9f8b8c6ab9ca]
-=======
-      Date: ['Thu, 15 Sep 2016 22:03:48 GMT']
-      Expires: ['-1']
-      Location: ['https://fakestore.azuredatalakestore.net/webhdfs/v1/azure_test_dir/z.txt?OP=CREATE&overwrite=true&write=true']
-      Pragma: [no-cache]
-      Server-Perf: ['[c44eac9f-68e4-4255-8f3c-e0943040600b][ AuthTime::0::PostAuthTime::0
+      x-ms-request-id: [d8be1b99-3a4a-4207-a0ff-34e93b7e4556]
+      x-ms-webhdfs-version: [16.07.18.01]
+    status: {code: 201, message: Created}
+- request:
+    body: '123456'
+    headers:
+      Accept: ['*/*']
+      Accept-Encoding: ['gzip, deflate']
+      Connection: [keep-alive]
+      Content-Length: ['6']
+      User-Agent: [python-requests/2.11.1]
+    method: PUT
+    uri: https://fakestore.azuredatalakestore.net/webhdfs/v1/azure_test_dir/data/a/y.csv?overwrite=true&write=true&OP=CREATE
+  response:
+    body: {string: ''}
+    headers:
+      Cache-Control: [no-cache]
+      Content-Length: ['0']
+      ContentLength: ['0']
+      Date: ['Fri, 16 Sep 2016 23:58:11 GMT']
+      Expires: ['-1']
+      Location: ['https://fakestore.azuredatalakestore.net/webhdfs/v1/azure_test_dir/data/a/y.csv?overwrite=true&write=true&OP=CREATE']
+      Pragma: [no-cache]
+      Server-Perf: ['[c0010aad-8fea-407b-8463-81359b21b9dd][ AuthTime::0::PostAuthTime::0
           ][S-HdfsGetFileStatusV2 :: 00:00:006 ms]%0a[S-HdfsCheckAccess :: 00:00:002
-          ms]%0a[S-FsDelete :: 00:00:005 ms]%0a[S-FsOpenStream :: 00:00:077 ms]%0a[S-FsAppendStream
-          :: 00:00:528 ms]%0a[BufferingTime :: 00:00:000 ms]%0a[WriteTime :: 00:00:528
+          ms]%0a[S-FsDelete :: 00:00:006 ms]%0a[S-FsOpenStream :: 00:00:053 ms]%0a[S-FsAppendStream
+          :: 00:00:172 ms]%0a[BufferingTime :: 00:00:000 ms]%0a[WriteTime :: 00:00:172
           ms]%0a[S-FsAppendStream :: 00:00:033 ms]%0a[S-FsCloseHandle :: 00:00:001
-          ms]%0a[CREATE :: 00:00:659 ms]%0a']
-      Status: ['0x0']
-      Strict-Transport-Security: [max-age=15724800; includeSubDomains]
-      X-Content-Type-Options: [nosniff]
-      x-ms-request-id: [c44eac9f-68e4-4255-8f3c-e0943040600b]
->>>>>>> 83bced69
-      x-ms-webhdfs-version: [16.07.18.01]
-    status: {code: 201, message: Created}
-- request:
-    body: null
-    headers:
-      Accept: ['*/*']
-      Accept-Encoding: ['gzip, deflate']
-      Connection: [keep-alive]
-      Content-Length: ['0']
-      User-Agent: [python-requests/2.11.1]
-    method: PUT
-    uri: https://fakestore.azuredatalakestore.net/webhdfs/v1/azure_test_dir/data/a?OP=MKDIRS
+          ms]%0a[CREATE :: 00:00:277 ms]%0a']
+      Status: ['0x0']
+      Strict-Transport-Security: [max-age=15724800; includeSubDomains]
+      X-Content-Type-Options: [nosniff]
+      x-ms-request-id: [c0010aad-8fea-407b-8463-81359b21b9dd]
+      x-ms-webhdfs-version: [16.07.18.01]
+    status: {code: 201, message: Created}
+- request:
+    body: '123456'
+    headers:
+      Accept: ['*/*']
+      Accept-Encoding: ['gzip, deflate']
+      Connection: [keep-alive]
+      Content-Length: ['6']
+      User-Agent: [python-requests/2.11.1]
+    method: PUT
+    uri: https://fakestore.azuredatalakestore.net/webhdfs/v1/azure_test_dir/data/a/z.txt?overwrite=true&write=true&OP=CREATE
+  response:
+    body: {string: ''}
+    headers:
+      Cache-Control: [no-cache]
+      Content-Length: ['0']
+      ContentLength: ['0']
+      Date: ['Fri, 16 Sep 2016 23:58:12 GMT']
+      Expires: ['-1']
+      Location: ['https://fakestore.azuredatalakestore.net/webhdfs/v1/azure_test_dir/data/a/z.txt?overwrite=true&write=true&OP=CREATE']
+      Pragma: [no-cache]
+      Server-Perf: ['[078f22e9-3b5d-42e4-b02d-6206cc1ed44a][ AuthTime::0::PostAuthTime::0
+          ][S-HdfsGetFileStatusV2 :: 00:00:006 ms]%0a[S-HdfsCheckAccess :: 00:00:002
+          ms]%0a[S-FsDelete :: 00:00:006 ms]%0a[S-FsOpenStream :: 00:00:050 ms]%0a[S-FsAppendStream
+          :: 00:00:172 ms]%0a[BufferingTime :: 00:00:000 ms]%0a[WriteTime :: 00:00:172
+          ms]%0a[S-FsAppendStream :: 00:00:033 ms]%0a[S-FsCloseHandle :: 00:00:001
+          ms]%0a[CREATE :: 00:00:277 ms]%0a']
+      Status: ['0x0']
+      Strict-Transport-Security: [max-age=15724800; includeSubDomains]
+      X-Content-Type-Options: [nosniff]
+      x-ms-request-id: [078f22e9-3b5d-42e4-b02d-6206cc1ed44a]
+      x-ms-webhdfs-version: [16.07.18.01]
+    status: {code: 201, message: Created}
+- request:
+    body: null
+    headers:
+      Accept: ['*/*']
+      Accept-Encoding: ['gzip, deflate']
+      Connection: [keep-alive]
+      Content-Length: ['0']
+      User-Agent: [python-requests/2.11.1]
+    method: PUT
+    uri: https://fakestore.azuredatalakestore.net/webhdfs/v1/azure_test_dir/data/b?OP=MKDIRS
   response:
     body: {string: '{"boolean":true}'}
     headers:
       Cache-Control: [no-cache]
       Content-Length: ['16']
       Content-Type: [application/json; charset=utf-8]
-<<<<<<< HEAD
-      Date: ['Fri, 16 Sep 2016 01:01:17 GMT']
-      Expires: ['-1']
-      Pragma: [no-cache]
-      Server-Perf: ['[41088d64-b7df-4a03-9f26-cfdfe64c195a][ AuthTime::1134.99659800379::PostAuthTime::205.702096322466
-          ][S-HdfsMkdirs :: 00:00:023 ms]%0a[MKDIRS :: 00:00:023 ms]%0a']
-      Status: ['0x0']
-      Strict-Transport-Security: [max-age=15724800; includeSubDomains]
-      X-Content-Type-Options: [nosniff]
-      x-ms-request-id: [41088d64-b7df-4a03-9f26-cfdfe64c195a]
-=======
-      Date: ['Thu, 15 Sep 2016 22:03:49 GMT']
-      Expires: ['-1']
-      Pragma: [no-cache]
-      Server-Perf: ['[1c22cef1-d224-4a48-a37d-ad4898117d76][ AuthTime::0::PostAuthTime::0
-          ][S-HdfsMkdirs :: 00:00:032 ms]%0a[MKDIRS :: 00:00:033 ms]%0a']
-      Status: ['0x0']
-      Strict-Transport-Security: [max-age=15724800; includeSubDomains]
-      X-Content-Type-Options: [nosniff]
-      x-ms-request-id: [1c22cef1-d224-4a48-a37d-ad4898117d76]
->>>>>>> 83bced69
-      x-ms-webhdfs-version: [16.07.18.01]
-    status: {code: 200, message: OK}
-- request:
-    body: '123456'
-    headers:
-      Accept: ['*/*']
-      Accept-Encoding: ['gzip, deflate']
-      Connection: [keep-alive]
-      Content-Length: ['6']
-      User-Agent: [python-requests/2.11.1]
-    method: PUT
-    uri: https://fakestore.azuredatalakestore.net/webhdfs/v1/azure_test_dir/data/a/x.csv?OP=CREATE&overwrite=true&write=true
-  response:
-    body: {string: ''}
-    headers:
-      Cache-Control: [no-cache]
-      Content-Length: ['0']
-      ContentLength: ['0']
-<<<<<<< HEAD
-      Date: ['Fri, 16 Sep 2016 01:01:17 GMT']
-      Expires: ['-1']
-      Location: ['https://fakestore.azuredatalakestore.net/webhdfs/v1/azure_test_dir/data/a/x.csv?OP=CREATE&overwrite=true&write=true']
-      Pragma: [no-cache]
-      Server-Perf: ['[dd383213-3c3a-4134-b7e4-e15f5981c299][ AuthTime::0::PostAuthTime::0
-          ][S-HdfsGetFileStatusV2 :: 00:00:006 ms]%0a[S-HdfsCheckAccess :: 00:00:002
-          ms]%0a[S-FsDelete :: 00:00:006 ms]%0a[S-FsOpenStream :: 00:00:048 ms]%0a[S-FsAppendStream
-          :: 00:00:149 ms]%0a[BufferingTime :: 00:00:000 ms]%0a[WriteTime :: 00:00:150
-          ms]%0a[S-FsAppendStream :: 00:00:028 ms]%0a[S-FsCloseHandle :: 00:00:001
-          ms]%0a[CREATE :: 00:00:247 ms]%0a']
-      Status: ['0x0']
-      Strict-Transport-Security: [max-age=15724800; includeSubDomains]
-      X-Content-Type-Options: [nosniff]
-      x-ms-request-id: [dd383213-3c3a-4134-b7e4-e15f5981c299]
-=======
-      Date: ['Thu, 15 Sep 2016 22:03:49 GMT']
-      Expires: ['-1']
-      Location: ['https://fakestore.azuredatalakestore.net/webhdfs/v1/azure_test_dir/data/a/x.csv?OP=CREATE&overwrite=true&write=true']
-      Pragma: [no-cache]
-      Server-Perf: ['[74d5d336-7b7a-4c80-9cfc-c0aebab8aca9][ AuthTime::0::PostAuthTime::0
+      Date: ['Fri, 16 Sep 2016 23:58:12 GMT']
+      Expires: ['-1']
+      Pragma: [no-cache]
+      Server-Perf: ['[dc1a51e8-f8cc-4993-9c54-df08acfffe98][ AuthTime::0::PostAuthTime::0
+          ][S-HdfsMkdirs :: 00:00:020 ms]%0a[MKDIRS :: 00:00:022 ms]%0a']
+      Status: ['0x0']
+      Strict-Transport-Security: [max-age=15724800; includeSubDomains]
+      X-Content-Type-Options: [nosniff]
+      x-ms-request-id: [dc1a51e8-f8cc-4993-9c54-df08acfffe98]
+      x-ms-webhdfs-version: [16.07.18.01]
+    status: {code: 200, message: OK}
+- request:
+    body: '123456'
+    headers:
+      Accept: ['*/*']
+      Accept-Encoding: ['gzip, deflate']
+      Connection: [keep-alive]
+      Content-Length: ['6']
+      User-Agent: [python-requests/2.11.1]
+    method: PUT
+    uri: https://fakestore.azuredatalakestore.net/webhdfs/v1/azure_test_dir/data/b/x.csv?overwrite=true&write=true&OP=CREATE
+  response:
+    body: {string: ''}
+    headers:
+      Cache-Control: [no-cache]
+      Content-Length: ['0']
+      ContentLength: ['0']
+      Date: ['Fri, 16 Sep 2016 23:58:13 GMT']
+      Expires: ['-1']
+      Location: ['https://fakestore.azuredatalakestore.net/webhdfs/v1/azure_test_dir/data/b/x.csv?overwrite=true&write=true&OP=CREATE']
+      Pragma: [no-cache]
+      Server-Perf: ['[49bb7bf9-f9d7-42ac-9121-bfb8b8aecbfe][ AuthTime::0::PostAuthTime::0
+          ][S-HdfsGetFileStatusV2 :: 00:00:007 ms]%0a[S-HdfsCheckAccess :: 00:00:002
+          ms]%0a[S-FsDelete :: 00:00:006 ms]%0a[S-FsOpenStream :: 00:00:039 ms]%0a[S-FsAppendStream
+          :: 00:00:129 ms]%0a[BufferingTime :: 00:00:000 ms]%0a[WriteTime :: 00:00:129
+          ms]%0a[S-FsAppendStream :: 00:00:017 ms]%0a[S-FsCloseHandle :: 00:00:001
+          ms]%0a[CREATE :: 00:00:207 ms]%0a']
+      Status: ['0x0']
+      Strict-Transport-Security: [max-age=15724800; includeSubDomains]
+      X-Content-Type-Options: [nosniff]
+      x-ms-request-id: [49bb7bf9-f9d7-42ac-9121-bfb8b8aecbfe]
+      x-ms-webhdfs-version: [16.07.18.01]
+    status: {code: 201, message: Created}
+- request:
+    body: '123456'
+    headers:
+      Accept: ['*/*']
+      Accept-Encoding: ['gzip, deflate']
+      Connection: [keep-alive]
+      Content-Length: ['6']
+      User-Agent: [python-requests/2.11.1]
+    method: PUT
+    uri: https://fakestore.azuredatalakestore.net/webhdfs/v1/azure_test_dir/data/b/y.csv?overwrite=true&write=true&OP=CREATE
+  response:
+    body: {string: ''}
+    headers:
+      Cache-Control: [no-cache]
+      Content-Length: ['0']
+      ContentLength: ['0']
+      Date: ['Fri, 16 Sep 2016 23:58:13 GMT']
+      Expires: ['-1']
+      Location: ['https://fakestore.azuredatalakestore.net/webhdfs/v1/azure_test_dir/data/b/y.csv?overwrite=true&write=true&OP=CREATE']
+      Pragma: [no-cache]
+      Server-Perf: ['[77282b8d-4e63-4efe-9af0-f90baba5c7ec][ AuthTime::0::PostAuthTime::0
+          ][S-HdfsGetFileStatusV2 :: 00:00:008 ms]%0a[S-HdfsCheckAccess :: 00:00:003
+          ms]%0a[S-FsDelete :: 00:00:007 ms]%0a[S-FsOpenStream :: 00:00:044 ms]%0a[S-FsAppendStream
+          :: 00:00:195 ms]%0a[BufferingTime :: 00:00:000 ms]%0a[WriteTime :: 00:00:195
+          ms]%0a[S-FsAppendStream :: 00:00:033 ms]%0a[S-FsCloseHandle :: 00:00:001
+          ms]%0a[CREATE :: 00:00:297 ms]%0a']
+      Status: ['0x0']
+      Strict-Transport-Security: [max-age=15724800; includeSubDomains]
+      X-Content-Type-Options: [nosniff]
+      x-ms-request-id: [77282b8d-4e63-4efe-9af0-f90baba5c7ec]
+      x-ms-webhdfs-version: [16.07.18.01]
+    status: {code: 201, message: Created}
+- request:
+    body: '123456'
+    headers:
+      Accept: ['*/*']
+      Accept-Encoding: ['gzip, deflate']
+      Connection: [keep-alive]
+      Content-Length: ['6']
+      User-Agent: [python-requests/2.11.1]
+    method: PUT
+    uri: https://fakestore.azuredatalakestore.net/webhdfs/v1/azure_test_dir/data/b/z.txt?overwrite=true&write=true&OP=CREATE
+  response:
+    body: {string: ''}
+    headers:
+      Cache-Control: [no-cache]
+      Content-Length: ['0']
+      ContentLength: ['0']
+      Date: ['Fri, 16 Sep 2016 23:58:14 GMT']
+      Expires: ['-1']
+      Location: ['https://fakestore.azuredatalakestore.net/webhdfs/v1/azure_test_dir/data/b/z.txt?overwrite=true&write=true&OP=CREATE']
+      Pragma: [no-cache]
+      Server-Perf: ['[6cf78df6-fbd9-48c3-bd15-044d126adb41][ AuthTime::0::PostAuthTime::0
           ][S-HdfsGetFileStatusV2 :: 00:00:005 ms]%0a[S-HdfsCheckAccess :: 00:00:002
-          ms]%0a[S-FsDelete :: 00:00:005 ms]%0a[S-FsOpenStream :: 00:00:046 ms]%0a[S-FsAppendStream
-          :: 00:00:152 ms]%0a[BufferingTime :: 00:00:000 ms]%0a[WriteTime :: 00:00:152
-          ms]%0a[S-FsAppendStream :: 00:00:033 ms]%0a[S-FsCloseHandle :: 00:00:001
-          ms]%0a[CREATE :: 00:00:251 ms]%0a']
-      Status: ['0x0']
-      Strict-Transport-Security: [max-age=15724800; includeSubDomains]
-      X-Content-Type-Options: [nosniff]
-      x-ms-request-id: [74d5d336-7b7a-4c80-9cfc-c0aebab8aca9]
->>>>>>> 83bced69
-      x-ms-webhdfs-version: [16.07.18.01]
-    status: {code: 201, message: Created}
-- request:
-    body: '123456'
-    headers:
-      Accept: ['*/*']
-      Accept-Encoding: ['gzip, deflate']
-      Connection: [keep-alive]
-      Content-Length: ['6']
-      User-Agent: [python-requests/2.11.1]
-    method: PUT
-    uri: https://fakestore.azuredatalakestore.net/webhdfs/v1/azure_test_dir/data/a/y.csv?OP=CREATE&overwrite=true&write=true
-  response:
-    body: {string: ''}
-    headers:
-      Cache-Control: [no-cache]
-      Content-Length: ['0']
-      ContentLength: ['0']
-<<<<<<< HEAD
-      Date: ['Fri, 16 Sep 2016 01:01:17 GMT']
-      Expires: ['-1']
-      Location: ['https://fakestore.azuredatalakestore.net/webhdfs/v1/azure_test_dir/data/a/y.csv?OP=CREATE&overwrite=true&write=true']
-      Pragma: [no-cache]
-      Server-Perf: ['[e364f09e-6325-45d2-b291-971acd0cc44a][ AuthTime::0::PostAuthTime::0
-          ][S-HdfsGetFileStatusV2 :: 00:00:006 ms]%0a[S-HdfsCheckAccess :: 00:00:003
-          ms]%0a[S-FsDelete :: 00:00:007 ms]%0a[S-FsOpenStream :: 00:00:080 ms]%0a[S-FsAppendStream
-          :: 00:00:153 ms]%0a[BufferingTime :: 00:00:000 ms]%0a[WriteTime :: 00:00:153
-          ms]%0a[S-FsAppendStream :: 00:00:017 ms]%0a[S-FsCloseHandle :: 00:00:001
-          ms]%0a[CREATE :: 00:00:271 ms]%0a']
-      Status: ['0x0']
-      Strict-Transport-Security: [max-age=15724800; includeSubDomains]
-      X-Content-Type-Options: [nosniff]
-      x-ms-request-id: [e364f09e-6325-45d2-b291-971acd0cc44a]
-=======
-      Date: ['Thu, 15 Sep 2016 22:03:50 GMT']
-      Expires: ['-1']
-      Location: ['https://fakestore.azuredatalakestore.net/webhdfs/v1/azure_test_dir/data/a/y.csv?OP=CREATE&overwrite=true&write=true']
-      Pragma: [no-cache]
-      Server-Perf: ['[338b2352-d08e-46d6-9921-6d363a650379][ AuthTime::0::PostAuthTime::0
-          ][S-HdfsGetFileStatusV2 :: 00:00:006 ms]%0a[S-HdfsCheckAccess :: 00:00:002
-          ms]%0a[S-FsDelete :: 00:00:005 ms]%0a[S-FsOpenStream :: 00:00:045 ms]%0a[S-FsAppendStream
-          :: 00:00:157 ms]%0a[BufferingTime :: 00:00:000 ms]%0a[WriteTime :: 00:00:157
-          ms]%0a[S-FsAppendStream :: 00:00:029 ms]%0a[S-FsCloseHandle :: 00:00:001
-          ms]%0a[CREATE :: 00:00:252 ms]%0a']
-      Status: ['0x0']
-      Strict-Transport-Security: [max-age=15724800; includeSubDomains]
-      X-Content-Type-Options: [nosniff]
-      x-ms-request-id: [338b2352-d08e-46d6-9921-6d363a650379]
->>>>>>> 83bced69
-      x-ms-webhdfs-version: [16.07.18.01]
-    status: {code: 201, message: Created}
-- request:
-    body: '123456'
-    headers:
-      Accept: ['*/*']
-      Accept-Encoding: ['gzip, deflate']
-      Connection: [keep-alive]
-      Content-Length: ['6']
-      User-Agent: [python-requests/2.11.1]
-    method: PUT
-    uri: https://fakestore.azuredatalakestore.net/webhdfs/v1/azure_test_dir/data/a/z.txt?OP=CREATE&overwrite=true&write=true
-  response:
-    body: {string: ''}
-    headers:
-      Cache-Control: [no-cache]
-      Content-Length: ['0']
-      ContentLength: ['0']
-<<<<<<< HEAD
-      Date: ['Fri, 16 Sep 2016 01:01:18 GMT']
-      Expires: ['-1']
-      Location: ['https://fakestore.azuredatalakestore.net/webhdfs/v1/azure_test_dir/data/a/z.txt?OP=CREATE&overwrite=true&write=true']
-      Pragma: [no-cache]
-      Server-Perf: ['[ee39052a-cc39-497a-8ed9-417f6f451f89][ AuthTime::1020.81312662188::PostAuthTime::254.027229666275
-          ][S-HdfsGetFileStatusV2 :: 00:00:006 ms]%0a[S-HdfsCheckAccess :: 00:00:003
-          ms]%0a[S-FsDelete :: 00:00:006 ms]%0a[S-FsOpenStream :: 00:00:053 ms]%0a[S-FsAppendStream
-          :: 00:00:284 ms]%0a[BufferingTime :: 00:00:000 ms]%0a[WriteTime :: 00:00:284
-          ms]%0a[S-FsAppendStream :: 00:00:032 ms]%0a[S-FsCloseHandle :: 00:00:001
-          ms]%0a[CREATE :: 00:00:391 ms]%0a']
-      Status: ['0x0']
-      Strict-Transport-Security: [max-age=15724800; includeSubDomains]
-      X-Content-Type-Options: [nosniff]
-      x-ms-request-id: [ee39052a-cc39-497a-8ed9-417f6f451f89]
-=======
-      Date: ['Thu, 15 Sep 2016 22:03:50 GMT']
-      Expires: ['-1']
-      Location: ['https://fakestore.azuredatalakestore.net/webhdfs/v1/azure_test_dir/data/a/z.txt?OP=CREATE&overwrite=true&write=true']
-      Pragma: [no-cache]
-      Server-Perf: ['[4793b526-39a8-4077-95bb-24e0bb114993][ AuthTime::0::PostAuthTime::0
-          ][S-HdfsGetFileStatusV2 :: 00:00:005 ms]%0a[S-HdfsCheckAccess :: 00:00:002
-          ms]%0a[S-FsDelete :: 00:00:005 ms]%0a[S-FsOpenStream :: 00:00:055 ms]%0a[S-FsAppendStream
-          :: 00:00:230 ms]%0a[BufferingTime :: 00:00:000 ms]%0a[WriteTime :: 00:00:230
-          ms]%0a[S-FsAppendStream :: 00:00:033 ms]%0a[S-FsCloseHandle :: 00:00:001
-          ms]%0a[CREATE :: 00:00:337 ms]%0a']
-      Status: ['0x0']
-      Strict-Transport-Security: [max-age=15724800; includeSubDomains]
-      X-Content-Type-Options: [nosniff]
-      x-ms-request-id: [4793b526-39a8-4077-95bb-24e0bb114993]
->>>>>>> 83bced69
-      x-ms-webhdfs-version: [16.07.18.01]
-    status: {code: 201, message: Created}
-- request:
-    body: null
-    headers:
-      Accept: ['*/*']
-      Accept-Encoding: ['gzip, deflate']
-      Connection: [keep-alive]
-      Content-Length: ['0']
-      User-Agent: [python-requests/2.11.1]
-    method: PUT
-    uri: https://fakestore.azuredatalakestore.net/webhdfs/v1/azure_test_dir/data/b?OP=MKDIRS
-  response:
-    body: {string: '{"boolean":true}'}
-    headers:
-      Cache-Control: [no-cache]
-      Content-Length: ['16']
-      Content-Type: [application/json; charset=utf-8]
-<<<<<<< HEAD
-      Date: ['Fri, 16 Sep 2016 01:01:19 GMT']
-      Expires: ['-1']
-      Pragma: [no-cache]
-      Server-Perf: ['[b77d9463-81ba-4499-8d21-cb2c5a9517e1][ AuthTime::0::PostAuthTime::0
-          ][S-HdfsMkdirs :: 00:00:023 ms]%0a[MKDIRS :: 00:00:023 ms]%0a']
-      Status: ['0x0']
-      Strict-Transport-Security: [max-age=15724800; includeSubDomains]
-      X-Content-Type-Options: [nosniff]
-      x-ms-request-id: [b77d9463-81ba-4499-8d21-cb2c5a9517e1]
-=======
-      Date: ['Thu, 15 Sep 2016 22:03:51 GMT']
-      Expires: ['-1']
-      Pragma: [no-cache]
-      Server-Perf: ['[c1e06acb-2a59-4434-bb76-01fd2e663971][ AuthTime::0::PostAuthTime::0
-          ][S-HdfsMkdirs :: 00:00:027 ms]%0a[MKDIRS :: 00:00:031 ms]%0a']
-      Status: ['0x0']
-      Strict-Transport-Security: [max-age=15724800; includeSubDomains]
-      X-Content-Type-Options: [nosniff]
-      x-ms-request-id: [c1e06acb-2a59-4434-bb76-01fd2e663971]
->>>>>>> 83bced69
-      x-ms-webhdfs-version: [16.07.18.01]
-    status: {code: 200, message: OK}
-- request:
-    body: '123456'
-    headers:
-      Accept: ['*/*']
-      Accept-Encoding: ['gzip, deflate']
-      Connection: [keep-alive]
-      Content-Length: ['6']
-      User-Agent: [python-requests/2.11.1]
-    method: PUT
-    uri: https://fakestore.azuredatalakestore.net/webhdfs/v1/azure_test_dir/data/b/x.csv?OP=CREATE&overwrite=true&write=true
-  response:
-    body: {string: ''}
-    headers:
-      Cache-Control: [no-cache]
-      Content-Length: ['0']
-      ContentLength: ['0']
-<<<<<<< HEAD
-      Date: ['Fri, 16 Sep 2016 01:01:19 GMT']
-      Expires: ['-1']
-      Location: ['https://fakestore.azuredatalakestore.net/webhdfs/v1/azure_test_dir/data/b/x.csv?OP=CREATE&overwrite=true&write=true']
-      Pragma: [no-cache]
-      Server-Perf: ['[9d6b93c6-503f-41d7-9d24-31e3ad6ed95b][ AuthTime::0::PostAuthTime::0
-          ][S-HdfsGetFileStatusV2 :: 00:00:006 ms]%0a[S-HdfsCheckAccess :: 00:00:002
-          ms]%0a[S-FsDelete :: 00:00:005 ms]%0a[S-FsOpenStream :: 00:00:049 ms]%0a[S-FsAppendStream
-          :: 00:00:127 ms]%0a[BufferingTime :: 00:00:000 ms]%0a[WriteTime :: 00:00:127
-          ms]%0a[S-FsAppendStream :: 00:00:034 ms]%0a[S-FsCloseHandle :: 00:00:001
-          ms]%0a[CREATE :: 00:00:232 ms]%0a']
-      Status: ['0x0']
-      Strict-Transport-Security: [max-age=15724800; includeSubDomains]
-      X-Content-Type-Options: [nosniff]
-      x-ms-request-id: [9d6b93c6-503f-41d7-9d24-31e3ad6ed95b]
-=======
-      Date: ['Thu, 15 Sep 2016 22:03:51 GMT']
-      Expires: ['-1']
-      Location: ['https://fakestore.azuredatalakestore.net/webhdfs/v1/azure_test_dir/data/b/x.csv?OP=CREATE&overwrite=true&write=true']
-      Pragma: [no-cache]
-      Server-Perf: ['[4f928c54-84d4-4e68-a5bc-05ceeeb642a6][ AuthTime::0::PostAuthTime::0
-          ][S-HdfsGetFileStatusV2 :: 00:00:006 ms]%0a[S-HdfsCheckAccess :: 00:00:002
-          ms]%0a[S-FsDelete :: 00:00:005 ms]%0a[S-FsOpenStream :: 00:00:055 ms]%0a[S-FsAppendStream
-          :: 00:00:185 ms]%0a[BufferingTime :: 00:00:000 ms]%0a[WriteTime :: 00:00:185
-          ms]%0a[S-FsAppendStream :: 00:00:033 ms]%0a[S-FsCloseHandle :: 00:00:001
-          ms]%0a[CREATE :: 00:00:292 ms]%0a']
-      Status: ['0x0']
-      Strict-Transport-Security: [max-age=15724800; includeSubDomains]
-      X-Content-Type-Options: [nosniff]
-      x-ms-request-id: [4f928c54-84d4-4e68-a5bc-05ceeeb642a6]
->>>>>>> 83bced69
-      x-ms-webhdfs-version: [16.07.18.01]
-    status: {code: 201, message: Created}
-- request:
-    body: '123456'
-    headers:
-      Accept: ['*/*']
-      Accept-Encoding: ['gzip, deflate']
-      Connection: [keep-alive]
-      Content-Length: ['6']
-      User-Agent: [python-requests/2.11.1]
-    method: PUT
-    uri: https://fakestore.azuredatalakestore.net/webhdfs/v1/azure_test_dir/data/b/y.csv?OP=CREATE&overwrite=true&write=true
-  response:
-    body: {string: ''}
-    headers:
-      Cache-Control: [no-cache]
-      Content-Length: ['0']
-      ContentLength: ['0']
-<<<<<<< HEAD
-      Date: ['Fri, 16 Sep 2016 01:01:20 GMT']
-      Expires: ['-1']
-      Location: ['https://fakestore.azuredatalakestore.net/webhdfs/v1/azure_test_dir/data/b/y.csv?OP=CREATE&overwrite=true&write=true']
-      Pragma: [no-cache]
-      Server-Perf: ['[82dc3439-b0f7-457e-9b94-efd1ac1dc6fc][ AuthTime::923.306540765117::PostAuthTime::201.4253731822
-          ][S-HdfsGetFileStatusV2 :: 00:00:005 ms]%0a[S-HdfsCheckAccess :: 00:00:002
-          ms]%0a[S-FsDelete :: 00:00:005 ms]%0a[S-FsOpenStream :: 00:00:048 ms]%0a[S-FsAppendStream
-          :: 00:00:357 ms]%0a[BufferingTime :: 00:00:000 ms]%0a[WriteTime :: 00:00:357
-          ms]%0a[S-FsAppendStream :: 00:00:032 ms]%0a[S-FsCloseHandle :: 00:00:001
-          ms]%0a[CREATE :: 00:00:457 ms]%0a']
-      Status: ['0x0']
-      Strict-Transport-Security: [max-age=15724800; includeSubDomains]
-      X-Content-Type-Options: [nosniff]
-      x-ms-request-id: [82dc3439-b0f7-457e-9b94-efd1ac1dc6fc]
-=======
-      Date: ['Thu, 15 Sep 2016 22:03:54 GMT']
-      Expires: ['-1']
-      Location: ['https://fakestore.azuredatalakestore.net/webhdfs/v1/azure_test_dir/data/b/y.csv?OP=CREATE&overwrite=true&write=true']
-      Pragma: [no-cache]
-      Server-Perf: ['[c0c701a7-4c72-4009-840b-da808b259a6b][ AuthTime::0::PostAuthTime::0
-          ][S-HdfsGetFileStatusV2 :: 00:00:007 ms]%0a[S-HdfsCheckAccess :: 00:00:003
-          ms]%0a[S-FsDelete :: 00:00:007 ms]%0a[S-FsOpenStream :: 00:00:046 ms]%0a[S-FsAppendStream
-          :: 00:01:901 ms]%0a[BufferingTime :: 00:00:000 ms]%0a[WriteTime :: 00:01:901
-          ms]%0a[S-FsAppendStream :: 00:00:034 ms]%0a[S-FsCloseHandle :: 00:00:001
-          ms]%0a[CREATE :: 00:02:005 ms]%0a']
-      Status: ['0x0']
-      Strict-Transport-Security: [max-age=15724800; includeSubDomains]
-      X-Content-Type-Options: [nosniff]
-      x-ms-request-id: [c0c701a7-4c72-4009-840b-da808b259a6b]
->>>>>>> 83bced69
-      x-ms-webhdfs-version: [16.07.18.01]
-    status: {code: 201, message: Created}
-- request:
-    body: '123456'
-    headers:
-      Accept: ['*/*']
-      Accept-Encoding: ['gzip, deflate']
-      Connection: [keep-alive]
-      Content-Length: ['6']
-      User-Agent: [python-requests/2.11.1]
-    method: PUT
-    uri: https://fakestore.azuredatalakestore.net/webhdfs/v1/azure_test_dir/data/b/z.txt?OP=CREATE&overwrite=true&write=true
-  response:
-    body: {string: ''}
-    headers:
-      Cache-Control: [no-cache]
-      Content-Length: ['0']
-      ContentLength: ['0']
-<<<<<<< HEAD
-      Date: ['Fri, 16 Sep 2016 01:01:20 GMT']
-      Expires: ['-1']
-      Location: ['https://fakestore.azuredatalakestore.net/webhdfs/v1/azure_test_dir/data/b/z.txt?OP=CREATE&overwrite=true&write=true']
-      Pragma: [no-cache]
-      Server-Perf: ['[93633b34-db1a-423d-b402-84df70ac9f04][ AuthTime::0::PostAuthTime::0
-          ][S-HdfsGetFileStatusV2 :: 00:00:005 ms]%0a[S-HdfsCheckAccess :: 00:00:002
-          ms]%0a[S-FsDelete :: 00:00:005 ms]%0a[S-FsOpenStream :: 00:00:049 ms]%0a[S-FsAppendStream
-          :: 00:00:255 ms]%0a[BufferingTime :: 00:00:000 ms]%0a[WriteTime :: 00:00:256
-          ms]%0a[S-FsAppendStream :: 00:00:030 ms]%0a[S-FsCloseHandle :: 00:00:001
-          ms]%0a[CREATE :: 00:00:356 ms]%0a']
-      Status: ['0x0']
-      Strict-Transport-Security: [max-age=15724800; includeSubDomains]
-      X-Content-Type-Options: [nosniff]
-      x-ms-request-id: [93633b34-db1a-423d-b402-84df70ac9f04]
-=======
-      Date: ['Thu, 15 Sep 2016 22:03:54 GMT']
-      Expires: ['-1']
-      Location: ['https://fakestore.azuredatalakestore.net/webhdfs/v1/azure_test_dir/data/b/z.txt?OP=CREATE&overwrite=true&write=true']
-      Pragma: [no-cache]
-      Server-Perf: ['[6b99e902-6d0e-47ce-b8eb-864408b04d68][ AuthTime::0::PostAuthTime::0
-          ][S-HdfsGetFileStatusV2 :: 00:00:005 ms]%0a[S-HdfsCheckAccess :: 00:00:002
-          ms]%0a[S-FsDelete :: 00:00:006 ms]%0a[S-FsOpenStream :: 00:00:032 ms]%0a[S-FsAppendStream
-          :: 00:00:462 ms]%0a[BufferingTime :: 00:00:000 ms]%0a[WriteTime :: 00:00:462
-          ms]%0a[S-FsAppendStream :: 00:00:033 ms]%0a[S-FsCloseHandle :: 00:00:001
-          ms]%0a[CREATE :: 00:00:546 ms]%0a']
-      Status: ['0x0']
-      Strict-Transport-Security: [max-age=15724800; includeSubDomains]
-      X-Content-Type-Options: [nosniff]
-      x-ms-request-id: [6b99e902-6d0e-47ce-b8eb-864408b04d68]
->>>>>>> 83bced69
+          ms]%0a[S-FsDelete :: 00:00:006 ms]%0a[S-FsOpenStream :: 00:00:037 ms]%0a[S-FsAppendStream
+          :: 00:00:132 ms]%0a[BufferingTime :: 00:00:000 ms]%0a[WriteTime :: 00:00:132
+          ms]%0a[S-FsAppendStream :: 00:00:189 ms]%0a[S-FsCloseHandle :: 00:00:001
+          ms]%0a[CREATE :: 00:00:377 ms]%0a']
+      Status: ['0x0']
+      Strict-Transport-Security: [max-age=15724800; includeSubDomains]
+      X-Content-Type-Options: [nosniff]
+      x-ms-request-id: [6cf78df6-fbd9-48c3-bd15-044d126adb41]
       x-ms-webhdfs-version: [16.07.18.01]
     status: {code: 201, message: Created}
 - request:
@@ -566,36 +378,20 @@
     method: GET
     uri: https://fakestore.azuredatalakestore.net/webhdfs/v1/azure_test_dir?OP=LISTSTATUS
   response:
-<<<<<<< HEAD
-    body: {string: '{"FileStatuses":{"FileStatus":[{"length":0,"pathSuffix":"data","type":"DIRECTORY","blockSize":0,"accessTime":1473987677655,"modificationTime":1473987679469,"replication":0,"permission":"770","owner":"49b2f9ec-818a-49ca-9424-249e1f19f7d7","group":"49b2f9ec-818a-49ca-9424-249e1f19f7d7"},{"length":6,"pathSuffix":"x.csv","type":"FILE","blockSize":268435456,"accessTime":1473987675905,"modificationTime":1473987676114,"replication":1,"permission":"770","owner":"49b2f9ec-818a-49ca-9424-249e1f19f7d7","group":"49b2f9ec-818a-49ca-9424-249e1f19f7d7"},{"length":6,"pathSuffix":"y.csv","type":"FILE","blockSize":268435456,"accessTime":1473987676730,"modificationTime":1473987676849,"replication":1,"permission":"770","owner":"49b2f9ec-818a-49ca-9424-249e1f19f7d7","group":"49b2f9ec-818a-49ca-9424-249e1f19f7d7"},{"length":6,"pathSuffix":"z.txt","type":"FILE","blockSize":268435456,"accessTime":1473987677214,"modificationTime":1473987677334,"replication":1,"permission":"770","owner":"49b2f9ec-818a-49ca-9424-249e1f19f7d7","group":"49b2f9ec-818a-49ca-9424-249e1f19f7d7"}]}}'}
-=======
-    body: {string: '{"FileStatuses":{"FileStatus":[{"length":0,"pathSuffix":"data","type":"DIRECTORY","blockSize":0,"accessTime":1473977029937,"modificationTime":1473977031833,"replication":0,"permission":"770","owner":"49b2f9ec-818a-49ca-9424-249e1f19f7d7","group":"49b2f9ec-818a-49ca-9424-249e1f19f7d7"},{"length":6,"pathSuffix":"x.csv","type":"FILE","blockSize":268435456,"accessTime":1473977027658,"modificationTime":1473977027757,"replication":1,"permission":"770","owner":"49b2f9ec-818a-49ca-9424-249e1f19f7d7","group":"49b2f9ec-818a-49ca-9424-249e1f19f7d7"},{"length":6,"pathSuffix":"y.csv","type":"FILE","blockSize":268435456,"accessTime":1473977028192,"modificationTime":1473977028345,"replication":1,"permission":"770","owner":"49b2f9ec-818a-49ca-9424-249e1f19f7d7","group":"49b2f9ec-818a-49ca-9424-249e1f19f7d7"},{"length":6,"pathSuffix":"z.txt","type":"FILE","blockSize":268435456,"accessTime":1473977029039,"modificationTime":1473977029568,"replication":1,"permission":"770","owner":"49b2f9ec-818a-49ca-9424-249e1f19f7d7","group":"49b2f9ec-818a-49ca-9424-249e1f19f7d7"}]}}'}
->>>>>>> 83bced69
+    body: {string: '{"FileStatuses":{"FileStatus":[{"length":0,"pathSuffix":"data","type":"DIRECTORY","blockSize":0,"accessTime":1474070291074,"modificationTime":1474070292971,"replication":0,"permission":"770","owner":"49b2f9ec-818a-49ca-9424-249e1f19f7d7","group":"49b2f9ec-818a-49ca-9424-249e1f19f7d7"},{"length":6,"pathSuffix":"x.csv","type":"FILE","blockSize":268435456,"accessTime":1474070289611,"modificationTime":1474070289819,"replication":1,"permission":"770","owner":"49b2f9ec-818a-49ca-9424-249e1f19f7d7","group":"49b2f9ec-818a-49ca-9424-249e1f19f7d7"},{"length":6,"pathSuffix":"y.csv","type":"FILE","blockSize":268435456,"accessTime":1474070290331,"modificationTime":1474070290453,"replication":1,"permission":"770","owner":"49b2f9ec-818a-49ca-9424-249e1f19f7d7","group":"49b2f9ec-818a-49ca-9424-249e1f19f7d7"},{"length":6,"pathSuffix":"z.txt","type":"FILE","blockSize":268435456,"accessTime":1474070290740,"modificationTime":1474070290842,"replication":1,"permission":"770","owner":"49b2f9ec-818a-49ca-9424-249e1f19f7d7","group":"49b2f9ec-818a-49ca-9424-249e1f19f7d7"}]}}'}
     headers:
       Cache-Control: [no-cache]
       Content-Length: ['1065']
       Content-Type: [application/json; charset=utf-8]
-<<<<<<< HEAD
-      Date: ['Fri, 16 Sep 2016 01:01:21 GMT']
-      Expires: ['-1']
-      Pragma: [no-cache]
-      Server-Perf: ['[4d96c850-312e-4057-bd95-d42110f3287e][ AuthTime::0::PostAuthTime::0
-          ][S-HdfsListStatus :: 00:00:012 ms]%0a[LISTSTATUS :: 00:00:013 ms]%0a']
-      Status: ['0x0']
-      Strict-Transport-Security: [max-age=15724800; includeSubDomains]
-      X-Content-Type-Options: [nosniff]
-      x-ms-request-id: [4d96c850-312e-4057-bd95-d42110f3287e]
-=======
-      Date: ['Thu, 15 Sep 2016 22:03:55 GMT']
-      Expires: ['-1']
-      Pragma: [no-cache]
-      Server-Perf: ['[3f4080be-08db-4b22-a5ab-bc3a20483493][ AuthTime::0::PostAuthTime::0
-          ][S-HdfsListStatus :: 00:00:283 ms]%0a[LISTSTATUS :: 00:00:284 ms]%0a']
-      Status: ['0x0']
-      Strict-Transport-Security: [max-age=15724800; includeSubDomains]
-      X-Content-Type-Options: [nosniff]
-      x-ms-request-id: [3f4080be-08db-4b22-a5ab-bc3a20483493]
->>>>>>> 83bced69
+      Date: ['Fri, 16 Sep 2016 23:58:14 GMT']
+      Expires: ['-1']
+      Pragma: [no-cache]
+      Server-Perf: ['[419b2832-f67f-464d-9e9e-b34caa28576c][ AuthTime::0::PostAuthTime::0
+          ][S-HdfsListStatus :: 00:00:013 ms]%0a[LISTSTATUS :: 00:00:013 ms]%0a']
+      Status: ['0x0']
+      Strict-Transport-Security: [max-age=15724800; includeSubDomains]
+      X-Content-Type-Options: [nosniff]
+      x-ms-request-id: [419b2832-f67f-464d-9e9e-b34caa28576c]
       x-ms-webhdfs-version: [16.07.18.01]
     status: {code: 200, message: OK}
 - request:
@@ -608,36 +404,20 @@
     method: GET
     uri: https://fakestore.azuredatalakestore.net/webhdfs/v1/azure_test_dir/data?OP=LISTSTATUS
   response:
-<<<<<<< HEAD
-    body: {string: '{"FileStatuses":{"FileStatus":[{"length":0,"pathSuffix":"a","type":"DIRECTORY","blockSize":0,"accessTime":1473987677655,"modificationTime":1473987678962,"replication":0,"permission":"770","owner":"49b2f9ec-818a-49ca-9424-249e1f19f7d7","group":"49b2f9ec-818a-49ca-9424-249e1f19f7d7"},{"length":0,"pathSuffix":"b","type":"DIRECTORY","blockSize":0,"accessTime":1473987679469,"modificationTime":1473987680962,"replication":0,"permission":"770","owner":"49b2f9ec-818a-49ca-9424-249e1f19f7d7","group":"49b2f9ec-818a-49ca-9424-249e1f19f7d7"}]}}'}
-=======
-    body: {string: '{"FileStatuses":{"FileStatus":[{"length":0,"pathSuffix":"a","type":"DIRECTORY","blockSize":0,"accessTime":1473977029937,"modificationTime":1473977031260,"replication":0,"permission":"770","owner":"49b2f9ec-818a-49ca-9424-249e1f19f7d7","group":"49b2f9ec-818a-49ca-9424-249e1f19f7d7"},{"length":0,"pathSuffix":"b","type":"DIRECTORY","blockSize":0,"accessTime":1473977031833,"modificationTime":1473977035007,"replication":0,"permission":"770","owner":"49b2f9ec-818a-49ca-9424-249e1f19f7d7","group":"49b2f9ec-818a-49ca-9424-249e1f19f7d7"}]}}'}
->>>>>>> 83bced69
+    body: {string: '{"FileStatuses":{"FileStatus":[{"length":0,"pathSuffix":"a","type":"DIRECTORY","blockSize":0,"accessTime":1474070291074,"modificationTime":1474070292409,"replication":0,"permission":"770","owner":"49b2f9ec-818a-49ca-9424-249e1f19f7d7","group":"49b2f9ec-818a-49ca-9424-249e1f19f7d7"},{"length":0,"pathSuffix":"b","type":"DIRECTORY","blockSize":0,"accessTime":1474070292971,"modificationTime":1474070294057,"replication":0,"permission":"770","owner":"49b2f9ec-818a-49ca-9424-249e1f19f7d7","group":"49b2f9ec-818a-49ca-9424-249e1f19f7d7"}]}}'}
     headers:
       Cache-Control: [no-cache]
       Content-Length: ['537']
       Content-Type: [application/json; charset=utf-8]
-<<<<<<< HEAD
-      Date: ['Fri, 16 Sep 2016 01:01:21 GMT']
-      Expires: ['-1']
-      Pragma: [no-cache]
-      Server-Perf: ['[30d72076-0dc3-4873-8170-d2713c3fdaec][ AuthTime::1022.5211239778::PostAuthTime::186.029564588182
-          ][S-HdfsListStatus :: 00:00:006 ms]%0a[LISTSTATUS :: 00:00:007 ms]%0a']
-      Status: ['0x0']
-      Strict-Transport-Security: [max-age=15724800; includeSubDomains]
-      X-Content-Type-Options: [nosniff]
-      x-ms-request-id: [30d72076-0dc3-4873-8170-d2713c3fdaec]
-=======
-      Date: ['Thu, 15 Sep 2016 22:03:55 GMT']
-      Expires: ['-1']
-      Pragma: [no-cache]
-      Server-Perf: ['[ca915540-a1d2-4a0d-a093-0021a33233a9][ AuthTime::0::PostAuthTime::0
+      Date: ['Fri, 16 Sep 2016 23:58:14 GMT']
+      Expires: ['-1']
+      Pragma: [no-cache]
+      Server-Perf: ['[489cc29b-1321-49d6-b437-f8e5719e7810][ AuthTime::0::PostAuthTime::0
           ][S-HdfsListStatus :: 00:00:006 ms]%0a[LISTSTATUS :: 00:00:006 ms]%0a']
       Status: ['0x0']
       Strict-Transport-Security: [max-age=15724800; includeSubDomains]
       X-Content-Type-Options: [nosniff]
-      x-ms-request-id: [ca915540-a1d2-4a0d-a093-0021a33233a9]
->>>>>>> 83bced69
+      x-ms-request-id: [489cc29b-1321-49d6-b437-f8e5719e7810]
       x-ms-webhdfs-version: [16.07.18.01]
     status: {code: 200, message: OK}
 - request:
@@ -650,36 +430,20 @@
     method: GET
     uri: https://fakestore.azuredatalakestore.net/webhdfs/v1/azure_test_dir/data/a?OP=LISTSTATUS
   response:
-<<<<<<< HEAD
-    body: {string: '{"FileStatuses":{"FileStatus":[{"length":6,"pathSuffix":"x.csv","type":"FILE","blockSize":268435456,"accessTime":1473987677863,"modificationTime":1473987677989,"replication":1,"permission":"770","owner":"49b2f9ec-818a-49ca-9424-249e1f19f7d7","group":"49b2f9ec-818a-49ca-9424-249e1f19f7d7"},{"length":6,"pathSuffix":"y.csv","type":"FILE","blockSize":268435456,"accessTime":1473987678306,"modificationTime":1473987678503,"replication":1,"permission":"770","owner":"49b2f9ec-818a-49ca-9424-249e1f19f7d7","group":"49b2f9ec-818a-49ca-9424-249e1f19f7d7"},{"length":6,"pathSuffix":"z.txt","type":"FILE","blockSize":268435456,"accessTime":1473987678928,"modificationTime":1473987679172,"replication":1,"permission":"770","owner":"49b2f9ec-818a-49ca-9424-249e1f19f7d7","group":"49b2f9ec-818a-49ca-9424-249e1f19f7d7"}]}}'}
-=======
-    body: {string: '{"FileStatuses":{"FileStatus":[{"length":6,"pathSuffix":"x.csv","type":"FILE","blockSize":268435456,"accessTime":1473977030208,"modificationTime":1473977030324,"replication":1,"permission":"770","owner":"49b2f9ec-818a-49ca-9424-249e1f19f7d7","group":"49b2f9ec-818a-49ca-9424-249e1f19f7d7"},{"length":6,"pathSuffix":"y.csv","type":"FILE","blockSize":268435456,"accessTime":1473977030711,"modificationTime":1473977030815,"replication":1,"permission":"770","owner":"49b2f9ec-818a-49ca-9424-249e1f19f7d7","group":"49b2f9ec-818a-49ca-9424-249e1f19f7d7"},{"length":6,"pathSuffix":"z.txt","type":"FILE","blockSize":268435456,"accessTime":1473977031224,"modificationTime":1473977031444,"replication":1,"permission":"770","owner":"49b2f9ec-818a-49ca-9424-249e1f19f7d7","group":"49b2f9ec-818a-49ca-9424-249e1f19f7d7"}]}}'}
->>>>>>> 83bced69
+    body: {string: '{"FileStatuses":{"FileStatus":[{"length":6,"pathSuffix":"x.csv","type":"FILE","blockSize":268435456,"accessTime":1474070291269,"modificationTime":1474070291385,"replication":1,"permission":"770","owner":"49b2f9ec-818a-49ca-9424-249e1f19f7d7","group":"49b2f9ec-818a-49ca-9424-249e1f19f7d7"},{"length":6,"pathSuffix":"y.csv","type":"FILE","blockSize":268435456,"accessTime":1474070291684,"modificationTime":1474070291830,"replication":1,"permission":"770","owner":"49b2f9ec-818a-49ca-9424-249e1f19f7d7","group":"49b2f9ec-818a-49ca-9424-249e1f19f7d7"},{"length":6,"pathSuffix":"z.txt","type":"FILE","blockSize":268435456,"accessTime":1474070292371,"modificationTime":1474070292531,"replication":1,"permission":"770","owner":"49b2f9ec-818a-49ca-9424-249e1f19f7d7","group":"49b2f9ec-818a-49ca-9424-249e1f19f7d7"}]}}'}
     headers:
       Cache-Control: [no-cache]
       Content-Length: ['810']
       Content-Type: [application/json; charset=utf-8]
-<<<<<<< HEAD
-      Date: ['Fri, 16 Sep 2016 01:01:21 GMT']
-      Expires: ['-1']
-      Pragma: [no-cache]
-      Server-Perf: ['[9182753a-9338-4b92-a7d1-4a1b67e69db5][ AuthTime::0::PostAuthTime::0
-          ][S-HdfsListStatus :: 00:00:225 ms]%0a[LISTSTATUS :: 00:00:225 ms]%0a']
-      Status: ['0x0']
-      Strict-Transport-Security: [max-age=15724800; includeSubDomains]
-      X-Content-Type-Options: [nosniff]
-      x-ms-request-id: [9182753a-9338-4b92-a7d1-4a1b67e69db5]
-=======
-      Date: ['Thu, 15 Sep 2016 22:03:55 GMT']
-      Expires: ['-1']
-      Pragma: [no-cache]
-      Server-Perf: ['[9d485199-1392-4215-8c32-672f18fabaeb][ AuthTime::0::PostAuthTime::0
-          ][S-HdfsListStatus :: 00:00:012 ms]%0a[LISTSTATUS :: 00:00:012 ms]%0a']
-      Status: ['0x0']
-      Strict-Transport-Security: [max-age=15724800; includeSubDomains]
-      X-Content-Type-Options: [nosniff]
-      x-ms-request-id: [9d485199-1392-4215-8c32-672f18fabaeb]
->>>>>>> 83bced69
+      Date: ['Fri, 16 Sep 2016 23:58:14 GMT']
+      Expires: ['-1']
+      Pragma: [no-cache]
+      Server-Perf: ['[0f381095-bdf6-4e5f-82fa-d7c48658716b][ AuthTime::0::PostAuthTime::0
+          ][S-HdfsListStatus :: 00:00:013 ms]%0a[LISTSTATUS :: 00:00:013 ms]%0a']
+      Status: ['0x0']
+      Strict-Transport-Security: [max-age=15724800; includeSubDomains]
+      X-Content-Type-Options: [nosniff]
+      x-ms-request-id: [0f381095-bdf6-4e5f-82fa-d7c48658716b]
       x-ms-webhdfs-version: [16.07.18.01]
     status: {code: 200, message: OK}
 - request:
@@ -692,36 +456,20 @@
     method: GET
     uri: https://fakestore.azuredatalakestore.net/webhdfs/v1/azure_test_dir/data/b?OP=LISTSTATUS
   response:
-<<<<<<< HEAD
-    body: {string: '{"FileStatuses":{"FileStatus":[{"length":6,"pathSuffix":"x.csv","type":"FILE","blockSize":268435456,"accessTime":1473987679678,"modificationTime":1473987679797,"replication":1,"permission":"770","owner":"49b2f9ec-818a-49ca-9424-249e1f19f7d7","group":"49b2f9ec-818a-49ca-9424-249e1f19f7d7"},{"length":6,"pathSuffix":"y.csv","type":"FILE","blockSize":268435456,"accessTime":1473987680249,"modificationTime":1473987680603,"replication":1,"permission":"770","owner":"49b2f9ec-818a-49ca-9424-249e1f19f7d7","group":"49b2f9ec-818a-49ca-9424-249e1f19f7d7"},{"length":6,"pathSuffix":"z.txt","type":"FILE","blockSize":268435456,"accessTime":1473987680942,"modificationTime":1473987681044,"replication":1,"permission":"770","owner":"49b2f9ec-818a-49ca-9424-249e1f19f7d7","group":"49b2f9ec-818a-49ca-9424-249e1f19f7d7"}]}}'}
-=======
-    body: {string: '{"FileStatuses":{"FileStatus":[{"length":6,"pathSuffix":"x.csv","type":"FILE","blockSize":268435456,"accessTime":1473977032102,"modificationTime":1473977032278,"replication":1,"permission":"770","owner":"49b2f9ec-818a-49ca-9424-249e1f19f7d7","group":"49b2f9ec-818a-49ca-9424-249e1f19f7d7"},{"length":6,"pathSuffix":"y.csv","type":"FILE","blockSize":268435456,"accessTime":1473977032696,"modificationTime":1473977034450,"replication":1,"permission":"770","owner":"49b2f9ec-818a-49ca-9424-249e1f19f7d7","group":"49b2f9ec-818a-49ca-9424-249e1f19f7d7"},{"length":6,"pathSuffix":"z.txt","type":"FILE","blockSize":268435456,"accessTime":1473977034986,"modificationTime":1473977035392,"replication":1,"permission":"770","owner":"49b2f9ec-818a-49ca-9424-249e1f19f7d7","group":"49b2f9ec-818a-49ca-9424-249e1f19f7d7"}]}}'}
->>>>>>> 83bced69
+    body: {string: '{"FileStatuses":{"FileStatus":[{"length":6,"pathSuffix":"x.csv","type":"FILE","blockSize":268435456,"accessTime":1474070293189,"modificationTime":1474070293292,"replication":1,"permission":"770","owner":"49b2f9ec-818a-49ca-9424-249e1f19f7d7","group":"49b2f9ec-818a-49ca-9424-249e1f19f7d7"},{"length":6,"pathSuffix":"y.csv","type":"FILE","blockSize":268435456,"accessTime":1474070293566,"modificationTime":1474070293729,"replication":1,"permission":"770","owner":"49b2f9ec-818a-49ca-9424-249e1f19f7d7","group":"49b2f9ec-818a-49ca-9424-249e1f19f7d7"},{"length":6,"pathSuffix":"z.txt","type":"FILE","blockSize":268435456,"accessTime":1474070294035,"modificationTime":1474070294119,"replication":1,"permission":"770","owner":"49b2f9ec-818a-49ca-9424-249e1f19f7d7","group":"49b2f9ec-818a-49ca-9424-249e1f19f7d7"}]}}'}
     headers:
       Cache-Control: [no-cache]
       Content-Length: ['810']
       Content-Type: [application/json; charset=utf-8]
-<<<<<<< HEAD
-      Date: ['Fri, 16 Sep 2016 01:01:22 GMT']
-      Expires: ['-1']
-      Pragma: [no-cache]
-      Server-Perf: ['[318c3f5e-5912-483d-9906-cbe83a33a19e][ AuthTime::0::PostAuthTime::0
-          ][S-HdfsListStatus :: 00:00:151 ms]%0a[LISTSTATUS :: 00:00:151 ms]%0a']
-      Status: ['0x0']
-      Strict-Transport-Security: [max-age=15724800; includeSubDomains]
-      X-Content-Type-Options: [nosniff]
-      x-ms-request-id: [318c3f5e-5912-483d-9906-cbe83a33a19e]
-=======
-      Date: ['Thu, 15 Sep 2016 22:03:56 GMT']
-      Expires: ['-1']
-      Pragma: [no-cache]
-      Server-Perf: ['[5dbb302f-15f9-476c-8ff1-48c63d45624e][ AuthTime::0::PostAuthTime::0
-          ][S-HdfsListStatus :: 00:00:591 ms]%0a[LISTSTATUS :: 00:00:591 ms]%0a']
-      Status: ['0x0']
-      Strict-Transport-Security: [max-age=15724800; includeSubDomains]
-      X-Content-Type-Options: [nosniff]
-      x-ms-request-id: [5dbb302f-15f9-476c-8ff1-48c63d45624e]
->>>>>>> 83bced69
+      Date: ['Fri, 16 Sep 2016 23:58:14 GMT']
+      Expires: ['-1']
+      Pragma: [no-cache]
+      Server-Perf: ['[c044d921-3183-4af8-bb40-421c81254855][ AuthTime::0::PostAuthTime::0
+          ][S-HdfsListStatus :: 00:00:014 ms]%0a[LISTSTATUS :: 00:00:014 ms]%0a']
+      Status: ['0x0']
+      Strict-Transport-Security: [max-age=15724800; includeSubDomains]
+      X-Content-Type-Options: [nosniff]
+      x-ms-request-id: [c044d921-3183-4af8-bb40-421c81254855]
       x-ms-webhdfs-version: [16.07.18.01]
     status: {code: 200, message: OK}
 - request:
@@ -733,34 +481,22 @@
       Content-Length: ['0']
       User-Agent: [python-requests/2.11.1]
     method: DELETE
-    uri: https://fakestore.azuredatalakestore.net/webhdfs/v1/azure_test_dir/data?OP=DELETE&recursive=True
+    uri: https://fakestore.azuredatalakestore.net/webhdfs/v1/azure_test_dir/data?recursive=True&OP=DELETE
   response:
     body: {string: '{"boolean":true}'}
     headers:
       Cache-Control: [no-cache]
       Content-Length: ['16']
       Content-Type: [application/json; charset=utf-8]
-<<<<<<< HEAD
-      Date: ['Fri, 16 Sep 2016 01:01:22 GMT']
-      Expires: ['-1']
-      Pragma: [no-cache]
-      Server-Perf: ['[e2d3b828-29c0-41e3-877d-489b954ba984][ AuthTime::0::PostAuthTime::0
-          ][S-FsDelete :: 00:00:058 ms]%0a[DELETE :: 00:00:059 ms]%0a']
-      Status: ['0x0']
-      Strict-Transport-Security: [max-age=15724800; includeSubDomains]
-      X-Content-Type-Options: [nosniff]
-      x-ms-request-id: [e2d3b828-29c0-41e3-877d-489b954ba984]
-=======
-      Date: ['Thu, 15 Sep 2016 22:03:57 GMT']
-      Expires: ['-1']
-      Pragma: [no-cache]
-      Server-Perf: ['[5cfb1511-8a28-4f28-b9f2-a2ab9b786705][ AuthTime::0::PostAuthTime::0
-          ][S-FsDelete :: 00:00:057 ms]%0a[DELETE :: 00:00:058 ms]%0a']
-      Status: ['0x0']
-      Strict-Transport-Security: [max-age=15724800; includeSubDomains]
-      X-Content-Type-Options: [nosniff]
-      x-ms-request-id: [5cfb1511-8a28-4f28-b9f2-a2ab9b786705]
->>>>>>> 83bced69
+      Date: ['Fri, 16 Sep 2016 23:58:14 GMT']
+      Expires: ['-1']
+      Pragma: [no-cache]
+      Server-Perf: ['[18eaebca-5b2e-48cc-aae4-6cccfec33e82][ AuthTime::0::PostAuthTime::0
+          ][S-FsDelete :: 00:00:055 ms]%0a[DELETE :: 00:00:056 ms]%0a']
+      Status: ['0x0']
+      Strict-Transport-Security: [max-age=15724800; includeSubDomains]
+      X-Content-Type-Options: [nosniff]
+      x-ms-request-id: [18eaebca-5b2e-48cc-aae4-6cccfec33e82]
       x-ms-webhdfs-version: [16.07.18.01]
     status: {code: 200, message: OK}
 - request:
@@ -773,35 +509,20 @@
     method: GET
     uri: https://fakestore.azuredatalakestore.net/webhdfs/v1/azure_test_dir?OP=LISTSTATUS
   response:
-<<<<<<< HEAD
-    body: {string: '{"FileStatuses":{"FileStatus":[{"length":6,"pathSuffix":"x.csv","type":"FILE","blockSize":268435456,"accessTime":1473987675905,"modificationTime":1473987676114,"replication":1,"permission":"770","owner":"49b2f9ec-818a-49ca-9424-249e1f19f7d7","group":"49b2f9ec-818a-49ca-9424-249e1f19f7d7"},{"length":6,"pathSuffix":"y.csv","type":"FILE","blockSize":268435456,"accessTime":1473987676730,"modificationTime":1473987676849,"replication":1,"permission":"770","owner":"49b2f9ec-818a-49ca-9424-249e1f19f7d7","group":"49b2f9ec-818a-49ca-9424-249e1f19f7d7"},{"length":6,"pathSuffix":"z.txt","type":"FILE","blockSize":268435456,"accessTime":1473987677214,"modificationTime":1473987677334,"replication":1,"permission":"770","owner":"49b2f9ec-818a-49ca-9424-249e1f19f7d7","group":"49b2f9ec-818a-49ca-9424-249e1f19f7d7"}]}}'}
-=======
-    body: {string: '{"FileStatuses":{"FileStatus":[{"length":6,"pathSuffix":"x.csv","type":"FILE","blockSize":268435456,"accessTime":1473977027658,"modificationTime":1473977027757,"replication":1,"permission":"770","owner":"49b2f9ec-818a-49ca-9424-249e1f19f7d7","group":"49b2f9ec-818a-49ca-9424-249e1f19f7d7"},{"length":6,"pathSuffix":"y.csv","type":"FILE","blockSize":268435456,"accessTime":1473977028192,"modificationTime":1473977028345,"replication":1,"permission":"770","owner":"49b2f9ec-818a-49ca-9424-249e1f19f7d7","group":"49b2f9ec-818a-49ca-9424-249e1f19f7d7"},{"length":6,"pathSuffix":"z.txt","type":"FILE","blockSize":268435456,"accessTime":1473977029039,"modificationTime":1473977029568,"replication":1,"permission":"770","owner":"49b2f9ec-818a-49ca-9424-249e1f19f7d7","group":"49b2f9ec-818a-49ca-9424-249e1f19f7d7"}]}}'}
->>>>>>> 83bced69
+    body: {string: '{"FileStatuses":{"FileStatus":[{"length":6,"pathSuffix":"x.csv","type":"FILE","blockSize":268435456,"accessTime":1474070289611,"modificationTime":1474070289819,"replication":1,"permission":"770","owner":"49b2f9ec-818a-49ca-9424-249e1f19f7d7","group":"49b2f9ec-818a-49ca-9424-249e1f19f7d7"},{"length":6,"pathSuffix":"y.csv","type":"FILE","blockSize":268435456,"accessTime":1474070290331,"modificationTime":1474070290453,"replication":1,"permission":"770","owner":"49b2f9ec-818a-49ca-9424-249e1f19f7d7","group":"49b2f9ec-818a-49ca-9424-249e1f19f7d7"},{"length":6,"pathSuffix":"z.txt","type":"FILE","blockSize":268435456,"accessTime":1474070290740,"modificationTime":1474070290842,"replication":1,"permission":"770","owner":"49b2f9ec-818a-49ca-9424-249e1f19f7d7","group":"49b2f9ec-818a-49ca-9424-249e1f19f7d7"}]}}'}
     headers:
       Cache-Control: [no-cache]
       Content-Length: ['810']
       Content-Type: [application/json; charset=utf-8]
-<<<<<<< HEAD
-      Date: ['Fri, 16 Sep 2016 01:01:22 GMT']
-      Expires: ['-1']
-      Pragma: [no-cache]
-      Server-Perf: ['[aefe129e-35bf-4c93-80c3-82479ef2dab4][ AuthTime::0::PostAuthTime::0
-=======
-      Date: ['Thu, 15 Sep 2016 22:03:57 GMT']
-      Expires: ['-1']
-      Pragma: [no-cache]
-      Server-Perf: ['[f96af677-f3ca-430b-b845-b7b697fe3011][ AuthTime::0::PostAuthTime::0
->>>>>>> 83bced69
-          ][S-HdfsListStatus :: 00:00:012 ms]%0a[LISTSTATUS :: 00:00:012 ms]%0a']
-      Status: ['0x0']
-      Strict-Transport-Security: [max-age=15724800; includeSubDomains]
-      X-Content-Type-Options: [nosniff]
-<<<<<<< HEAD
-      x-ms-request-id: [aefe129e-35bf-4c93-80c3-82479ef2dab4]
-=======
-      x-ms-request-id: [f96af677-f3ca-430b-b845-b7b697fe3011]
->>>>>>> 83bced69
+      Date: ['Fri, 16 Sep 2016 23:58:14 GMT']
+      Expires: ['-1']
+      Pragma: [no-cache]
+      Server-Perf: ['[5e57cf71-b5d9-4535-bf29-db0eb347d617][ AuthTime::0::PostAuthTime::0
+          ][S-HdfsListStatus :: 00:00:013 ms]%0a[LISTSTATUS :: 00:00:014 ms]%0a']
+      Status: ['0x0']
+      Strict-Transport-Security: [max-age=15724800; includeSubDomains]
+      X-Content-Type-Options: [nosniff]
+      x-ms-request-id: [5e57cf71-b5d9-4535-bf29-db0eb347d617]
       x-ms-webhdfs-version: [16.07.18.01]
     status: {code: 200, message: OK}
 - request:
@@ -813,34 +534,22 @@
       Content-Length: ['0']
       User-Agent: [python-requests/2.11.1]
     method: DELETE
-    uri: https://fakestore.azuredatalakestore.net/webhdfs/v1/azure_test_dir/x.csv?OP=DELETE&recursive=True
+    uri: https://fakestore.azuredatalakestore.net/webhdfs/v1/azure_test_dir/x.csv?recursive=True&OP=DELETE
   response:
     body: {string: '{"boolean":true}'}
     headers:
       Cache-Control: [no-cache]
       Content-Length: ['16']
       Content-Type: [application/json; charset=utf-8]
-<<<<<<< HEAD
-      Date: ['Fri, 16 Sep 2016 01:01:22 GMT']
-      Expires: ['-1']
-      Pragma: [no-cache]
-      Server-Perf: ['[ac079ea0-1093-432d-9bf8-30b361daad35][ AuthTime::0::PostAuthTime::0
-          ][S-FsDelete :: 00:00:074 ms]%0a[DELETE :: 00:00:075 ms]%0a']
-      Status: ['0x0']
-      Strict-Transport-Security: [max-age=15724800; includeSubDomains]
-      X-Content-Type-Options: [nosniff]
-      x-ms-request-id: [ac079ea0-1093-432d-9bf8-30b361daad35]
-=======
-      Date: ['Thu, 15 Sep 2016 22:03:57 GMT']
-      Expires: ['-1']
-      Pragma: [no-cache]
-      Server-Perf: ['[d3ca831c-4248-4ca3-96ee-4f4ee12a6e0f][ AuthTime::0::PostAuthTime::0
-          ][S-FsDelete :: 00:00:063 ms]%0a[DELETE :: 00:00:064 ms]%0a']
-      Status: ['0x0']
-      Strict-Transport-Security: [max-age=15724800; includeSubDomains]
-      X-Content-Type-Options: [nosniff]
-      x-ms-request-id: [d3ca831c-4248-4ca3-96ee-4f4ee12a6e0f]
->>>>>>> 83bced69
+      Date: ['Fri, 16 Sep 2016 23:58:15 GMT']
+      Expires: ['-1']
+      Pragma: [no-cache]
+      Server-Perf: ['[4cd9c183-0124-4a30-838e-a7701dfefc59][ AuthTime::0::PostAuthTime::0
+          ][S-FsDelete :: 00:00:085 ms]%0a[DELETE :: 00:00:086 ms]%0a']
+      Status: ['0x0']
+      Strict-Transport-Security: [max-age=15724800; includeSubDomains]
+      X-Content-Type-Options: [nosniff]
+      x-ms-request-id: [4cd9c183-0124-4a30-838e-a7701dfefc59]
       x-ms-webhdfs-version: [16.07.18.01]
     status: {code: 200, message: OK}
 - request:
@@ -853,36 +562,20 @@
     method: GET
     uri: https://fakestore.azuredatalakestore.net/webhdfs/v1/azure_test_dir?OP=LISTSTATUS
   response:
-<<<<<<< HEAD
-    body: {string: '{"FileStatuses":{"FileStatus":[{"length":6,"pathSuffix":"y.csv","type":"FILE","blockSize":268435456,"accessTime":1473987676730,"modificationTime":1473987676849,"replication":1,"permission":"770","owner":"49b2f9ec-818a-49ca-9424-249e1f19f7d7","group":"49b2f9ec-818a-49ca-9424-249e1f19f7d7"},{"length":6,"pathSuffix":"z.txt","type":"FILE","blockSize":268435456,"accessTime":1473987677214,"modificationTime":1473987677334,"replication":1,"permission":"770","owner":"49b2f9ec-818a-49ca-9424-249e1f19f7d7","group":"49b2f9ec-818a-49ca-9424-249e1f19f7d7"}]}}'}
-=======
-    body: {string: '{"FileStatuses":{"FileStatus":[{"length":6,"pathSuffix":"y.csv","type":"FILE","blockSize":268435456,"accessTime":1473977028192,"modificationTime":1473977028345,"replication":1,"permission":"770","owner":"49b2f9ec-818a-49ca-9424-249e1f19f7d7","group":"49b2f9ec-818a-49ca-9424-249e1f19f7d7"},{"length":6,"pathSuffix":"z.txt","type":"FILE","blockSize":268435456,"accessTime":1473977029039,"modificationTime":1473977029568,"replication":1,"permission":"770","owner":"49b2f9ec-818a-49ca-9424-249e1f19f7d7","group":"49b2f9ec-818a-49ca-9424-249e1f19f7d7"}]}}'}
->>>>>>> 83bced69
+    body: {string: '{"FileStatuses":{"FileStatus":[{"length":6,"pathSuffix":"y.csv","type":"FILE","blockSize":268435456,"accessTime":1474070290331,"modificationTime":1474070290453,"replication":1,"permission":"770","owner":"49b2f9ec-818a-49ca-9424-249e1f19f7d7","group":"49b2f9ec-818a-49ca-9424-249e1f19f7d7"},{"length":6,"pathSuffix":"z.txt","type":"FILE","blockSize":268435456,"accessTime":1474070290740,"modificationTime":1474070290842,"replication":1,"permission":"770","owner":"49b2f9ec-818a-49ca-9424-249e1f19f7d7","group":"49b2f9ec-818a-49ca-9424-249e1f19f7d7"}]}}'}
     headers:
       Cache-Control: [no-cache]
       Content-Length: ['551']
       Content-Type: [application/json; charset=utf-8]
-<<<<<<< HEAD
-      Date: ['Fri, 16 Sep 2016 01:01:22 GMT']
-      Expires: ['-1']
-      Pragma: [no-cache]
-      Server-Perf: ['[ae104565-0601-4239-b54d-891b1fbecf1c][ AuthTime::0::PostAuthTime::0
-          ][S-HdfsListStatus :: 00:00:381 ms]%0a[LISTSTATUS :: 00:00:381 ms]%0a']
-      Status: ['0x0']
-      Strict-Transport-Security: [max-age=15724800; includeSubDomains]
-      X-Content-Type-Options: [nosniff]
-      x-ms-request-id: [ae104565-0601-4239-b54d-891b1fbecf1c]
-=======
-      Date: ['Thu, 15 Sep 2016 22:03:57 GMT']
-      Expires: ['-1']
-      Pragma: [no-cache]
-      Server-Perf: ['[af1cf9aa-d687-4729-ae08-e6a441518e30][ AuthTime::0::PostAuthTime::0
-          ][S-HdfsListStatus :: 00:00:043 ms]%0a[LISTSTATUS :: 00:00:044 ms]%0a']
-      Status: ['0x0']
-      Strict-Transport-Security: [max-age=15724800; includeSubDomains]
-      X-Content-Type-Options: [nosniff]
-      x-ms-request-id: [af1cf9aa-d687-4729-ae08-e6a441518e30]
->>>>>>> 83bced69
+      Date: ['Fri, 16 Sep 2016 23:58:15 GMT']
+      Expires: ['-1']
+      Pragma: [no-cache]
+      Server-Perf: ['[c91918d9-882c-4a4b-a466-4d0c8c093235][ AuthTime::0::PostAuthTime::0
+          ][S-HdfsListStatus :: 00:00:012 ms]%0a[LISTSTATUS :: 00:00:013 ms]%0a']
+      Status: ['0x0']
+      Strict-Transport-Security: [max-age=15724800; includeSubDomains]
+      X-Content-Type-Options: [nosniff]
+      x-ms-request-id: [c91918d9-882c-4a4b-a466-4d0c8c093235]
       x-ms-webhdfs-version: [16.07.18.01]
     status: {code: 200, message: OK}
 - request:
@@ -894,34 +587,22 @@
       Content-Length: ['0']
       User-Agent: [python-requests/2.11.1]
     method: DELETE
-    uri: https://fakestore.azuredatalakestore.net/webhdfs/v1/azure_test_dir/y.csv?OP=DELETE&recursive=True
+    uri: https://fakestore.azuredatalakestore.net/webhdfs/v1/azure_test_dir/y.csv?recursive=True&OP=DELETE
   response:
     body: {string: '{"boolean":true}'}
     headers:
       Cache-Control: [no-cache]
       Content-Length: ['16']
       Content-Type: [application/json; charset=utf-8]
-<<<<<<< HEAD
-      Date: ['Fri, 16 Sep 2016 01:01:23 GMT']
-      Expires: ['-1']
-      Pragma: [no-cache]
-      Server-Perf: ['[5a08f788-aac6-4a32-a4f2-4088fa68bdeb][ AuthTime::0::PostAuthTime::0
-          ][S-FsDelete :: 00:00:076 ms]%0a[DELETE :: 00:00:077 ms]%0a']
-      Status: ['0x0']
-      Strict-Transport-Security: [max-age=15724800; includeSubDomains]
-      X-Content-Type-Options: [nosniff]
-      x-ms-request-id: [5a08f788-aac6-4a32-a4f2-4088fa68bdeb]
-=======
-      Date: ['Thu, 15 Sep 2016 22:03:58 GMT']
-      Expires: ['-1']
-      Pragma: [no-cache]
-      Server-Perf: ['[1c833a19-cfcc-4929-aed7-10c878863c09][ AuthTime::0::PostAuthTime::0
-          ][S-FsDelete :: 00:00:075 ms]%0a[DELETE :: 00:00:076 ms]%0a']
-      Status: ['0x0']
-      Strict-Transport-Security: [max-age=15724800; includeSubDomains]
-      X-Content-Type-Options: [nosniff]
-      x-ms-request-id: [1c833a19-cfcc-4929-aed7-10c878863c09]
->>>>>>> 83bced69
+      Date: ['Fri, 16 Sep 2016 23:58:15 GMT']
+      Expires: ['-1']
+      Pragma: [no-cache]
+      Server-Perf: ['[26cc4aaa-f633-4d99-87bc-86b457a2a569][ AuthTime::0::PostAuthTime::0
+          ][S-FsDelete :: 00:00:060 ms]%0a[DELETE :: 00:00:061 ms]%0a']
+      Status: ['0x0']
+      Strict-Transport-Security: [max-age=15724800; includeSubDomains]
+      X-Content-Type-Options: [nosniff]
+      x-ms-request-id: [26cc4aaa-f633-4d99-87bc-86b457a2a569]
       x-ms-webhdfs-version: [16.07.18.01]
     status: {code: 200, message: OK}
 - request:
@@ -934,36 +615,20 @@
     method: GET
     uri: https://fakestore.azuredatalakestore.net/webhdfs/v1/azure_test_dir?OP=LISTSTATUS
   response:
-<<<<<<< HEAD
-    body: {string: '{"FileStatuses":{"FileStatus":[{"length":6,"pathSuffix":"z.txt","type":"FILE","blockSize":268435456,"accessTime":1473987677214,"modificationTime":1473987677334,"replication":1,"permission":"770","owner":"49b2f9ec-818a-49ca-9424-249e1f19f7d7","group":"49b2f9ec-818a-49ca-9424-249e1f19f7d7"}]}}'}
-=======
-    body: {string: '{"FileStatuses":{"FileStatus":[{"length":6,"pathSuffix":"z.txt","type":"FILE","blockSize":268435456,"accessTime":1473977029039,"modificationTime":1473977029568,"replication":1,"permission":"770","owner":"49b2f9ec-818a-49ca-9424-249e1f19f7d7","group":"49b2f9ec-818a-49ca-9424-249e1f19f7d7"}]}}'}
->>>>>>> 83bced69
+    body: {string: '{"FileStatuses":{"FileStatus":[{"length":6,"pathSuffix":"z.txt","type":"FILE","blockSize":268435456,"accessTime":1474070290740,"modificationTime":1474070290842,"replication":1,"permission":"770","owner":"49b2f9ec-818a-49ca-9424-249e1f19f7d7","group":"49b2f9ec-818a-49ca-9424-249e1f19f7d7"}]}}'}
     headers:
       Cache-Control: [no-cache]
       Content-Length: ['292']
       Content-Type: [application/json; charset=utf-8]
-<<<<<<< HEAD
-      Date: ['Fri, 16 Sep 2016 01:01:24 GMT']
-      Expires: ['-1']
-      Pragma: [no-cache]
-      Server-Perf: ['[b91b913e-154b-435f-82fe-ebc1c0c28e87][ AuthTime::0::PostAuthTime::0
-          ][S-HdfsListStatus :: 00:00:040 ms]%0a[LISTSTATUS :: 00:00:040 ms]%0a']
-      Status: ['0x0']
-      Strict-Transport-Security: [max-age=15724800; includeSubDomains]
-      X-Content-Type-Options: [nosniff]
-      x-ms-request-id: [b91b913e-154b-435f-82fe-ebc1c0c28e87]
-=======
-      Date: ['Thu, 15 Sep 2016 22:03:58 GMT']
-      Expires: ['-1']
-      Pragma: [no-cache]
-      Server-Perf: ['[bbee23bc-7d58-4d60-86fd-8ef7738ebe4a][ AuthTime::0::PostAuthTime::0
-          ][S-HdfsListStatus :: 00:00:351 ms]%0a[LISTSTATUS :: 00:00:351 ms]%0a']
-      Status: ['0x0']
-      Strict-Transport-Security: [max-age=15724800; includeSubDomains]
-      X-Content-Type-Options: [nosniff]
-      x-ms-request-id: [bbee23bc-7d58-4d60-86fd-8ef7738ebe4a]
->>>>>>> 83bced69
+      Date: ['Fri, 16 Sep 2016 23:58:15 GMT']
+      Expires: ['-1']
+      Pragma: [no-cache]
+      Server-Perf: ['[9d6cbacf-f7fb-42d8-b2e8-8d2c2271099e][ AuthTime::0::PostAuthTime::0
+          ][S-HdfsListStatus :: 00:00:011 ms]%0a[LISTSTATUS :: 00:00:012 ms]%0a']
+      Status: ['0x0']
+      Strict-Transport-Security: [max-age=15724800; includeSubDomains]
+      X-Content-Type-Options: [nosniff]
+      x-ms-request-id: [9d6cbacf-f7fb-42d8-b2e8-8d2c2271099e]
       x-ms-webhdfs-version: [16.07.18.01]
     status: {code: 200, message: OK}
 - request:
@@ -975,34 +640,22 @@
       Content-Length: ['0']
       User-Agent: [python-requests/2.11.1]
     method: DELETE
-    uri: https://fakestore.azuredatalakestore.net/webhdfs/v1/azure_test_dir/z.txt?OP=DELETE&recursive=True
+    uri: https://fakestore.azuredatalakestore.net/webhdfs/v1/azure_test_dir/z.txt?recursive=True&OP=DELETE
   response:
     body: {string: '{"boolean":true}'}
     headers:
       Cache-Control: [no-cache]
       Content-Length: ['16']
       Content-Type: [application/json; charset=utf-8]
-<<<<<<< HEAD
-      Date: ['Fri, 16 Sep 2016 01:01:40 GMT']
-      Expires: ['-1']
-      Pragma: [no-cache]
-      Server-Perf: ['[5df1a059-89d3-4c40-b3cb-ad18e10360c7][ AuthTime::978.47316276482::PostAuthTime::212.971868468916
-          ][S-FsDelete :: 00:00:101 ms]%0a[DELETE :: 00:00:102 ms]%0a']
-      Status: ['0x0']
-      Strict-Transport-Security: [max-age=15724800; includeSubDomains]
-      X-Content-Type-Options: [nosniff]
-      x-ms-request-id: [5df1a059-89d3-4c40-b3cb-ad18e10360c7]
-=======
-      Date: ['Thu, 15 Sep 2016 22:03:59 GMT']
-      Expires: ['-1']
-      Pragma: [no-cache]
-      Server-Perf: ['[cdf34c71-e2c4-4a37-b9c6-34cc417cf60a][ AuthTime::0::PostAuthTime::0
-          ][S-FsDelete :: 00:00:302 ms]%0a[DELETE :: 00:00:303 ms]%0a']
-      Status: ['0x0']
-      Strict-Transport-Security: [max-age=15724800; includeSubDomains]
-      X-Content-Type-Options: [nosniff]
-      x-ms-request-id: [cdf34c71-e2c4-4a37-b9c6-34cc417cf60a]
->>>>>>> 83bced69
+      Date: ['Fri, 16 Sep 2016 23:58:15 GMT']
+      Expires: ['-1']
+      Pragma: [no-cache]
+      Server-Perf: ['[9dbb3af8-92f6-4d15-8759-4ffded0ee407][ AuthTime::0::PostAuthTime::0
+          ][S-FsDelete :: 00:00:049 ms]%0a[DELETE :: 00:00:050 ms]%0a']
+      Status: ['0x0']
+      Strict-Transport-Security: [max-age=15724800; includeSubDomains]
+      X-Content-Type-Options: [nosniff]
+      x-ms-request-id: [9dbb3af8-92f6-4d15-8759-4ffded0ee407]
       x-ms-webhdfs-version: [16.07.18.01]
     status: {code: 200, message: OK}
 version: 1