interactions:
- request:
    body: null
    headers:
      Accept: ['*/*']
      Accept-Encoding: ['gzip, deflate']
      Connection: [keep-alive]
      Content-Length: ['0']
      User-Agent: [python-requests/2.11.1]
    method: PUT
    uri: https://fakestore.azuredatalakestore.net/webhdfs/v1/azure_test_dir?OP=MKDIRS
  response:
    body: {string: '{"boolean":true}'}
    headers:
      Cache-Control: [no-cache]
      Content-Length: ['16']
      Content-Type: [application/json; charset=utf-8]
<<<<<<< HEAD
      Date: ['Thu, 15 Sep 2016 21:37:53 GMT']
      Expires: ['-1']
      Pragma: [no-cache]
      Server-Perf: ['[6005e3cd-9f84-43c2-8bb2-36000bed4adc][ AuthTime::0::PostAuthTime::0
          ][S-HdfsMkdirs :: 00:00:004 ms]%0a[MKDIRS :: 00:00:008 ms]%0a']
      Status: ['0x83090180']
      Strict-Transport-Security: [max-age=15724800; includeSubDomains]
      X-Content-Type-Options: [nosniff]
      x-ms-request-id: [6005e3cd-9f84-43c2-8bb2-36000bed4adc]
=======
      Date: ['Wed, 14 Sep 2016 19:42:09 GMT']
      Expires: ['-1']
      Pragma: [no-cache]
      Server-Perf: ['[c4484418-ffd1-4318-8b6e-2545ca7a2365][ AuthTime::0::PostAuthTime::0
          ][S-HdfsMkdirs :: 00:00:004 ms]%0a[MKDIRS :: 00:00:004 ms]%0a']
      Status: ['0x83090180']
      Strict-Transport-Security: [max-age=15724800; includeSubDomains]
      X-Content-Type-Options: [nosniff]
      x-ms-request-id: [c4484418-ffd1-4318-8b6e-2545ca7a2365]
>>>>>>> 6d29b89a
      x-ms-webhdfs-version: [16.07.18.01]
    status: {code: 200, message: OK}
- request:
    body: '123456'
    headers:
      Accept: ['*/*']
      Accept-Encoding: ['gzip, deflate']
      Connection: [keep-alive]
      Content-Length: ['6']
      User-Agent: [python-requests/2.11.1]
    method: PUT
<<<<<<< HEAD
    uri: https://fakestore.azuredatalakestore.net/webhdfs/v1/azure_test_dir/x.csv?OP=CREATE&write=true&overwrite=true
=======
    uri: https://fakestore.azuredatalakestore.net/webhdfs/v1/azure_test_dir/x.csv?overwrite=true&write=true&OP=CREATE
>>>>>>> 6d29b89a
  response:
    body: {string: ''}
    headers:
      Cache-Control: [no-cache]
      Content-Length: ['0']
      ContentLength: ['0']
<<<<<<< HEAD
      Date: ['Thu, 15 Sep 2016 21:37:53 GMT']
      Expires: ['-1']
      Location: ['https://fakestore.azuredatalakestore.net/webhdfs/v1/azure_test_dir/x.csv?OP=CREATE&write=true&overwrite=true']
      Pragma: [no-cache]
      Server-Perf: ['[4fb66794-a11c-460f-813a-d491024e1b22][ AuthTime::0::PostAuthTime::0
          ][S-HdfsGetFileStatusV2 :: 00:00:006 ms]%0a[S-HdfsCheckAccess :: 00:00:002
          ms]%0a[S-FsDelete :: 00:00:006 ms]%0a[S-FsOpenStream :: 00:00:071 ms]%0a[S-FsAppendStream
          :: 00:00:281 ms]%0a[BufferingTime :: 00:00:000 ms]%0a[WriteTime :: 00:00:281
          ms]%0a[S-FsAppendStream :: 00:00:032 ms]%0a[S-FsCloseHandle :: 00:00:001
          ms]%0a[CREATE :: 00:00:404 ms]%0a']
      Status: ['0x0']
      Strict-Transport-Security: [max-age=15724800; includeSubDomains]
      X-Content-Type-Options: [nosniff]
      x-ms-request-id: [4fb66794-a11c-460f-813a-d491024e1b22]
=======
      Date: ['Wed, 14 Sep 2016 19:42:10 GMT']
      Expires: ['-1']
      Location: ['https://fakestore.azuredatalakestore.net/webhdfs/v1/azure_test_dir/x.csv?overwrite=true&write=true&OP=CREATE']
      Pragma: [no-cache]
      Server-Perf: ['[2e018425-948d-40ed-9b41-269b36a1788b][ AuthTime::947.255205092512::PostAuthTime::221.952799748539
          ][S-HdfsGetFileStatusV2 :: 00:00:006 ms]%0a[S-HdfsCheckAccess :: 00:00:002
          ms]%0a[S-FsDelete :: 00:00:006 ms]%0a[S-FsOpenStream :: 00:00:066 ms]%0a[S-FsAppendStream
          :: 00:00:151 ms]%0a[BufferingTime :: 00:00:000 ms]%0a[WriteTime :: 00:00:151
          ms]%0a[S-FsAppendStream :: 00:00:087 ms]%0a[S-FsCloseHandle :: 00:00:001
          ms]%0a[CREATE :: 00:00:325 ms]%0a']
      Status: ['0x0']
      Strict-Transport-Security: [max-age=15724800; includeSubDomains]
      X-Content-Type-Options: [nosniff]
      x-ms-request-id: [2e018425-948d-40ed-9b41-269b36a1788b]
>>>>>>> 6d29b89a
      x-ms-webhdfs-version: [16.07.18.01]
    status: {code: 201, message: Created}
- request:
    body: '123456'
    headers:
      Accept: ['*/*']
      Accept-Encoding: ['gzip, deflate']
      Connection: [keep-alive]
      Content-Length: ['6']
      User-Agent: [python-requests/2.11.1]
    method: PUT
<<<<<<< HEAD
    uri: https://fakestore.azuredatalakestore.net/webhdfs/v1/azure_test_dir/y.csv?OP=CREATE&write=true&overwrite=true
=======
    uri: https://fakestore.azuredatalakestore.net/webhdfs/v1/azure_test_dir/y.csv?overwrite=true&write=true&OP=CREATE
>>>>>>> 6d29b89a
  response:
    body: {string: ''}
    headers:
      Cache-Control: [no-cache]
      Content-Length: ['0']
      ContentLength: ['0']
<<<<<<< HEAD
      Date: ['Thu, 15 Sep 2016 21:37:55 GMT']
      Expires: ['-1']
      Location: ['https://fakestore.azuredatalakestore.net/webhdfs/v1/azure_test_dir/y.csv?OP=CREATE&write=true&overwrite=true']
      Pragma: [no-cache]
      Server-Perf: ['[3a0d6123-ab6a-4ccc-9c2f-b34d3c0a653f][ AuthTime::0::PostAuthTime::0
          ][S-HdfsGetFileStatusV2 :: 00:00:005 ms]%0a[S-HdfsCheckAccess :: 00:00:002
          ms]%0a[S-FsDelete :: 00:00:005 ms]%0a[S-FsOpenStream :: 00:00:057 ms]%0a[S-FsAppendStream
          :: 00:00:523 ms]%0a[BufferingTime :: 00:00:000 ms]%0a[WriteTime :: 00:00:523
          ms]%0a[S-FsAppendStream :: 00:00:017 ms]%0a[S-FsCloseHandle :: 00:00:001
          ms]%0a[CREATE :: 00:00:615 ms]%0a']
      Status: ['0x0']
      Strict-Transport-Security: [max-age=15724800; includeSubDomains]
      X-Content-Type-Options: [nosniff]
      x-ms-request-id: [3a0d6123-ab6a-4ccc-9c2f-b34d3c0a653f]
=======
      Date: ['Wed, 14 Sep 2016 19:42:10 GMT']
      Expires: ['-1']
      Location: ['https://fakestore.azuredatalakestore.net/webhdfs/v1/azure_test_dir/y.csv?overwrite=true&write=true&OP=CREATE']
      Pragma: [no-cache]
      Server-Perf: ['[0855ec6b-c976-4346-b47e-bf4e2bb9c769][ AuthTime::0::PostAuthTime::0
          ][S-HdfsGetFileStatusV2 :: 00:00:006 ms]%0a[S-HdfsCheckAccess :: 00:00:002
          ms]%0a[S-FsDelete :: 00:00:005 ms]%0a[S-FsOpenStream :: 00:00:041 ms]%0a[S-FsAppendStream
          :: 00:00:267 ms]%0a[BufferingTime :: 00:00:000 ms]%0a[WriteTime :: 00:00:267
          ms]%0a[S-FsAppendStream :: 00:00:033 ms]%0a[S-FsCloseHandle :: 00:00:001
          ms]%0a[CREATE :: 00:00:361 ms]%0a']
      Status: ['0x0']
      Strict-Transport-Security: [max-age=15724800; includeSubDomains]
      X-Content-Type-Options: [nosniff]
      x-ms-request-id: [0855ec6b-c976-4346-b47e-bf4e2bb9c769]
>>>>>>> 6d29b89a
      x-ms-webhdfs-version: [16.07.18.01]
    status: {code: 201, message: Created}
- request:
    body: '123456'
    headers:
      Accept: ['*/*']
      Accept-Encoding: ['gzip, deflate']
      Connection: [keep-alive]
      Content-Length: ['6']
      User-Agent: [python-requests/2.11.1]
    method: PUT
<<<<<<< HEAD
    uri: https://fakestore.azuredatalakestore.net/webhdfs/v1/azure_test_dir/z.txt?OP=CREATE&write=true&overwrite=true
=======
    uri: https://fakestore.azuredatalakestore.net/webhdfs/v1/azure_test_dir/z.txt?overwrite=true&write=true&OP=CREATE
>>>>>>> 6d29b89a
  response:
    body: {string: ''}
    headers:
      Cache-Control: [no-cache]
      Content-Length: ['0']
      ContentLength: ['0']
<<<<<<< HEAD
      Date: ['Thu, 15 Sep 2016 21:37:56 GMT']
      Expires: ['-1']
      Location: ['https://fakestore.azuredatalakestore.net/webhdfs/v1/azure_test_dir/z.txt?OP=CREATE&write=true&overwrite=true']
      Pragma: [no-cache]
      Server-Perf: ['[65a61835-a74c-403c-a28a-6a06cb770d80][ AuthTime::0::PostAuthTime::0
          ][S-HdfsGetFileStatusV2 :: 00:00:006 ms]%0a[S-HdfsCheckAccess :: 00:00:002
          ms]%0a[S-FsDelete :: 00:00:005 ms]%0a[S-FsOpenStream :: 00:00:062 ms]%0a[S-FsAppendStream
          :: 00:00:666 ms]%0a[BufferingTime :: 00:00:000 ms]%0a[WriteTime :: 00:00:666
          ms]%0a[S-FsAppendStream :: 00:00:028 ms]%0a[S-FsCloseHandle :: 00:00:001
          ms]%0a[CREATE :: 00:00:777 ms]%0a']
      Status: ['0x0']
      Strict-Transport-Security: [max-age=15724800; includeSubDomains]
      X-Content-Type-Options: [nosniff]
      x-ms-request-id: [65a61835-a74c-403c-a28a-6a06cb770d80]
=======
      Date: ['Wed, 14 Sep 2016 19:42:12 GMT']
      Expires: ['-1']
      Location: ['https://fakestore.azuredatalakestore.net/webhdfs/v1/azure_test_dir/z.txt?overwrite=true&write=true&OP=CREATE']
      Pragma: [no-cache]
      Server-Perf: ['[5b10d9a8-ad28-44be-a907-b6f83a106b2e][ AuthTime::899.785531157854::PostAuthTime::208.267848704313
          ][S-HdfsGetFileStatusV2 :: 00:00:006 ms]%0a[S-HdfsCheckAccess :: 00:00:002
          ms]%0a[S-FsDelete :: 00:00:006 ms]%0a[S-FsOpenStream :: 00:00:047 ms]%0a[S-FsAppendStream
          :: 00:00:815 ms]%0a[BufferingTime :: 00:00:000 ms]%0a[WriteTime :: 00:00:815
          ms]%0a[S-FsAppendStream :: 00:00:031 ms]%0a[S-FsCloseHandle :: 00:00:001
          ms]%0a[CREATE :: 00:00:913 ms]%0a']
      Status: ['0x0']
      Strict-Transport-Security: [max-age=15724800; includeSubDomains]
      X-Content-Type-Options: [nosniff]
      x-ms-request-id: [5b10d9a8-ad28-44be-a907-b6f83a106b2e]
>>>>>>> 6d29b89a
      x-ms-webhdfs-version: [16.07.18.01]
    status: {code: 201, message: Created}
- request:
    body: null
    headers:
      Accept: ['*/*']
      Accept-Encoding: ['gzip, deflate']
      Connection: [keep-alive]
      Content-Length: ['0']
      User-Agent: [python-requests/2.11.1]
    method: PUT
    uri: https://fakestore.azuredatalakestore.net/webhdfs/v1/azure_test_dir/data/a?OP=MKDIRS
  response:
    body: {string: '{"boolean":true}'}
    headers:
      Cache-Control: [no-cache]
      Content-Length: ['16']
      Content-Type: [application/json; charset=utf-8]
<<<<<<< HEAD
      Date: ['Thu, 15 Sep 2016 21:37:55 GMT']
      Expires: ['-1']
      Pragma: [no-cache]
      Server-Perf: ['[d2e336cb-2359-4f5a-b570-66aa9a2b5212][ AuthTime::0::PostAuthTime::0
          ][S-HdfsMkdirs :: 00:00:026 ms]%0a[MKDIRS :: 00:00:029 ms]%0a']
      Status: ['0x0']
      Strict-Transport-Security: [max-age=15724800; includeSubDomains]
      X-Content-Type-Options: [nosniff]
      x-ms-request-id: [d2e336cb-2359-4f5a-b570-66aa9a2b5212]
=======
      Date: ['Wed, 14 Sep 2016 19:42:12 GMT']
      Expires: ['-1']
      Pragma: [no-cache]
      Server-Perf: ['[93603c00-d3eb-4ccf-b6a1-7b2c631a9a59][ AuthTime::855.310171818984::PostAuthTime::171.489689449706
          ][S-HdfsMkdirs :: 00:00:023 ms]%0a[MKDIRS :: 00:00:025 ms]%0a']
      Status: ['0x0']
      Strict-Transport-Security: [max-age=15724800; includeSubDomains]
      X-Content-Type-Options: [nosniff]
      x-ms-request-id: [93603c00-d3eb-4ccf-b6a1-7b2c631a9a59]
>>>>>>> 6d29b89a
      x-ms-webhdfs-version: [16.07.18.01]
    status: {code: 200, message: OK}
- request:
    body: '123456'
    headers:
      Accept: ['*/*']
      Accept-Encoding: ['gzip, deflate']
      Connection: [keep-alive]
      Content-Length: ['6']
      User-Agent: [python-requests/2.11.1]
    method: PUT
<<<<<<< HEAD
    uri: https://fakestore.azuredatalakestore.net/webhdfs/v1/azure_test_dir/data/a/x.csv?OP=CREATE&write=true&overwrite=true
=======
    uri: https://fakestore.azuredatalakestore.net/webhdfs/v1/azure_test_dir/data/a/x.csv?overwrite=true&write=true&OP=CREATE
>>>>>>> 6d29b89a
  response:
    body: {string: ''}
    headers:
      Cache-Control: [no-cache]
      Content-Length: ['0']
      ContentLength: ['0']
<<<<<<< HEAD
      Date: ['Thu, 15 Sep 2016 21:37:56 GMT']
      Expires: ['-1']
      Location: ['https://fakestore.azuredatalakestore.net/webhdfs/v1/azure_test_dir/data/a/x.csv?OP=CREATE&write=true&overwrite=true']
      Pragma: [no-cache]
      Server-Perf: ['[ccf72881-afd9-4197-b00e-41e5fc80f562][ AuthTime::0::PostAuthTime::0
          ][S-HdfsGetFileStatusV2 :: 00:00:005 ms]%0a[S-HdfsCheckAccess :: 00:00:002
          ms]%0a[S-FsDelete :: 00:00:005 ms]%0a[S-FsOpenStream :: 00:00:040 ms]%0a[S-FsAppendStream
          :: 00:00:366 ms]%0a[BufferingTime :: 00:00:000 ms]%0a[WriteTime :: 00:00:366
          ms]%0a[S-FsAppendStream :: 00:00:034 ms]%0a[S-FsCloseHandle :: 00:00:001
          ms]%0a[CREATE :: 00:00:458 ms]%0a']
      Status: ['0x0']
      Strict-Transport-Security: [max-age=15724800; includeSubDomains]
      X-Content-Type-Options: [nosniff]
      x-ms-request-id: [ccf72881-afd9-4197-b00e-41e5fc80f562]
=======
      Date: ['Wed, 14 Sep 2016 19:42:13 GMT']
      Expires: ['-1']
      Location: ['https://fakestore.azuredatalakestore.net/webhdfs/v1/azure_test_dir/data/a/x.csv?overwrite=true&write=true&OP=CREATE']
      Pragma: [no-cache]
      Server-Perf: ['[4c404376-8cbc-4825-b848-34aa053534dd][ AuthTime::0::PostAuthTime::0
          ][S-HdfsGetFileStatusV2 :: 00:00:007 ms]%0a[S-HdfsCheckAccess :: 00:00:003
          ms]%0a[S-FsDelete :: 00:00:006 ms]%0a[S-FsOpenStream :: 00:00:055 ms]%0a[S-FsAppendStream
          :: 00:00:197 ms]%0a[BufferingTime :: 00:00:000 ms]%0a[WriteTime :: 00:00:197
          ms]%0a[S-FsAppendStream :: 00:00:033 ms]%0a[S-FsCloseHandle :: 00:00:001
          ms]%0a[CREATE :: 00:00:307 ms]%0a']
      Status: ['0x0']
      Strict-Transport-Security: [max-age=15724800; includeSubDomains]
      X-Content-Type-Options: [nosniff]
      x-ms-request-id: [4c404376-8cbc-4825-b848-34aa053534dd]
>>>>>>> 6d29b89a
      x-ms-webhdfs-version: [16.07.18.01]
    status: {code: 201, message: Created}
- request:
    body: '123456'
    headers:
      Accept: ['*/*']
      Accept-Encoding: ['gzip, deflate']
      Connection: [keep-alive]
      Content-Length: ['6']
      User-Agent: [python-requests/2.11.1]
    method: PUT
<<<<<<< HEAD
    uri: https://fakestore.azuredatalakestore.net/webhdfs/v1/azure_test_dir/data/a/y.csv?OP=CREATE&write=true&overwrite=true
=======
    uri: https://fakestore.azuredatalakestore.net/webhdfs/v1/azure_test_dir/data/a/y.csv?overwrite=true&write=true&OP=CREATE
>>>>>>> 6d29b89a
  response:
    body: {string: ''}
    headers:
      Cache-Control: [no-cache]
      Content-Length: ['0']
      ContentLength: ['0']
<<<<<<< HEAD
      Date: ['Thu, 15 Sep 2016 21:37:57 GMT']
      Expires: ['-1']
      Location: ['https://fakestore.azuredatalakestore.net/webhdfs/v1/azure_test_dir/data/a/y.csv?OP=CREATE&write=true&overwrite=true']
      Pragma: [no-cache]
      Server-Perf: ['[b0fcaaca-b1f2-4975-8251-73414ca4fc41][ AuthTime::0::PostAuthTime::0
          ][S-HdfsGetFileStatusV2 :: 00:00:006 ms]%0a[S-HdfsCheckAccess :: 00:00:002
          ms]%0a[S-FsDelete :: 00:00:005 ms]%0a[S-FsOpenStream :: 00:00:079 ms]%0a[S-FsAppendStream
          :: 00:00:248 ms]%0a[BufferingTime :: 00:00:000 ms]%0a[WriteTime :: 00:00:248
          ms]%0a[S-FsAppendStream :: 00:00:031 ms]%0a[S-FsCloseHandle :: 00:00:001
          ms]%0a[CREATE :: 00:00:377 ms]%0a']
      Status: ['0x0']
      Strict-Transport-Security: [max-age=15724800; includeSubDomains]
      X-Content-Type-Options: [nosniff]
      x-ms-request-id: [b0fcaaca-b1f2-4975-8251-73414ca4fc41]
=======
      Date: ['Wed, 14 Sep 2016 19:42:13 GMT']
      Expires: ['-1']
      Location: ['https://fakestore.azuredatalakestore.net/webhdfs/v1/azure_test_dir/data/a/y.csv?overwrite=true&write=true&OP=CREATE']
      Pragma: [no-cache]
      Server-Perf: ['[4eb0f186-5c46-41f8-817d-97e4cd7ee0e6][ AuthTime::0::PostAuthTime::0
          ][S-HdfsGetFileStatusV2 :: 00:00:006 ms]%0a[S-HdfsCheckAccess :: 00:00:002
          ms]%0a[S-FsDelete :: 00:00:006 ms]%0a[S-FsOpenStream :: 00:00:057 ms]%0a[S-FsAppendStream
          :: 00:00:488 ms]%0a[BufferingTime :: 00:00:000 ms]%0a[WriteTime :: 00:00:488
          ms]%0a[S-FsAppendStream :: 00:00:033 ms]%0a[S-FsCloseHandle :: 00:00:001
          ms]%0a[CREATE :: 00:00:599 ms]%0a']
      Status: ['0x0']
      Strict-Transport-Security: [max-age=15724800; includeSubDomains]
      X-Content-Type-Options: [nosniff]
      x-ms-request-id: [4eb0f186-5c46-41f8-817d-97e4cd7ee0e6]
>>>>>>> 6d29b89a
      x-ms-webhdfs-version: [16.07.18.01]
    status: {code: 201, message: Created}
- request:
    body: '123456'
    headers:
      Accept: ['*/*']
      Accept-Encoding: ['gzip, deflate']
      Connection: [keep-alive]
      Content-Length: ['6']
      User-Agent: [python-requests/2.11.1]
    method: PUT
<<<<<<< HEAD
    uri: https://fakestore.azuredatalakestore.net/webhdfs/v1/azure_test_dir/data/a/z.txt?OP=CREATE&write=true&overwrite=true
=======
    uri: https://fakestore.azuredatalakestore.net/webhdfs/v1/azure_test_dir/data/a/z.txt?overwrite=true&write=true&OP=CREATE
>>>>>>> 6d29b89a
  response:
    body: {string: ''}
    headers:
      Cache-Control: [no-cache]
      Content-Length: ['0']
      ContentLength: ['0']
<<<<<<< HEAD
      Date: ['Thu, 15 Sep 2016 21:37:57 GMT']
      Expires: ['-1']
      Location: ['https://fakestore.azuredatalakestore.net/webhdfs/v1/azure_test_dir/data/a/z.txt?OP=CREATE&write=true&overwrite=true']
      Pragma: [no-cache]
      Server-Perf: ['[18d6080a-34ae-4558-93fe-6bf786a691b2][ AuthTime::0::PostAuthTime::0
          ][S-HdfsGetFileStatusV2 :: 00:00:007 ms]%0a[S-HdfsCheckAccess :: 00:00:004
          ms]%0a[S-FsDelete :: 00:00:007 ms]%0a[S-FsOpenStream :: 00:00:057 ms]%0a[S-FsAppendStream
          :: 00:00:235 ms]%0a[BufferingTime :: 00:00:000 ms]%0a[WriteTime :: 00:00:235
          ms]%0a[S-FsAppendStream :: 00:00:033 ms]%0a[S-FsCloseHandle :: 00:00:003
          ms]%0a[CREATE :: 00:00:354 ms]%0a']
      Status: ['0x0']
      Strict-Transport-Security: [max-age=15724800; includeSubDomains]
      X-Content-Type-Options: [nosniff]
      x-ms-request-id: [18d6080a-34ae-4558-93fe-6bf786a691b2]
=======
      Date: ['Wed, 14 Sep 2016 19:42:14 GMT']
      Expires: ['-1']
      Location: ['https://fakestore.azuredatalakestore.net/webhdfs/v1/azure_test_dir/data/a/z.txt?overwrite=true&write=true&OP=CREATE']
      Pragma: [no-cache]
      Server-Perf: ['[9cccf5b0-b413-4dfb-bcb9-374294a4f10f][ AuthTime::945.117335675742::PostAuthTime::214.25510641337
          ][S-HdfsGetFileStatusV2 :: 00:00:006 ms]%0a[S-HdfsCheckAccess :: 00:00:002
          ms]%0a[S-FsDelete :: 00:00:006 ms]%0a[S-FsOpenStream :: 00:00:043 ms]%0a[S-FsAppendStream
          :: 00:00:229 ms]%0a[BufferingTime :: 00:00:000 ms]%0a[WriteTime :: 00:00:230
          ms]%0a[S-FsAppendStream :: 00:00:025 ms]%0a[S-FsCloseHandle :: 00:00:001
          ms]%0a[CREATE :: 00:00:317 ms]%0a']
      Status: ['0x0']
      Strict-Transport-Security: [max-age=15724800; includeSubDomains]
      X-Content-Type-Options: [nosniff]
      x-ms-request-id: [9cccf5b0-b413-4dfb-bcb9-374294a4f10f]
>>>>>>> 6d29b89a
      x-ms-webhdfs-version: [16.07.18.01]
    status: {code: 201, message: Created}
- request:
    body: null
    headers:
      Accept: ['*/*']
      Accept-Encoding: ['gzip, deflate']
      Connection: [keep-alive]
      Content-Length: ['0']
      User-Agent: [python-requests/2.11.1]
    method: PUT
    uri: https://fakestore.azuredatalakestore.net/webhdfs/v1/azure_test_dir/data/b?OP=MKDIRS
  response:
    body: {string: '{"boolean":true}'}
    headers:
      Cache-Control: [no-cache]
      Content-Length: ['16']
      Content-Type: [application/json; charset=utf-8]
<<<<<<< HEAD
      Date: ['Thu, 15 Sep 2016 21:37:58 GMT']
      Expires: ['-1']
      Pragma: [no-cache]
      Server-Perf: ['[28b80c98-af8c-492f-99b8-e54f79e564f8][ AuthTime::0::PostAuthTime::0
          ][S-HdfsMkdirs :: 00:00:034 ms]%0a[MKDIRS :: 00:00:034 ms]%0a']
      Status: ['0x0']
      Strict-Transport-Security: [max-age=15724800; includeSubDomains]
      X-Content-Type-Options: [nosniff]
      x-ms-request-id: [28b80c98-af8c-492f-99b8-e54f79e564f8]
=======
      Date: ['Wed, 14 Sep 2016 19:42:14 GMT']
      Expires: ['-1']
      Pragma: [no-cache]
      Server-Perf: ['[fa6aa9e3-4457-4297-a2b8-53ff90aae574][ AuthTime::0::PostAuthTime::0
          ][S-HdfsMkdirs :: 00:00:023 ms]%0a[MKDIRS :: 00:00:025 ms]%0a']
      Status: ['0x0']
      Strict-Transport-Security: [max-age=15724800; includeSubDomains]
      X-Content-Type-Options: [nosniff]
      x-ms-request-id: [fa6aa9e3-4457-4297-a2b8-53ff90aae574]
>>>>>>> 6d29b89a
      x-ms-webhdfs-version: [16.07.18.01]
    status: {code: 200, message: OK}
- request:
    body: '123456'
    headers:
      Accept: ['*/*']
      Accept-Encoding: ['gzip, deflate']
      Connection: [keep-alive]
      Content-Length: ['6']
      User-Agent: [python-requests/2.11.1]
    method: PUT
<<<<<<< HEAD
    uri: https://fakestore.azuredatalakestore.net/webhdfs/v1/azure_test_dir/data/b/x.csv?OP=CREATE&write=true&overwrite=true
=======
    uri: https://fakestore.azuredatalakestore.net/webhdfs/v1/azure_test_dir/data/b/x.csv?overwrite=true&write=true&OP=CREATE
>>>>>>> 6d29b89a
  response:
    body: {string: ''}
    headers:
      Cache-Control: [no-cache]
      Content-Length: ['0']
      ContentLength: ['0']
<<<<<<< HEAD
      Date: ['Thu, 15 Sep 2016 21:37:59 GMT']
      Expires: ['-1']
      Location: ['https://fakestore.azuredatalakestore.net/webhdfs/v1/azure_test_dir/data/b/x.csv?OP=CREATE&write=true&overwrite=true']
      Pragma: [no-cache]
      Server-Perf: ['[fc46d450-ac30-43f9-9145-44467825c883][ AuthTime::0::PostAuthTime::0
          ][S-HdfsGetFileStatusV2 :: 00:00:006 ms]%0a[S-HdfsCheckAccess :: 00:00:002
          ms]%0a[S-FsDelete :: 00:00:005 ms]%0a[S-FsOpenStream :: 00:00:076 ms]%0a[S-FsAppendStream
          :: 00:00:154 ms]%0a[BufferingTime :: 00:00:000 ms]%0a[WriteTime :: 00:00:154
          ms]%0a[S-FsAppendStream :: 00:00:033 ms]%0a[S-FsCloseHandle :: 00:00:001
          ms]%0a[CREATE :: 00:00:285 ms]%0a']
      Status: ['0x0']
      Strict-Transport-Security: [max-age=15724800; includeSubDomains]
      X-Content-Type-Options: [nosniff]
      x-ms-request-id: [fc46d450-ac30-43f9-9145-44467825c883]
=======
      Date: ['Wed, 14 Sep 2016 19:42:15 GMT']
      Expires: ['-1']
      Location: ['https://fakestore.azuredatalakestore.net/webhdfs/v1/azure_test_dir/data/b/x.csv?overwrite=true&write=true&OP=CREATE']
      Pragma: [no-cache]
      Server-Perf: ['[798d5783-1d89-4590-9f06-63b21ac4afab][ AuthTime::965.644771020735::PostAuthTime::203.136078934831
          ][S-HdfsGetFileStatusV2 :: 00:00:006 ms]%0a[S-HdfsCheckAccess :: 00:00:002
          ms]%0a[S-FsDelete :: 00:00:007 ms]%0a[S-FsOpenStream :: 00:00:056 ms]%0a[S-FsAppendStream
          :: 00:00:813 ms]%0a[BufferingTime :: 00:00:000 ms]%0a[WriteTime :: 00:00:813
          ms]%0a[S-FsAppendStream :: 00:00:032 ms]%0a[S-FsCloseHandle :: 00:00:001
          ms]%0a[CREATE :: 00:00:923 ms]%0a']
      Status: ['0x0']
      Strict-Transport-Security: [max-age=15724800; includeSubDomains]
      X-Content-Type-Options: [nosniff]
      x-ms-request-id: [798d5783-1d89-4590-9f06-63b21ac4afab]
>>>>>>> 6d29b89a
      x-ms-webhdfs-version: [16.07.18.01]
    status: {code: 201, message: Created}
- request:
    body: '123456'
    headers:
      Accept: ['*/*']
      Accept-Encoding: ['gzip, deflate']
      Connection: [keep-alive]
      Content-Length: ['6']
      User-Agent: [python-requests/2.11.1]
    method: PUT
<<<<<<< HEAD
    uri: https://fakestore.azuredatalakestore.net/webhdfs/v1/azure_test_dir/data/b/y.csv?OP=CREATE&write=true&overwrite=true
=======
    uri: https://fakestore.azuredatalakestore.net/webhdfs/v1/azure_test_dir/data/b/y.csv?overwrite=true&write=true&OP=CREATE
>>>>>>> 6d29b89a
  response:
    body: {string: ''}
    headers:
      Cache-Control: [no-cache]
      Content-Length: ['0']
      ContentLength: ['0']
<<<<<<< HEAD
      Date: ['Thu, 15 Sep 2016 21:37:59 GMT']
      Expires: ['-1']
      Location: ['https://fakestore.azuredatalakestore.net/webhdfs/v1/azure_test_dir/data/b/y.csv?OP=CREATE&write=true&overwrite=true']
      Pragma: [no-cache]
      Server-Perf: ['[0fbc2e17-05fd-47f7-96df-13bf9851b87d][ AuthTime::0::PostAuthTime::0
          ][S-HdfsGetFileStatusV2 :: 00:00:006 ms]%0a[S-HdfsCheckAccess :: 00:00:003
          ms]%0a[S-FsDelete :: 00:00:006 ms]%0a[S-FsOpenStream :: 00:00:052 ms]%0a[S-FsAppendStream
          :: 00:00:225 ms]%0a[BufferingTime :: 00:00:000 ms]%0a[WriteTime :: 00:00:225
          ms]%0a[S-FsAppendStream :: 00:00:033 ms]%0a[S-FsCloseHandle :: 00:00:001
          ms]%0a[CREATE :: 00:00:331 ms]%0a']
      Status: ['0x0']
      Strict-Transport-Security: [max-age=15724800; includeSubDomains]
      X-Content-Type-Options: [nosniff]
      x-ms-request-id: [0fbc2e17-05fd-47f7-96df-13bf9851b87d]
=======
      Date: ['Wed, 14 Sep 2016 19:42:17 GMT']
      Expires: ['-1']
      Location: ['https://fakestore.azuredatalakestore.net/webhdfs/v1/azure_test_dir/data/b/y.csv?overwrite=true&write=true&OP=CREATE']
      Pragma: [no-cache]
      Server-Perf: ['[6a2cf3cf-bb3a-40bb-8574-9ca7111e9e2f][ AuthTime::913.042827481948::PostAuthTime::211.261431745238
          ][S-HdfsGetFileStatusV2 :: 00:00:006 ms]%0a[S-HdfsCheckAccess :: 00:00:003
          ms]%0a[S-FsDelete :: 00:00:007 ms]%0a[S-FsOpenStream :: 00:00:057 ms]%0a[S-FsAppendStream
          :: 00:00:544 ms]%0a[BufferingTime :: 00:00:000 ms]%0a[WriteTime :: 00:00:544
          ms]%0a[S-FsAppendStream :: 00:00:036 ms]%0a[S-FsCloseHandle :: 00:00:001
          ms]%0a[CREATE :: 00:00:657 ms]%0a']
      Status: ['0x0']
      Strict-Transport-Security: [max-age=15724800; includeSubDomains]
      X-Content-Type-Options: [nosniff]
      x-ms-request-id: [6a2cf3cf-bb3a-40bb-8574-9ca7111e9e2f]
>>>>>>> 6d29b89a
      x-ms-webhdfs-version: [16.07.18.01]
    status: {code: 201, message: Created}
- request:
    body: '123456'
    headers:
      Accept: ['*/*']
      Accept-Encoding: ['gzip, deflate']
      Connection: [keep-alive]
      Content-Length: ['6']
      User-Agent: [python-requests/2.11.1]
    method: PUT
<<<<<<< HEAD
    uri: https://fakestore.azuredatalakestore.net/webhdfs/v1/azure_test_dir/data/b/z.txt?OP=CREATE&write=true&overwrite=true
=======
    uri: https://fakestore.azuredatalakestore.net/webhdfs/v1/azure_test_dir/data/b/z.txt?overwrite=true&write=true&OP=CREATE
>>>>>>> 6d29b89a
  response:
    body: {string: ''}
    headers:
      Cache-Control: [no-cache]
      Content-Length: ['0']
      ContentLength: ['0']
<<<<<<< HEAD
      Date: ['Thu, 15 Sep 2016 21:37:59 GMT']
      Expires: ['-1']
      Location: ['https://fakestore.azuredatalakestore.net/webhdfs/v1/azure_test_dir/data/b/z.txt?OP=CREATE&write=true&overwrite=true']
      Pragma: [no-cache]
      Server-Perf: ['[784a672f-34dd-42b9-b21c-60be1ddba03f][ AuthTime::0::PostAuthTime::0
          ][S-HdfsGetFileStatusV2 :: 00:00:006 ms]%0a[S-HdfsCheckAccess :: 00:00:002
          ms]%0a[S-FsDelete :: 00:00:006 ms]%0a[S-FsOpenStream :: 00:00:065 ms]%0a[S-FsAppendStream
          :: 00:00:191 ms]%0a[BufferingTime :: 00:00:000 ms]%0a[WriteTime :: 00:00:191
          ms]%0a[S-FsAppendStream :: 00:00:024 ms]%0a[S-FsCloseHandle :: 00:00:001
          ms]%0a[CREATE :: 00:00:302 ms]%0a']
      Status: ['0x0']
      Strict-Transport-Security: [max-age=15724800; includeSubDomains]
      X-Content-Type-Options: [nosniff]
      x-ms-request-id: [784a672f-34dd-42b9-b21c-60be1ddba03f]
=======
      Date: ['Wed, 14 Sep 2016 19:42:17 GMT']
      Expires: ['-1']
      Location: ['https://fakestore.azuredatalakestore.net/webhdfs/v1/azure_test_dir/data/b/z.txt?overwrite=true&write=true&OP=CREATE']
      Pragma: [no-cache]
      Server-Perf: ['[62b18e39-bc54-471e-800d-151833c6318e][ AuthTime::916.463673312988::PostAuthTime::210.406032323841
          ][S-HdfsGetFileStatusV2 :: 00:00:007 ms]%0a[S-HdfsCheckAccess :: 00:00:003
          ms]%0a[S-FsDelete :: 00:00:006 ms]%0a[S-FsOpenStream :: 00:00:046 ms]%0a[S-FsAppendStream
          :: 00:00:131 ms]%0a[BufferingTime :: 00:00:000 ms]%0a[WriteTime :: 00:00:132
          ms]%0a[S-FsAppendStream :: 00:00:034 ms]%0a[S-FsCloseHandle :: 00:00:001
          ms]%0a[CREATE :: 00:00:233 ms]%0a']
      Status: ['0x0']
      Strict-Transport-Security: [max-age=15724800; includeSubDomains]
      X-Content-Type-Options: [nosniff]
      x-ms-request-id: [62b18e39-bc54-471e-800d-151833c6318e]
>>>>>>> 6d29b89a
      x-ms-webhdfs-version: [16.07.18.01]
    status: {code: 201, message: Created}
- request:
    body: null
    headers:
      Accept: ['*/*']
      Accept-Encoding: ['gzip, deflate']
      Connection: [keep-alive]
      User-Agent: [python-requests/2.11.1]
    method: GET
    uri: https://fakestore.azuredatalakestore.net/webhdfs/v1/azure_test_dir?OP=LISTSTATUS
  response:
<<<<<<< HEAD
    body: {string: '{"FileStatuses":{"FileStatus":[{"length":0,"pathSuffix":"data","type":"DIRECTORY","blockSize":0,"accessTime":1473975476501,"modificationTime":1473975478696,"replication":0,"permission":"770","owner":"49b2f9ec-818a-49ca-9424-249e1f19f7d7","group":"49b2f9ec-818a-49ca-9424-249e1f19f7d7"},{"length":6,"pathSuffix":"x.csv","type":"FILE","blockSize":268435456,"accessTime":1473975473925,"modificationTime":1473975474189,"replication":1,"permission":"770","owner":"49b2f9ec-818a-49ca-9424-249e1f19f7d7","group":"49b2f9ec-818a-49ca-9424-249e1f19f7d7"},{"length":6,"pathSuffix":"y.csv","type":"FILE","blockSize":268435456,"accessTime":1473975474556,"modificationTime":1473975474747,"replication":1,"permission":"770","owner":"49b2f9ec-818a-49ca-9424-249e1f19f7d7","group":"49b2f9ec-818a-49ca-9424-249e1f19f7d7"},{"length":6,"pathSuffix":"z.txt","type":"FILE","blockSize":268435456,"accessTime":1473975475509,"modificationTime":1473975476028,"replication":1,"permission":"770","owner":"49b2f9ec-818a-49ca-9424-249e1f19f7d7","group":"49b2f9ec-818a-49ca-9424-249e1f19f7d7"}]}}'}
=======
    body: {string: '{"FileStatuses":{"FileStatus":[{"length":0,"pathSuffix":"data","type":"DIRECTORY","blockSize":0,"accessTime":1473882132990,"modificationTime":1473882135474,"replication":0,"permission":"770","owner":"49b2f9ec-818a-49ca-9424-249e1f19f7d7","group":"49b2f9ec-818a-49ca-9424-249e1f19f7d7"},{"length":6,"pathSuffix":"x.csv","type":"FILE","blockSize":268435456,"accessTime":1473882129982,"modificationTime":1473882130131,"replication":1,"permission":"770","owner":"49b2f9ec-818a-49ca-9424-249e1f19f7d7","group":"49b2f9ec-818a-49ca-9424-249e1f19f7d7"},{"length":6,"pathSuffix":"y.csv","type":"FILE","blockSize":268435456,"accessTime":1473882130881,"modificationTime":1473882131112,"replication":1,"permission":"770","owner":"49b2f9ec-818a-49ca-9424-249e1f19f7d7","group":"49b2f9ec-818a-49ca-9424-249e1f19f7d7"},{"length":6,"pathSuffix":"z.txt","type":"FILE","blockSize":268435456,"accessTime":1473882131611,"modificationTime":1473882131759,"replication":1,"permission":"770","owner":"49b2f9ec-818a-49ca-9424-249e1f19f7d7","group":"49b2f9ec-818a-49ca-9424-249e1f19f7d7"}]}}'}
>>>>>>> 6d29b89a
    headers:
      Cache-Control: [no-cache]
      Content-Length: ['1065']
      Content-Type: [application/json; charset=utf-8]
<<<<<<< HEAD
      Date: ['Thu, 15 Sep 2016 21:37:59 GMT']
      Expires: ['-1']
      Pragma: [no-cache]
      Server-Perf: ['[08de17cb-d04c-4c08-8a69-6c4165c82e95][ AuthTime::0::PostAuthTime::0
          ][S-HdfsListStatus :: 00:00:054 ms]%0a[LISTSTATUS :: 00:00:054 ms]%0a']
      Status: ['0x0']
      Strict-Transport-Security: [max-age=15724800; includeSubDomains]
      X-Content-Type-Options: [nosniff]
      x-ms-request-id: [08de17cb-d04c-4c08-8a69-6c4165c82e95]
=======
      Date: ['Wed, 14 Sep 2016 19:42:17 GMT']
      Expires: ['-1']
      Pragma: [no-cache]
      Server-Perf: ['[024596b3-de0f-4aa3-bba4-d4e65395570f][ AuthTime::0::PostAuthTime::0
          ][S-HdfsListStatus :: 00:00:013 ms]%0a[LISTSTATUS :: 00:00:013 ms]%0a']
      Status: ['0x0']
      Strict-Transport-Security: [max-age=15724800; includeSubDomains]
      X-Content-Type-Options: [nosniff]
      x-ms-request-id: [024596b3-de0f-4aa3-bba4-d4e65395570f]
>>>>>>> 6d29b89a
      x-ms-webhdfs-version: [16.07.18.01]
    status: {code: 200, message: OK}
- request:
    body: null
    headers:
      Accept: ['*/*']
      Accept-Encoding: ['gzip, deflate']
      Connection: [keep-alive]
      User-Agent: [python-requests/2.11.1]
    method: GET
    uri: https://fakestore.azuredatalakestore.net/webhdfs/v1/azure_test_dir/data?OP=LISTSTATUS
  response:
<<<<<<< HEAD
    body: {string: '{"FileStatuses":{"FileStatus":[{"length":0,"pathSuffix":"a","type":"DIRECTORY","blockSize":0,"accessTime":1473975476501,"modificationTime":1473975478181,"replication":0,"permission":"770","owner":"49b2f9ec-818a-49ca-9424-249e1f19f7d7","group":"49b2f9ec-818a-49ca-9424-249e1f19f7d7"},{"length":0,"pathSuffix":"b","type":"DIRECTORY","blockSize":0,"accessTime":1473975478696,"modificationTime":1473975480238,"replication":0,"permission":"770","owner":"49b2f9ec-818a-49ca-9424-249e1f19f7d7","group":"49b2f9ec-818a-49ca-9424-249e1f19f7d7"}]}}'}
=======
    body: {string: '{"FileStatuses":{"FileStatus":[{"length":0,"pathSuffix":"a","type":"DIRECTORY","blockSize":0,"accessTime":1473882132991,"modificationTime":1473882134746,"replication":0,"permission":"770","owner":"49b2f9ec-818a-49ca-9424-249e1f19f7d7","group":"49b2f9ec-818a-49ca-9424-249e1f19f7d7"},{"length":0,"pathSuffix":"b","type":"DIRECTORY","blockSize":0,"accessTime":1473882135474,"modificationTime":1473882137939,"replication":0,"permission":"770","owner":"49b2f9ec-818a-49ca-9424-249e1f19f7d7","group":"49b2f9ec-818a-49ca-9424-249e1f19f7d7"}]}}'}
>>>>>>> 6d29b89a
    headers:
      Cache-Control: [no-cache]
      Content-Length: ['537']
      Content-Type: [application/json; charset=utf-8]
<<<<<<< HEAD
      Date: ['Thu, 15 Sep 2016 21:38:00 GMT']
      Expires: ['-1']
      Pragma: [no-cache]
      Server-Perf: ['[be552f47-71da-4a12-af8c-adaa6fee2e7e][ AuthTime::0::PostAuthTime::0
          ][S-HdfsListStatus :: 00:00:008 ms]%0a[LISTSTATUS :: 00:00:009 ms]%0a']
      Status: ['0x0']
      Strict-Transport-Security: [max-age=15724800; includeSubDomains]
      X-Content-Type-Options: [nosniff]
      x-ms-request-id: [be552f47-71da-4a12-af8c-adaa6fee2e7e]
=======
      Date: ['Wed, 14 Sep 2016 19:42:18 GMT']
      Expires: ['-1']
      Pragma: [no-cache]
      Server-Perf: ['[84188afe-24f1-46df-b373-3576eb786bb1][ AuthTime::0::PostAuthTime::0
          ][S-HdfsListStatus :: 00:00:007 ms]%0a[LISTSTATUS :: 00:00:007 ms]%0a']
      Status: ['0x0']
      Strict-Transport-Security: [max-age=15724800; includeSubDomains]
      X-Content-Type-Options: [nosniff]
      x-ms-request-id: [84188afe-24f1-46df-b373-3576eb786bb1]
>>>>>>> 6d29b89a
      x-ms-webhdfs-version: [16.07.18.01]
    status: {code: 200, message: OK}
- request:
    body: null
    headers:
      Accept: ['*/*']
      Accept-Encoding: ['gzip, deflate']
      Connection: [keep-alive]
      User-Agent: [python-requests/2.11.1]
    method: GET
    uri: https://fakestore.azuredatalakestore.net/webhdfs/v1/azure_test_dir/data/a?OP=LISTSTATUS
  response:
<<<<<<< HEAD
    body: {string: '{"FileStatuses":{"FileStatus":[{"length":6,"pathSuffix":"x.csv","type":"FILE","blockSize":268435456,"accessTime":1473975476775,"modificationTime":1473975477009,"replication":1,"permission":"770","owner":"49b2f9ec-818a-49ca-9424-249e1f19f7d7","group":"49b2f9ec-818a-49ca-9424-249e1f19f7d7"},{"length":6,"pathSuffix":"y.csv","type":"FILE","blockSize":268435456,"accessTime":1473975477498,"modificationTime":1473975477734,"replication":1,"permission":"770","owner":"49b2f9ec-818a-49ca-9424-249e1f19f7d7","group":"49b2f9ec-818a-49ca-9424-249e1f19f7d7"},{"length":6,"pathSuffix":"z.txt","type":"FILE","blockSize":268435456,"accessTime":1473975478144,"modificationTime":1473975478360,"replication":1,"permission":"770","owner":"49b2f9ec-818a-49ca-9424-249e1f19f7d7","group":"49b2f9ec-818a-49ca-9424-249e1f19f7d7"}]}}'}
=======
    body: {string: '{"FileStatuses":{"FileStatus":[{"length":6,"pathSuffix":"x.csv","type":"FILE","blockSize":268435456,"accessTime":1473882133200,"modificationTime":1473882133382,"replication":1,"permission":"770","owner":"49b2f9ec-818a-49ca-9424-249e1f19f7d7","group":"49b2f9ec-818a-49ca-9424-249e1f19f7d7"},{"length":6,"pathSuffix":"y.csv","type":"FILE","blockSize":268435456,"accessTime":1473882133912,"modificationTime":1473882134394,"replication":1,"permission":"770","owner":"49b2f9ec-818a-49ca-9424-249e1f19f7d7","group":"49b2f9ec-818a-49ca-9424-249e1f19f7d7"},{"length":6,"pathSuffix":"z.txt","type":"FILE","blockSize":268435456,"accessTime":1473882134709,"modificationTime":1473882134845,"replication":1,"permission":"770","owner":"49b2f9ec-818a-49ca-9424-249e1f19f7d7","group":"49b2f9ec-818a-49ca-9424-249e1f19f7d7"}]}}'}
>>>>>>> 6d29b89a
    headers:
      Cache-Control: [no-cache]
      Content-Length: ['810']
      Content-Type: [application/json; charset=utf-8]
<<<<<<< HEAD
      Date: ['Thu, 15 Sep 2016 21:38:00 GMT']
      Expires: ['-1']
      Pragma: [no-cache]
      Server-Perf: ['[ea81c4b9-a564-45de-bd54-fbe33db88089][ AuthTime::0::PostAuthTime::0
          ][S-HdfsListStatus :: 00:00:013 ms]%0a[LISTSTATUS :: 00:00:013 ms]%0a']
      Status: ['0x0']
      Strict-Transport-Security: [max-age=15724800; includeSubDomains]
      X-Content-Type-Options: [nosniff]
      x-ms-request-id: [ea81c4b9-a564-45de-bd54-fbe33db88089]
=======
      Date: ['Wed, 14 Sep 2016 19:42:18 GMT']
      Expires: ['-1']
      Pragma: [no-cache]
      Server-Perf: ['[fec1e4e5-87dc-4d6a-a8bc-454827e43a46][ AuthTime::0::PostAuthTime::0
          ][S-HdfsListStatus :: 00:00:180 ms]%0a[LISTSTATUS :: 00:00:181 ms]%0a']
      Status: ['0x0']
      Strict-Transport-Security: [max-age=15724800; includeSubDomains]
      X-Content-Type-Options: [nosniff]
      x-ms-request-id: [fec1e4e5-87dc-4d6a-a8bc-454827e43a46]
>>>>>>> 6d29b89a
      x-ms-webhdfs-version: [16.07.18.01]
    status: {code: 200, message: OK}
- request:
    body: null
    headers:
      Accept: ['*/*']
      Accept-Encoding: ['gzip, deflate']
      Connection: [keep-alive]
      User-Agent: [python-requests/2.11.1]
    method: GET
    uri: https://fakestore.azuredatalakestore.net/webhdfs/v1/azure_test_dir/data/b?OP=LISTSTATUS
  response:
<<<<<<< HEAD
    body: {string: '{"FileStatuses":{"FileStatus":[{"length":6,"pathSuffix":"x.csv","type":"FILE","blockSize":268435456,"accessTime":1473975478988,"modificationTime":1473975479132,"replication":1,"permission":"770","owner":"49b2f9ec-818a-49ca-9424-249e1f19f7d7","group":"49b2f9ec-818a-49ca-9424-249e1f19f7d7"},{"length":6,"pathSuffix":"y.csv","type":"FILE","blockSize":268435456,"accessTime":1473975479587,"modificationTime":1473975479785,"replication":1,"permission":"770","owner":"49b2f9ec-818a-49ca-9424-249e1f19f7d7","group":"49b2f9ec-818a-49ca-9424-249e1f19f7d7"},{"length":6,"pathSuffix":"z.txt","type":"FILE","blockSize":268435456,"accessTime":1473975480201,"modificationTime":1473975480349,"replication":1,"permission":"770","owner":"49b2f9ec-818a-49ca-9424-249e1f19f7d7","group":"49b2f9ec-818a-49ca-9424-249e1f19f7d7"}]}}'}
=======
    body: {string: '{"FileStatuses":{"FileStatus":[{"length":6,"pathSuffix":"x.csv","type":"FILE","blockSize":268435456,"accessTime":1473882135721,"modificationTime":1473882136520,"replication":1,"permission":"770","owner":"49b2f9ec-818a-49ca-9424-249e1f19f7d7","group":"49b2f9ec-818a-49ca-9424-249e1f19f7d7"},{"length":6,"pathSuffix":"y.csv","type":"FILE","blockSize":268435456,"accessTime":1473882137049,"modificationTime":1473882137285,"replication":1,"permission":"770","owner":"49b2f9ec-818a-49ca-9424-249e1f19f7d7","group":"49b2f9ec-818a-49ca-9424-249e1f19f7d7"},{"length":6,"pathSuffix":"z.txt","type":"FILE","blockSize":268435456,"accessTime":1473882137904,"modificationTime":1473882138018,"replication":1,"permission":"770","owner":"49b2f9ec-818a-49ca-9424-249e1f19f7d7","group":"49b2f9ec-818a-49ca-9424-249e1f19f7d7"}]}}'}
>>>>>>> 6d29b89a
    headers:
      Cache-Control: [no-cache]
      Content-Length: ['810']
      Content-Type: [application/json; charset=utf-8]
<<<<<<< HEAD
      Date: ['Thu, 15 Sep 2016 21:38:01 GMT']
      Expires: ['-1']
      Pragma: [no-cache]
      Server-Perf: ['[90abd799-1eec-4600-a1cc-50d6dc381a23][ AuthTime::0::PostAuthTime::0
          ][S-HdfsListStatus :: 00:00:196 ms]%0a[LISTSTATUS :: 00:00:196 ms]%0a']
      Status: ['0x0']
      Strict-Transport-Security: [max-age=15724800; includeSubDomains]
      X-Content-Type-Options: [nosniff]
      x-ms-request-id: [90abd799-1eec-4600-a1cc-50d6dc381a23]
=======
      Date: ['Wed, 14 Sep 2016 19:42:18 GMT']
      Expires: ['-1']
      Pragma: [no-cache]
      Server-Perf: ['[d2f02762-9aa9-472d-91e6-302f7ca566f6][ AuthTime::1040.90802760758::PostAuthTime::210.405402458065
          ][S-HdfsListStatus :: 00:00:140 ms]%0a[LISTSTATUS :: 00:00:140 ms]%0a']
      Status: ['0x0']
      Strict-Transport-Security: [max-age=15724800; includeSubDomains]
      X-Content-Type-Options: [nosniff]
      x-ms-request-id: [d2f02762-9aa9-472d-91e6-302f7ca566f6]
>>>>>>> 6d29b89a
      x-ms-webhdfs-version: [16.07.18.01]
    status: {code: 200, message: OK}
- request:
    body: null
    headers:
      Accept: ['*/*']
      Accept-Encoding: ['gzip, deflate']
      Connection: [keep-alive]
      User-Agent: [python-requests/2.11.1]
    method: GET
<<<<<<< HEAD
    uri: https://fakestore.azuredatalakestore.net/webhdfs/v1/azure_test_dir/data/b/y.csv?OP=OPEN&read=true&length=6&offset=0
=======
    uri: https://fakestore.azuredatalakestore.net/webhdfs/v1/azure_test_dir/data/b/z.txt?read=true&offset=0&length=6&OP=OPEN
>>>>>>> 6d29b89a
  response:
    body: {string: '123456'}
    headers:
      Cache-Control: [no-cache]
      Content-Type: [application/octet-stream]
<<<<<<< HEAD
      Date: ['Thu, 15 Sep 2016 21:38:01 GMT']
      Expires: ['-1']
      Pragma: [no-cache]
      Server-Perf: ['[4563b41d-fb13-4c7d-b797-b11af139799b][ AuthTime::0::PostAuthTime::0
          ][S-FsOpenStream :: 00:00:013 ms]%0a[S-FsReadStream :: 00:00:092 ms]%0a[OPEN
          :: 00:00:105 ms]%0a']
=======
      Date: ['Wed, 14 Sep 2016 19:42:18 GMT']
      Expires: ['-1']
      Pragma: [no-cache]
      Server-Perf: ['[a2132e1d-14d7-4be2-b0c7-955b030f1881][ AuthTime::0::PostAuthTime::0
          ][S-FsOpenStream :: 00:00:012 ms]%0a[S-FsReadStream :: 00:00:013 ms]%0a[OPEN
          :: 00:00:026 ms]%0a']
>>>>>>> 6d29b89a
      Status: ['0x0']
      Strict-Transport-Security: [max-age=15724800; includeSubDomains]
      Transfer-Encoding: [chunked]
      X-Content-Type-Options: [nosniff]
<<<<<<< HEAD
      x-ms-request-id: [4563b41d-fb13-4c7d-b797-b11af139799b]
=======
      x-ms-request-id: [a2132e1d-14d7-4be2-b0c7-955b030f1881]
>>>>>>> 6d29b89a
      x-ms-webhdfs-version: [16.07.18.01]
    status: {code: 200, message: OK}
- request:
    body: null
    headers:
      Accept: ['*/*']
      Accept-Encoding: ['gzip, deflate']
      Connection: [keep-alive]
      User-Agent: [python-requests/2.11.1]
    method: GET
<<<<<<< HEAD
    uri: https://fakestore.azuredatalakestore.net/webhdfs/v1/azure_test_dir/data/a/x.csv?OP=OPEN&read=true&length=6&offset=0
=======
    uri: https://fakestore.azuredatalakestore.net/webhdfs/v1/azure_test_dir/data/b/y.csv?read=true&offset=0&length=6&OP=OPEN
>>>>>>> 6d29b89a
  response:
    body: {string: '123456'}
    headers:
      Cache-Control: [no-cache]
      Content-Type: [application/octet-stream]
<<<<<<< HEAD
      Date: ['Thu, 15 Sep 2016 21:38:01 GMT']
      Expires: ['-1']
      Pragma: [no-cache]
      Server-Perf: ['[fede6491-3196-45de-9a3d-0b8bbe92fcbe][ AuthTime::0::PostAuthTime::0
          ][S-FsOpenStream :: 00:00:014 ms]%0a[S-FsReadStream :: 00:00:015 ms]%0a[OPEN
          :: 00:00:031 ms]%0a']
=======
      Date: ['Wed, 14 Sep 2016 19:42:18 GMT']
      Expires: ['-1']
      Pragma: [no-cache]
      Server-Perf: ['[bd9c633c-0584-4a70-8fa9-236a37ffdf3f][ AuthTime::932.285695102378::PostAuthTime::212.971686312378
          ][S-FsOpenStream :: 00:00:014 ms]%0a[S-FsReadStream :: 00:00:014 ms]%0a[OPEN
          :: 00:00:028 ms]%0a']
>>>>>>> 6d29b89a
      Status: ['0x0']
      Strict-Transport-Security: [max-age=15724800; includeSubDomains]
      Transfer-Encoding: [chunked]
      X-Content-Type-Options: [nosniff]
<<<<<<< HEAD
      x-ms-request-id: [fede6491-3196-45de-9a3d-0b8bbe92fcbe]
=======
      x-ms-request-id: [bd9c633c-0584-4a70-8fa9-236a37ffdf3f]
>>>>>>> 6d29b89a
      x-ms-webhdfs-version: [16.07.18.01]
    status: {code: 200, message: OK}
- request:
    body: null
    headers:
      Accept: ['*/*']
      Accept-Encoding: ['gzip, deflate']
      Connection: [keep-alive]
      User-Agent: [python-requests/2.11.1]
    method: GET
<<<<<<< HEAD
    uri: https://fakestore.azuredatalakestore.net/webhdfs/v1/azure_test_dir/x.csv?OP=OPEN&read=true&length=6&offset=0
=======
    uri: https://fakestore.azuredatalakestore.net/webhdfs/v1/azure_test_dir/x.csv?read=true&offset=0&length=6&OP=OPEN
>>>>>>> 6d29b89a
  response:
    body: {string: '123456'}
    headers:
      Cache-Control: [no-cache]
      Content-Type: [application/octet-stream]
<<<<<<< HEAD
      Date: ['Thu, 15 Sep 2016 21:38:02 GMT']
      Expires: ['-1']
      Pragma: [no-cache]
      Server-Perf: ['[200fd1e7-ffd6-41e1-b983-2e0f61e5fb78][ AuthTime::0::PostAuthTime::0
          ][S-FsOpenStream :: 00:00:014 ms]%0a[S-FsReadStream :: 00:00:016 ms]%0a[OPEN
          :: 00:00:031 ms]%0a']
=======
      Date: ['Wed, 14 Sep 2016 19:42:19 GMT']
      Expires: ['-1']
      Pragma: [no-cache]
      Server-Perf: ['[12233fc5-a3e6-450b-9318-c8db824e73a2][ AuthTime::0::PostAuthTime::0
          ][S-FsOpenStream :: 00:00:013 ms]%0a[S-FsReadStream :: 00:00:071 ms]%0a[OPEN
          :: 00:00:085 ms]%0a']
>>>>>>> 6d29b89a
      Status: ['0x0']
      Strict-Transport-Security: [max-age=15724800; includeSubDomains]
      Transfer-Encoding: [chunked]
      X-Content-Type-Options: [nosniff]
<<<<<<< HEAD
      x-ms-request-id: [200fd1e7-ffd6-41e1-b983-2e0f61e5fb78]
=======
      x-ms-request-id: [12233fc5-a3e6-450b-9318-c8db824e73a2]
>>>>>>> 6d29b89a
      x-ms-webhdfs-version: [16.07.18.01]
    status: {code: 200, message: OK}
- request:
    body: null
    headers:
      Accept: ['*/*']
      Accept-Encoding: ['gzip, deflate']
      Connection: [keep-alive]
      User-Agent: [python-requests/2.11.1]
    method: GET
<<<<<<< HEAD
    uri: https://fakestore.azuredatalakestore.net/webhdfs/v1/azure_test_dir/y.csv?OP=OPEN&read=true&length=6&offset=0
=======
    uri: https://fakestore.azuredatalakestore.net/webhdfs/v1/azure_test_dir/y.csv?read=true&offset=0&length=6&OP=OPEN
>>>>>>> 6d29b89a
  response:
    body: {string: '123456'}
    headers:
      Cache-Control: [no-cache]
      Content-Type: [application/octet-stream]
<<<<<<< HEAD
      Date: ['Thu, 15 Sep 2016 21:38:02 GMT']
      Expires: ['-1']
      Pragma: [no-cache]
      Server-Perf: ['[54db1b95-2f5e-462a-bfe5-6615eb9b4466][ AuthTime::0::PostAuthTime::0
          ][S-FsOpenStream :: 00:00:013 ms]%0a[S-FsReadStream :: 00:00:014 ms]%0a[OPEN
          :: 00:00:029 ms]%0a']
=======
      Date: ['Wed, 14 Sep 2016 19:42:19 GMT']
      Expires: ['-1']
      Pragma: [no-cache]
      Server-Perf: ['[f3a724a2-1ea3-4013-b7b7-38ab17c56520][ AuthTime::0::PostAuthTime::0
          ][S-FsOpenStream :: 00:00:013 ms]%0a[S-FsReadStream :: 00:00:014 ms]%0a[OPEN
          :: 00:00:028 ms]%0a']
>>>>>>> 6d29b89a
      Status: ['0x0']
      Strict-Transport-Security: [max-age=15724800; includeSubDomains]
      Transfer-Encoding: [chunked]
      X-Content-Type-Options: [nosniff]
<<<<<<< HEAD
      x-ms-request-id: [54db1b95-2f5e-462a-bfe5-6615eb9b4466]
=======
      x-ms-request-id: [f3a724a2-1ea3-4013-b7b7-38ab17c56520]
>>>>>>> 6d29b89a
      x-ms-webhdfs-version: [16.07.18.01]
    status: {code: 200, message: OK}
- request:
    body: null
    headers:
      Accept: ['*/*']
      Accept-Encoding: ['gzip, deflate']
      Connection: [keep-alive]
      User-Agent: [python-requests/2.11.1]
    method: GET
<<<<<<< HEAD
    uri: https://fakestore.azuredatalakestore.net/webhdfs/v1/azure_test_dir/z.txt?OP=OPEN&read=true&length=6&offset=0
=======
    uri: https://fakestore.azuredatalakestore.net/webhdfs/v1/azure_test_dir/data/b/x.csv?read=true&offset=0&length=6&OP=OPEN
>>>>>>> 6d29b89a
  response:
    body: {string: '123456'}
    headers:
      Cache-Control: [no-cache]
      Content-Type: [application/octet-stream]
<<<<<<< HEAD
      Date: ['Thu, 15 Sep 2016 21:38:02 GMT']
      Expires: ['-1']
      Pragma: [no-cache]
      Server-Perf: ['[66f74d2f-2f4b-465b-bc87-80cbb23496a7][ AuthTime::0::PostAuthTime::0
          ][S-FsOpenStream :: 00:00:017 ms]%0a[S-FsReadStream :: 00:00:014 ms]%0a[OPEN
          :: 00:00:032 ms]%0a']
=======
      Date: ['Wed, 14 Sep 2016 19:42:19 GMT']
      Expires: ['-1']
      Pragma: [no-cache]
      Server-Perf: ['[bfbf208d-5d23-476e-bade-b36401133cad][ AuthTime::998.571636288991::PostAuthTime::218.958748513903
          ][S-FsOpenStream :: 00:00:013 ms]%0a[S-FsReadStream :: 00:00:015 ms]%0a[OPEN
          :: 00:00:029 ms]%0a']
>>>>>>> 6d29b89a
      Status: ['0x0']
      Strict-Transport-Security: [max-age=15724800; includeSubDomains]
      Transfer-Encoding: [chunked]
      X-Content-Type-Options: [nosniff]
<<<<<<< HEAD
      x-ms-request-id: [66f74d2f-2f4b-465b-bc87-80cbb23496a7]
=======
      x-ms-request-id: [bfbf208d-5d23-476e-bade-b36401133cad]
>>>>>>> 6d29b89a
      x-ms-webhdfs-version: [16.07.18.01]
    status: {code: 200, message: OK}
- request:
    body: null
    headers:
      Accept: ['*/*']
      Accept-Encoding: ['gzip, deflate']
      Connection: [keep-alive]
      User-Agent: [python-requests/2.11.1]
    method: GET
<<<<<<< HEAD
    uri: https://fakestore.azuredatalakestore.net/webhdfs/v1/azure_test_dir/data/b/z.txt?OP=OPEN&read=true&length=6&offset=0
=======
    uri: https://fakestore.azuredatalakestore.net/webhdfs/v1/azure_test_dir/data/a/x.csv?read=true&offset=0&length=6&OP=OPEN
>>>>>>> 6d29b89a
  response:
    body: {string: '123456'}
    headers:
      Cache-Control: [no-cache]
      Content-Type: [application/octet-stream]
<<<<<<< HEAD
      Date: ['Thu, 15 Sep 2016 21:38:03 GMT']
      Expires: ['-1']
      Pragma: [no-cache]
      Server-Perf: ['[5599e229-4351-414c-9341-612aed2f85c0][ AuthTime::0::PostAuthTime::0
          ][S-FsOpenStream :: 00:00:013 ms]%0a[S-FsReadStream :: 00:00:014 ms]%0a[OPEN
          :: 00:00:028 ms]%0a']
=======
      Date: ['Wed, 14 Sep 2016 19:42:20 GMT']
      Expires: ['-1']
      Pragma: [no-cache]
      Server-Perf: ['[be006251-9e05-4339-8295-9e08d579b8fb][ AuthTime::0::PostAuthTime::0
          ][S-FsOpenStream :: 00:00:013 ms]%0a[S-FsReadStream :: 00:00:387 ms]%0a[OPEN
          :: 00:00:400 ms]%0a']
>>>>>>> 6d29b89a
      Status: ['0x0']
      Strict-Transport-Security: [max-age=15724800; includeSubDomains]
      Transfer-Encoding: [chunked]
      X-Content-Type-Options: [nosniff]
<<<<<<< HEAD
      x-ms-request-id: [5599e229-4351-414c-9341-612aed2f85c0]
=======
      x-ms-request-id: [be006251-9e05-4339-8295-9e08d579b8fb]
>>>>>>> 6d29b89a
      x-ms-webhdfs-version: [16.07.18.01]
    status: {code: 200, message: OK}
- request:
    body: null
    headers:
      Accept: ['*/*']
      Accept-Encoding: ['gzip, deflate']
      Connection: [keep-alive]
      User-Agent: [python-requests/2.11.1]
    method: GET
<<<<<<< HEAD
    uri: https://fakestore.azuredatalakestore.net/webhdfs/v1/azure_test_dir/data/a/y.csv?OP=OPEN&read=true&length=6&offset=0
=======
    uri: https://fakestore.azuredatalakestore.net/webhdfs/v1/azure_test_dir/data/a/z.txt?read=true&offset=0&length=6&OP=OPEN
>>>>>>> 6d29b89a
  response:
    body: {string: '123456'}
    headers:
      Cache-Control: [no-cache]
      Content-Type: [application/octet-stream]
<<<<<<< HEAD
      Date: ['Thu, 15 Sep 2016 21:38:04 GMT']
      Expires: ['-1']
      Pragma: [no-cache]
      Server-Perf: ['[fbe44e9f-2f46-40ed-9855-17b1a6031162][ AuthTime::0::PostAuthTime::0
          ][S-FsOpenStream :: 00:00:013 ms]%0a[S-FsReadStream :: 00:00:754 ms]%0a[OPEN
          :: 00:00:768 ms]%0a']
=======
      Date: ['Wed, 14 Sep 2016 19:42:21 GMT']
      Expires: ['-1']
      Pragma: [no-cache]
      Server-Perf: ['[aed95e5f-c19f-495e-98c5-1f27ac17f0d7][ AuthTime::0::PostAuthTime::0
          ][S-FsOpenStream :: 00:00:014 ms]%0a[S-FsReadStream :: 00:00:018 ms]%0a[OPEN
          :: 00:00:033 ms]%0a']
>>>>>>> 6d29b89a
      Status: ['0x0']
      Strict-Transport-Security: [max-age=15724800; includeSubDomains]
      Transfer-Encoding: [chunked]
      X-Content-Type-Options: [nosniff]
<<<<<<< HEAD
      x-ms-request-id: [fbe44e9f-2f46-40ed-9855-17b1a6031162]
=======
      x-ms-request-id: [aed95e5f-c19f-495e-98c5-1f27ac17f0d7]
>>>>>>> 6d29b89a
      x-ms-webhdfs-version: [16.07.18.01]
    status: {code: 200, message: OK}
- request:
    body: null
    headers:
      Accept: ['*/*']
      Accept-Encoding: ['gzip, deflate']
      Connection: [keep-alive]
      User-Agent: [python-requests/2.11.1]
    method: GET
<<<<<<< HEAD
    uri: https://fakestore.azuredatalakestore.net/webhdfs/v1/azure_test_dir/data/a/z.txt?OP=OPEN&read=true&length=6&offset=0
=======
    uri: https://fakestore.azuredatalakestore.net/webhdfs/v1/azure_test_dir/data/a/y.csv?read=true&offset=0&length=6&OP=OPEN
>>>>>>> 6d29b89a
  response:
    body: {string: '123456'}
    headers:
      Cache-Control: [no-cache]
      Content-Type: [application/octet-stream]
<<<<<<< HEAD
      Date: ['Thu, 15 Sep 2016 21:38:04 GMT']
      Expires: ['-1']
      Pragma: [no-cache]
      Server-Perf: ['[86e96f10-c298-4be2-99b2-ce4c985ab3fb][ AuthTime::0::PostAuthTime::0
          ][S-FsOpenStream :: 00:00:014 ms]%0a[S-FsReadStream :: 00:00:025 ms]%0a[OPEN
          :: 00:00:040 ms]%0a']
=======
      Date: ['Wed, 14 Sep 2016 19:42:21 GMT']
      Expires: ['-1']
      Pragma: [no-cache]
      Server-Perf: ['[119f0986-095a-4f47-9032-b1474114f59f][ AuthTime::911.331039396358::PostAuthTime::195.010302188991
          ][S-FsOpenStream :: 00:00:016 ms]%0a[S-FsReadStream :: 00:00:016 ms]%0a[OPEN
          :: 00:00:033 ms]%0a']
>>>>>>> 6d29b89a
      Status: ['0x0']
      Strict-Transport-Security: [max-age=15724800; includeSubDomains]
      Transfer-Encoding: [chunked]
      X-Content-Type-Options: [nosniff]
<<<<<<< HEAD
      x-ms-request-id: [86e96f10-c298-4be2-99b2-ce4c985ab3fb]
=======
      x-ms-request-id: [119f0986-095a-4f47-9032-b1474114f59f]
>>>>>>> 6d29b89a
      x-ms-webhdfs-version: [16.07.18.01]
    status: {code: 200, message: OK}
- request:
    body: null
    headers:
      Accept: ['*/*']
      Accept-Encoding: ['gzip, deflate']
      Connection: [keep-alive]
      User-Agent: [python-requests/2.11.1]
    method: GET
<<<<<<< HEAD
    uri: https://fakestore.azuredatalakestore.net/webhdfs/v1/azure_test_dir/data/b/x.csv?OP=OPEN&read=true&length=6&offset=0
=======
    uri: https://fakestore.azuredatalakestore.net/webhdfs/v1/azure_test_dir/z.txt?read=true&offset=0&length=6&OP=OPEN
>>>>>>> 6d29b89a
  response:
    body: {string: '123456'}
    headers:
      Cache-Control: [no-cache]
      Content-Type: [application/octet-stream]
<<<<<<< HEAD
      Date: ['Thu, 15 Sep 2016 21:38:04 GMT']
      Expires: ['-1']
      Pragma: [no-cache]
      Server-Perf: ['[e88059a4-8fa0-49ec-81da-0d14b5de3919][ AuthTime::0::PostAuthTime::0
          ][S-FsOpenStream :: 00:00:014 ms]%0a[S-FsReadStream :: 00:00:016 ms]%0a[OPEN
=======
      Date: ['Wed, 14 Sep 2016 19:42:21 GMT']
      Expires: ['-1']
      Pragma: [no-cache]
      Server-Perf: ['[0451926f-5867-4b02-9a38-aa76f9276f65][ AuthTime::936.989888976748::PostAuthTime::216.82057220959
          ][S-FsOpenStream :: 00:00:013 ms]%0a[S-FsReadStream :: 00:00:018 ms]%0a[OPEN
>>>>>>> 6d29b89a
          :: 00:00:031 ms]%0a']
      Status: ['0x0']
      Strict-Transport-Security: [max-age=15724800; includeSubDomains]
      Transfer-Encoding: [chunked]
      X-Content-Type-Options: [nosniff]
<<<<<<< HEAD
      x-ms-request-id: [e88059a4-8fa0-49ec-81da-0d14b5de3919]
=======
      x-ms-request-id: [0451926f-5867-4b02-9a38-aa76f9276f65]
>>>>>>> 6d29b89a
      x-ms-webhdfs-version: [16.07.18.01]
    status: {code: 200, message: OK}
- request:
    body: null
    headers:
      Accept: ['*/*']
      Accept-Encoding: ['gzip, deflate']
      Connection: [keep-alive]
      Content-Length: ['0']
      User-Agent: [python-requests/2.11.1]
    method: DELETE
    uri: https://fakestore.azuredatalakestore.net/webhdfs/v1/azure_test_dir/data?recursive=True&OP=DELETE
  response:
    body: {string: '{"boolean":true}'}
    headers:
      Cache-Control: [no-cache]
      Content-Length: ['16']
      Content-Type: [application/json; charset=utf-8]
<<<<<<< HEAD
      Date: ['Thu, 15 Sep 2016 21:38:05 GMT']
      Expires: ['-1']
      Pragma: [no-cache]
      Server-Perf: ['[aec342f4-398e-42a6-9df9-2562c1855121][ AuthTime::0::PostAuthTime::0
          ][S-FsDelete :: 00:00:045 ms]%0a[DELETE :: 00:00:046 ms]%0a']
      Status: ['0x0']
      Strict-Transport-Security: [max-age=15724800; includeSubDomains]
      X-Content-Type-Options: [nosniff]
      x-ms-request-id: [aec342f4-398e-42a6-9df9-2562c1855121]
=======
      Date: ['Wed, 14 Sep 2016 19:42:21 GMT']
      Expires: ['-1']
      Pragma: [no-cache]
      Server-Perf: ['[fa905960-cb29-4fed-9760-eb8794e3a1d1][ AuthTime::0::PostAuthTime::0
          ][S-FsDelete :: 00:00:051 ms]%0a[DELETE :: 00:00:052 ms]%0a']
      Status: ['0x0']
      Strict-Transport-Security: [max-age=15724800; includeSubDomains]
      X-Content-Type-Options: [nosniff]
      x-ms-request-id: [fa905960-cb29-4fed-9760-eb8794e3a1d1]
>>>>>>> 6d29b89a
      x-ms-webhdfs-version: [16.07.18.01]
    status: {code: 200, message: OK}
- request:
    body: null
    headers:
      Accept: ['*/*']
      Accept-Encoding: ['gzip, deflate']
      Connection: [keep-alive]
      User-Agent: [python-requests/2.11.1]
    method: GET
    uri: https://fakestore.azuredatalakestore.net/webhdfs/v1/azure_test_dir?OP=LISTSTATUS
  response:
<<<<<<< HEAD
    body: {string: '{"FileStatuses":{"FileStatus":[{"length":6,"pathSuffix":"x.csv","type":"FILE","blockSize":268435456,"accessTime":1473975473925,"modificationTime":1473975474189,"replication":1,"permission":"770","owner":"49b2f9ec-818a-49ca-9424-249e1f19f7d7","group":"49b2f9ec-818a-49ca-9424-249e1f19f7d7"},{"length":6,"pathSuffix":"y.csv","type":"FILE","blockSize":268435456,"accessTime":1473975474556,"modificationTime":1473975474747,"replication":1,"permission":"770","owner":"49b2f9ec-818a-49ca-9424-249e1f19f7d7","group":"49b2f9ec-818a-49ca-9424-249e1f19f7d7"},{"length":6,"pathSuffix":"z.txt","type":"FILE","blockSize":268435456,"accessTime":1473975475509,"modificationTime":1473975476028,"replication":1,"permission":"770","owner":"49b2f9ec-818a-49ca-9424-249e1f19f7d7","group":"49b2f9ec-818a-49ca-9424-249e1f19f7d7"}]}}'}
=======
    body: {string: '{"FileStatuses":{"FileStatus":[{"length":6,"pathSuffix":"x.csv","type":"FILE","blockSize":268435456,"accessTime":1473882129982,"modificationTime":1473882130131,"replication":1,"permission":"770","owner":"49b2f9ec-818a-49ca-9424-249e1f19f7d7","group":"49b2f9ec-818a-49ca-9424-249e1f19f7d7"},{"length":6,"pathSuffix":"y.csv","type":"FILE","blockSize":268435456,"accessTime":1473882130881,"modificationTime":1473882131112,"replication":1,"permission":"770","owner":"49b2f9ec-818a-49ca-9424-249e1f19f7d7","group":"49b2f9ec-818a-49ca-9424-249e1f19f7d7"},{"length":6,"pathSuffix":"z.txt","type":"FILE","blockSize":268435456,"accessTime":1473882131611,"modificationTime":1473882131759,"replication":1,"permission":"770","owner":"49b2f9ec-818a-49ca-9424-249e1f19f7d7","group":"49b2f9ec-818a-49ca-9424-249e1f19f7d7"}]}}'}
>>>>>>> 6d29b89a
    headers:
      Cache-Control: [no-cache]
      Content-Length: ['810']
      Content-Type: [application/json; charset=utf-8]
<<<<<<< HEAD
      Date: ['Thu, 15 Sep 2016 21:38:04 GMT']
      Expires: ['-1']
      Pragma: [no-cache]
      Server-Perf: ['[2da00f95-45a0-430a-87f7-854fff2aafaf][ AuthTime::0::PostAuthTime::0
          ][S-HdfsListStatus :: 00:00:141 ms]%0a[LISTSTATUS :: 00:00:142 ms]%0a']
      Status: ['0x0']
      Strict-Transport-Security: [max-age=15724800; includeSubDomains]
      X-Content-Type-Options: [nosniff]
      x-ms-request-id: [2da00f95-45a0-430a-87f7-854fff2aafaf]
=======
      Date: ['Wed, 14 Sep 2016 19:42:22 GMT']
      Expires: ['-1']
      Pragma: [no-cache]
      Server-Perf: ['[46f64b18-59a4-410d-9a98-19050aab0d59][ AuthTime::0::PostAuthTime::0
          ][S-HdfsListStatus :: 00:00:013 ms]%0a[LISTSTATUS :: 00:00:014 ms]%0a']
      Status: ['0x0']
      Strict-Transport-Security: [max-age=15724800; includeSubDomains]
      X-Content-Type-Options: [nosniff]
      x-ms-request-id: [46f64b18-59a4-410d-9a98-19050aab0d59]
>>>>>>> 6d29b89a
      x-ms-webhdfs-version: [16.07.18.01]
    status: {code: 200, message: OK}
- request:
    body: null
    headers:
      Accept: ['*/*']
      Accept-Encoding: ['gzip, deflate']
      Connection: [keep-alive]
      Content-Length: ['0']
      User-Agent: [python-requests/2.11.1]
    method: DELETE
    uri: https://fakestore.azuredatalakestore.net/webhdfs/v1/azure_test_dir/x.csv?recursive=True&OP=DELETE
  response:
    body: {string: '{"boolean":true}'}
    headers:
      Cache-Control: [no-cache]
      Content-Length: ['16']
      Content-Type: [application/json; charset=utf-8]
<<<<<<< HEAD
      Date: ['Thu, 15 Sep 2016 21:38:05 GMT']
      Expires: ['-1']
      Pragma: [no-cache]
      Server-Perf: ['[d69aa1ae-e5c5-48a6-b404-d79ff861890a][ AuthTime::0::PostAuthTime::0
          ][S-FsDelete :: 00:00:067 ms]%0a[DELETE :: 00:00:068 ms]%0a']
      Status: ['0x0']
      Strict-Transport-Security: [max-age=15724800; includeSubDomains]
      X-Content-Type-Options: [nosniff]
      x-ms-request-id: [d69aa1ae-e5c5-48a6-b404-d79ff861890a]
=======
      Date: ['Wed, 14 Sep 2016 19:42:22 GMT']
      Expires: ['-1']
      Pragma: [no-cache]
      Server-Perf: ['[a4f0c0be-4344-45dc-91ca-621a4654516d][ AuthTime::0::PostAuthTime::0
          ][S-FsDelete :: 00:00:094 ms]%0a[DELETE :: 00:00:095 ms]%0a']
      Status: ['0x0']
      Strict-Transport-Security: [max-age=15724800; includeSubDomains]
      X-Content-Type-Options: [nosniff]
      x-ms-request-id: [a4f0c0be-4344-45dc-91ca-621a4654516d]
>>>>>>> 6d29b89a
      x-ms-webhdfs-version: [16.07.18.01]
    status: {code: 200, message: OK}
- request:
    body: null
    headers:
      Accept: ['*/*']
      Accept-Encoding: ['gzip, deflate']
      Connection: [keep-alive]
      User-Agent: [python-requests/2.11.1]
    method: GET
    uri: https://fakestore.azuredatalakestore.net/webhdfs/v1/azure_test_dir?OP=LISTSTATUS
  response:
<<<<<<< HEAD
    body: {string: '{"FileStatuses":{"FileStatus":[{"length":6,"pathSuffix":"y.csv","type":"FILE","blockSize":268435456,"accessTime":1473975474556,"modificationTime":1473975474747,"replication":1,"permission":"770","owner":"49b2f9ec-818a-49ca-9424-249e1f19f7d7","group":"49b2f9ec-818a-49ca-9424-249e1f19f7d7"},{"length":6,"pathSuffix":"z.txt","type":"FILE","blockSize":268435456,"accessTime":1473975475509,"modificationTime":1473975476028,"replication":1,"permission":"770","owner":"49b2f9ec-818a-49ca-9424-249e1f19f7d7","group":"49b2f9ec-818a-49ca-9424-249e1f19f7d7"}]}}'}
=======
    body: {string: '{"FileStatuses":{"FileStatus":[{"length":6,"pathSuffix":"y.csv","type":"FILE","blockSize":268435456,"accessTime":1473882130881,"modificationTime":1473882131112,"replication":1,"permission":"770","owner":"49b2f9ec-818a-49ca-9424-249e1f19f7d7","group":"49b2f9ec-818a-49ca-9424-249e1f19f7d7"},{"length":6,"pathSuffix":"z.txt","type":"FILE","blockSize":268435456,"accessTime":1473882131611,"modificationTime":1473882131759,"replication":1,"permission":"770","owner":"49b2f9ec-818a-49ca-9424-249e1f19f7d7","group":"49b2f9ec-818a-49ca-9424-249e1f19f7d7"}]}}'}
>>>>>>> 6d29b89a
    headers:
      Cache-Control: [no-cache]
      Content-Length: ['551']
      Content-Type: [application/json; charset=utf-8]
<<<<<<< HEAD
      Date: ['Thu, 15 Sep 2016 21:38:05 GMT']
      Expires: ['-1']
      Pragma: [no-cache]
      Server-Perf: ['[3d84f7ef-5340-463f-adee-731c24d6f016][ AuthTime::924.587923307955::PostAuthTime::206.984530472271
          ][S-HdfsListStatus :: 00:00:013 ms]%0a[LISTSTATUS :: 00:00:013 ms]%0a']
      Status: ['0x0']
      Strict-Transport-Security: [max-age=15724800; includeSubDomains]
      X-Content-Type-Options: [nosniff]
      x-ms-request-id: [3d84f7ef-5340-463f-adee-731c24d6f016]
=======
      Date: ['Wed, 14 Sep 2016 19:42:23 GMT']
      Expires: ['-1']
      Pragma: [no-cache]
      Server-Perf: ['[be4c6cf1-4078-4df0-8c11-bfec9575369b][ AuthTime::0::PostAuthTime::0
          ][S-HdfsListStatus :: 00:00:012 ms]%0a[LISTSTATUS :: 00:00:012 ms]%0a']
      Status: ['0x0']
      Strict-Transport-Security: [max-age=15724800; includeSubDomains]
      X-Content-Type-Options: [nosniff]
      x-ms-request-id: [be4c6cf1-4078-4df0-8c11-bfec9575369b]
>>>>>>> 6d29b89a
      x-ms-webhdfs-version: [16.07.18.01]
    status: {code: 200, message: OK}
- request:
    body: null
    headers:
      Accept: ['*/*']
      Accept-Encoding: ['gzip, deflate']
      Connection: [keep-alive]
      Content-Length: ['0']
      User-Agent: [python-requests/2.11.1]
    method: DELETE
    uri: https://fakestore.azuredatalakestore.net/webhdfs/v1/azure_test_dir/y.csv?recursive=True&OP=DELETE
  response:
    body: {string: '{"boolean":true}'}
    headers:
      Cache-Control: [no-cache]
      Content-Length: ['16']
      Content-Type: [application/json; charset=utf-8]
<<<<<<< HEAD
      Date: ['Thu, 15 Sep 2016 21:38:06 GMT']
      Expires: ['-1']
      Pragma: [no-cache]
      Server-Perf: ['[01580ffa-31c8-427b-a0b5-3fa8908bf5fb][ AuthTime::0::PostAuthTime::0
          ][S-FsDelete :: 00:00:091 ms]%0a[DELETE :: 00:00:092 ms]%0a']
      Status: ['0x0']
      Strict-Transport-Security: [max-age=15724800; includeSubDomains]
      X-Content-Type-Options: [nosniff]
      x-ms-request-id: [01580ffa-31c8-427b-a0b5-3fa8908bf5fb]
=======
      Date: ['Wed, 14 Sep 2016 19:42:22 GMT']
      Expires: ['-1']
      Pragma: [no-cache]
      Server-Perf: ['[173921c7-86ef-4702-a1fd-0b5e4a0fd288][ AuthTime::0::PostAuthTime::0
          ][S-FsDelete :: 00:00:081 ms]%0a[DELETE :: 00:00:084 ms]%0a']
      Status: ['0x0']
      Strict-Transport-Security: [max-age=15724800; includeSubDomains]
      X-Content-Type-Options: [nosniff]
      x-ms-request-id: [173921c7-86ef-4702-a1fd-0b5e4a0fd288]
>>>>>>> 6d29b89a
      x-ms-webhdfs-version: [16.07.18.01]
    status: {code: 200, message: OK}
- request:
    body: null
    headers:
      Accept: ['*/*']
      Accept-Encoding: ['gzip, deflate']
      Connection: [keep-alive]
      User-Agent: [python-requests/2.11.1]
    method: GET
    uri: https://fakestore.azuredatalakestore.net/webhdfs/v1/azure_test_dir?OP=LISTSTATUS
  response:
<<<<<<< HEAD
    body: {string: '{"FileStatuses":{"FileStatus":[{"length":6,"pathSuffix":"z.txt","type":"FILE","blockSize":268435456,"accessTime":1473975475509,"modificationTime":1473975476028,"replication":1,"permission":"770","owner":"49b2f9ec-818a-49ca-9424-249e1f19f7d7","group":"49b2f9ec-818a-49ca-9424-249e1f19f7d7"}]}}'}
=======
    body: {string: '{"FileStatuses":{"FileStatus":[{"length":6,"pathSuffix":"z.txt","type":"FILE","blockSize":268435456,"accessTime":1473882131611,"modificationTime":1473882131759,"replication":1,"permission":"770","owner":"49b2f9ec-818a-49ca-9424-249e1f19f7d7","group":"49b2f9ec-818a-49ca-9424-249e1f19f7d7"}]}}'}
>>>>>>> 6d29b89a
    headers:
      Cache-Control: [no-cache]
      Content-Length: ['292']
      Content-Type: [application/json; charset=utf-8]
<<<<<<< HEAD
      Date: ['Thu, 15 Sep 2016 21:38:05 GMT']
      Expires: ['-1']
      Pragma: [no-cache]
      Server-Perf: ['[07e6875d-0419-413f-ac8a-c89365b96b62][ AuthTime::0::PostAuthTime::0
          ][S-HdfsListStatus :: 00:00:012 ms]%0a[LISTSTATUS :: 00:00:012 ms]%0a']
      Status: ['0x0']
      Strict-Transport-Security: [max-age=15724800; includeSubDomains]
      X-Content-Type-Options: [nosniff]
      x-ms-request-id: [07e6875d-0419-413f-ac8a-c89365b96b62]
=======
      Date: ['Wed, 14 Sep 2016 19:42:23 GMT']
      Expires: ['-1']
      Pragma: [no-cache]
      Server-Perf: ['[65c6d492-5119-4c2a-a310-81be8a7914b4][ AuthTime::1077.26131862088::PostAuthTime::227.512116516995
          ][S-HdfsListStatus :: 00:00:011 ms]%0a[LISTSTATUS :: 00:00:011 ms]%0a']
      Status: ['0x0']
      Strict-Transport-Security: [max-age=15724800; includeSubDomains]
      X-Content-Type-Options: [nosniff]
      x-ms-request-id: [65c6d492-5119-4c2a-a310-81be8a7914b4]
>>>>>>> 6d29b89a
      x-ms-webhdfs-version: [16.07.18.01]
    status: {code: 200, message: OK}
- request:
    body: null
    headers:
      Accept: ['*/*']
      Accept-Encoding: ['gzip, deflate']
      Connection: [keep-alive]
      Content-Length: ['0']
      User-Agent: [python-requests/2.11.1]
    method: DELETE
    uri: https://fakestore.azuredatalakestore.net/webhdfs/v1/azure_test_dir/z.txt?recursive=True&OP=DELETE
  response:
    body: {string: '{"boolean":true}'}
    headers:
      Cache-Control: [no-cache]
      Content-Length: ['16']
      Content-Type: [application/json; charset=utf-8]
<<<<<<< HEAD
      Date: ['Thu, 15 Sep 2016 21:38:06 GMT']
      Expires: ['-1']
      Pragma: [no-cache]
      Server-Perf: ['[0c229140-fe3d-49c2-a0b9-30fb0e520159][ AuthTime::0::PostAuthTime::0
          ][S-FsDelete :: 00:00:292 ms]%0a[DELETE :: 00:00:293 ms]%0a']
      Status: ['0x0']
      Strict-Transport-Security: [max-age=15724800; includeSubDomains]
      X-Content-Type-Options: [nosniff]
      x-ms-request-id: [0c229140-fe3d-49c2-a0b9-30fb0e520159]
=======
      Date: ['Wed, 14 Sep 2016 19:42:23 GMT']
      Expires: ['-1']
      Pragma: [no-cache]
      Server-Perf: ['[37bcded0-0691-475d-a4af-82c5a3f42180][ AuthTime::0::PostAuthTime::0
          ][S-FsDelete :: 00:00:064 ms]%0a[DELETE :: 00:00:064 ms]%0a']
      Status: ['0x0']
      Strict-Transport-Security: [max-age=15724800; includeSubDomains]
      X-Content-Type-Options: [nosniff]
      x-ms-request-id: [37bcded0-0691-475d-a4af-82c5a3f42180]
>>>>>>> 6d29b89a
      x-ms-webhdfs-version: [16.07.18.01]
    status: {code: 200, message: OK}
version: 1<|MERGE_RESOLUTION|>--- conflicted
+++ resolved
@@ -15,27 +15,15 @@
       Cache-Control: [no-cache]
       Content-Length: ['16']
       Content-Type: [application/json; charset=utf-8]
-<<<<<<< HEAD
-      Date: ['Thu, 15 Sep 2016 21:37:53 GMT']
-      Expires: ['-1']
-      Pragma: [no-cache]
-      Server-Perf: ['[6005e3cd-9f84-43c2-8bb2-36000bed4adc][ AuthTime::0::PostAuthTime::0
+      Date: ['Thu, 15 Sep 2016 22:03:21 GMT']
+      Expires: ['-1']
+      Pragma: [no-cache]
+      Server-Perf: ['[c9445896-7d8b-4fc1-9b03-822b9bcd8a7e][ AuthTime::0::PostAuthTime::0
           ][S-HdfsMkdirs :: 00:00:004 ms]%0a[MKDIRS :: 00:00:008 ms]%0a']
       Status: ['0x83090180']
       Strict-Transport-Security: [max-age=15724800; includeSubDomains]
       X-Content-Type-Options: [nosniff]
-      x-ms-request-id: [6005e3cd-9f84-43c2-8bb2-36000bed4adc]
-=======
-      Date: ['Wed, 14 Sep 2016 19:42:09 GMT']
-      Expires: ['-1']
-      Pragma: [no-cache]
-      Server-Perf: ['[c4484418-ffd1-4318-8b6e-2545ca7a2365][ AuthTime::0::PostAuthTime::0
-          ][S-HdfsMkdirs :: 00:00:004 ms]%0a[MKDIRS :: 00:00:004 ms]%0a']
-      Status: ['0x83090180']
-      Strict-Transport-Security: [max-age=15724800; includeSubDomains]
-      X-Content-Type-Options: [nosniff]
-      x-ms-request-id: [c4484418-ffd1-4318-8b6e-2545ca7a2365]
->>>>>>> 6d29b89a
+      x-ms-request-id: [c9445896-7d8b-4fc1-9b03-822b9bcd8a7e]
       x-ms-webhdfs-version: [16.07.18.01]
     status: {code: 200, message: OK}
 - request:
@@ -47,51 +35,244 @@
       Content-Length: ['6']
       User-Agent: [python-requests/2.11.1]
     method: PUT
-<<<<<<< HEAD
-    uri: https://fakestore.azuredatalakestore.net/webhdfs/v1/azure_test_dir/x.csv?OP=CREATE&write=true&overwrite=true
-=======
-    uri: https://fakestore.azuredatalakestore.net/webhdfs/v1/azure_test_dir/x.csv?overwrite=true&write=true&OP=CREATE
->>>>>>> 6d29b89a
+    uri: https://fakestore.azuredatalakestore.net/webhdfs/v1/azure_test_dir/x.csv?OP=CREATE&overwrite=true&write=true
   response:
     body: {string: ''}
     headers:
       Cache-Control: [no-cache]
       Content-Length: ['0']
       ContentLength: ['0']
-<<<<<<< HEAD
-      Date: ['Thu, 15 Sep 2016 21:37:53 GMT']
-      Expires: ['-1']
-      Location: ['https://fakestore.azuredatalakestore.net/webhdfs/v1/azure_test_dir/x.csv?OP=CREATE&write=true&overwrite=true']
-      Pragma: [no-cache]
-      Server-Perf: ['[4fb66794-a11c-460f-813a-d491024e1b22][ AuthTime::0::PostAuthTime::0
+      Date: ['Thu, 15 Sep 2016 22:03:22 GMT']
+      Expires: ['-1']
+      Location: ['https://fakestore.azuredatalakestore.net/webhdfs/v1/azure_test_dir/x.csv?OP=CREATE&overwrite=true&write=true']
+      Pragma: [no-cache]
+      Server-Perf: ['[46c8feb2-c46f-4f1d-a49b-3891fc88f888][ AuthTime::0::PostAuthTime::0
+          ][S-HdfsGetFileStatusV2 :: 00:00:009 ms]%0a[S-HdfsCheckAccess :: 00:00:005
+          ms]%0a[S-FsDelete :: 00:00:007 ms]%0a[S-FsOpenStream :: 00:00:051 ms]%0a[S-FsAppendStream
+          :: 00:00:231 ms]%0a[BufferingTime :: 00:00:000 ms]%0a[WriteTime :: 00:00:233
+          ms]%0a[S-FsAppendStream :: 00:00:031 ms]%0a[S-FsCloseHandle :: 00:00:005
+          ms]%0a[CREATE :: 00:00:351 ms]%0a']
+      Status: ['0x0']
+      Strict-Transport-Security: [max-age=15724800; includeSubDomains]
+      X-Content-Type-Options: [nosniff]
+      x-ms-request-id: [46c8feb2-c46f-4f1d-a49b-3891fc88f888]
+      x-ms-webhdfs-version: [16.07.18.01]
+    status: {code: 201, message: Created}
+- request:
+    body: '123456'
+    headers:
+      Accept: ['*/*']
+      Accept-Encoding: ['gzip, deflate']
+      Connection: [keep-alive]
+      Content-Length: ['6']
+      User-Agent: [python-requests/2.11.1]
+    method: PUT
+    uri: https://fakestore.azuredatalakestore.net/webhdfs/v1/azure_test_dir/y.csv?OP=CREATE&overwrite=true&write=true
+  response:
+    body: {string: ''}
+    headers:
+      Cache-Control: [no-cache]
+      Content-Length: ['0']
+      ContentLength: ['0']
+      Date: ['Thu, 15 Sep 2016 22:03:22 GMT']
+      Expires: ['-1']
+      Location: ['https://fakestore.azuredatalakestore.net/webhdfs/v1/azure_test_dir/y.csv?OP=CREATE&overwrite=true&write=true']
+      Pragma: [no-cache]
+      Server-Perf: ['[755f5601-1309-4820-ad05-59021a03afb7][ AuthTime::0::PostAuthTime::0
+          ][S-HdfsGetFileStatusV2 :: 00:00:009 ms]%0a[S-HdfsCheckAccess :: 00:00:004
+          ms]%0a[S-FsDelete :: 00:00:007 ms]%0a[S-FsOpenStream :: 00:00:060 ms]%0a[S-FsAppendStream
+          :: 00:00:186 ms]%0a[BufferingTime :: 00:00:000 ms]%0a[WriteTime :: 00:00:187
+          ms]%0a[S-FsAppendStream :: 00:00:032 ms]%0a[S-FsCloseHandle :: 00:00:003
+          ms]%0a[CREATE :: 00:00:309 ms]%0a']
+      Status: ['0x0']
+      Strict-Transport-Security: [max-age=15724800; includeSubDomains]
+      X-Content-Type-Options: [nosniff]
+      x-ms-request-id: [755f5601-1309-4820-ad05-59021a03afb7]
+      x-ms-webhdfs-version: [16.07.18.01]
+    status: {code: 201, message: Created}
+- request:
+    body: '123456'
+    headers:
+      Accept: ['*/*']
+      Accept-Encoding: ['gzip, deflate']
+      Connection: [keep-alive]
+      Content-Length: ['6']
+      User-Agent: [python-requests/2.11.1]
+    method: PUT
+    uri: https://fakestore.azuredatalakestore.net/webhdfs/v1/azure_test_dir/z.txt?OP=CREATE&overwrite=true&write=true
+  response:
+    body: {string: ''}
+    headers:
+      Cache-Control: [no-cache]
+      Content-Length: ['0']
+      ContentLength: ['0']
+      Date: ['Thu, 15 Sep 2016 22:03:22 GMT']
+      Expires: ['-1']
+      Location: ['https://fakestore.azuredatalakestore.net/webhdfs/v1/azure_test_dir/z.txt?OP=CREATE&overwrite=true&write=true']
+      Pragma: [no-cache]
+      Server-Perf: ['[564a3b33-41f6-47ee-a466-f3d022e79aad][ AuthTime::0::PostAuthTime::0
           ][S-HdfsGetFileStatusV2 :: 00:00:006 ms]%0a[S-HdfsCheckAccess :: 00:00:002
-          ms]%0a[S-FsDelete :: 00:00:006 ms]%0a[S-FsOpenStream :: 00:00:071 ms]%0a[S-FsAppendStream
-          :: 00:00:281 ms]%0a[BufferingTime :: 00:00:000 ms]%0a[WriteTime :: 00:00:281
+          ms]%0a[S-FsDelete :: 00:00:006 ms]%0a[S-FsOpenStream :: 00:00:051 ms]%0a[S-FsAppendStream
+          :: 00:00:130 ms]%0a[BufferingTime :: 00:00:000 ms]%0a[WriteTime :: 00:00:130
+          ms]%0a[S-FsAppendStream :: 00:00:033 ms]%0a[S-FsCloseHandle :: 00:00:001
+          ms]%0a[CREATE :: 00:00:233 ms]%0a']
+      Status: ['0x0']
+      Strict-Transport-Security: [max-age=15724800; includeSubDomains]
+      X-Content-Type-Options: [nosniff]
+      x-ms-request-id: [564a3b33-41f6-47ee-a466-f3d022e79aad]
+      x-ms-webhdfs-version: [16.07.18.01]
+    status: {code: 201, message: Created}
+- request:
+    body: null
+    headers:
+      Accept: ['*/*']
+      Accept-Encoding: ['gzip, deflate']
+      Connection: [keep-alive]
+      Content-Length: ['0']
+      User-Agent: [python-requests/2.11.1]
+    method: PUT
+    uri: https://fakestore.azuredatalakestore.net/webhdfs/v1/azure_test_dir/data/a?OP=MKDIRS
+  response:
+    body: {string: '{"boolean":true}'}
+    headers:
+      Cache-Control: [no-cache]
+      Content-Length: ['16']
+      Content-Type: [application/json; charset=utf-8]
+      Date: ['Thu, 15 Sep 2016 22:03:24 GMT']
+      Expires: ['-1']
+      Pragma: [no-cache]
+      Server-Perf: ['[8f3018a9-d377-4e2e-b98d-56fe04aed4b2][ AuthTime::954.953806835896::PostAuthTime::230.078436219307
+          ][S-HdfsMkdirs :: 00:00:013 ms]%0a[MKDIRS :: 00:00:016 ms]%0a']
+      Status: ['0x0']
+      Strict-Transport-Security: [max-age=15724800; includeSubDomains]
+      X-Content-Type-Options: [nosniff]
+      x-ms-request-id: [8f3018a9-d377-4e2e-b98d-56fe04aed4b2]
+      x-ms-webhdfs-version: [16.07.18.01]
+    status: {code: 200, message: OK}
+- request:
+    body: '123456'
+    headers:
+      Accept: ['*/*']
+      Accept-Encoding: ['gzip, deflate']
+      Connection: [keep-alive]
+      Content-Length: ['6']
+      User-Agent: [python-requests/2.11.1]
+    method: PUT
+    uri: https://fakestore.azuredatalakestore.net/webhdfs/v1/azure_test_dir/data/a/x.csv?OP=CREATE&overwrite=true&write=true
+  response:
+    body: {string: ''}
+    headers:
+      Cache-Control: [no-cache]
+      Content-Length: ['0']
+      ContentLength: ['0']
+      Date: ['Thu, 15 Sep 2016 22:03:24 GMT']
+      Expires: ['-1']
+      Location: ['https://fakestore.azuredatalakestore.net/webhdfs/v1/azure_test_dir/data/a/x.csv?OP=CREATE&overwrite=true&write=true']
+      Pragma: [no-cache]
+      Server-Perf: ['[d43c7124-8e71-469a-8417-452439ab516a][ AuthTime::966.927322218587::PostAuthTime::217.676252547218
+          ][S-HdfsGetFileStatusV2 :: 00:00:008 ms]%0a[S-HdfsCheckAccess :: 00:00:002
+          ms]%0a[S-FsDelete :: 00:00:005 ms]%0a[S-FsOpenStream :: 00:00:051 ms]%0a[S-FsAppendStream
+          :: 00:00:134 ms]%0a[BufferingTime :: 00:00:000 ms]%0a[WriteTime :: 00:00:134
           ms]%0a[S-FsAppendStream :: 00:00:032 ms]%0a[S-FsCloseHandle :: 00:00:001
-          ms]%0a[CREATE :: 00:00:404 ms]%0a']
-      Status: ['0x0']
-      Strict-Transport-Security: [max-age=15724800; includeSubDomains]
-      X-Content-Type-Options: [nosniff]
-      x-ms-request-id: [4fb66794-a11c-460f-813a-d491024e1b22]
-=======
-      Date: ['Wed, 14 Sep 2016 19:42:10 GMT']
-      Expires: ['-1']
-      Location: ['https://fakestore.azuredatalakestore.net/webhdfs/v1/azure_test_dir/x.csv?overwrite=true&write=true&OP=CREATE']
-      Pragma: [no-cache]
-      Server-Perf: ['[2e018425-948d-40ed-9b41-269b36a1788b][ AuthTime::947.255205092512::PostAuthTime::221.952799748539
+          ms]%0a[CREATE :: 00:00:239 ms]%0a']
+      Status: ['0x0']
+      Strict-Transport-Security: [max-age=15724800; includeSubDomains]
+      X-Content-Type-Options: [nosniff]
+      x-ms-request-id: [d43c7124-8e71-469a-8417-452439ab516a]
+      x-ms-webhdfs-version: [16.07.18.01]
+    status: {code: 201, message: Created}
+- request:
+    body: '123456'
+    headers:
+      Accept: ['*/*']
+      Accept-Encoding: ['gzip, deflate']
+      Connection: [keep-alive]
+      Content-Length: ['6']
+      User-Agent: [python-requests/2.11.1]
+    method: PUT
+    uri: https://fakestore.azuredatalakestore.net/webhdfs/v1/azure_test_dir/data/a/y.csv?OP=CREATE&overwrite=true&write=true
+  response:
+    body: {string: ''}
+    headers:
+      Cache-Control: [no-cache]
+      Content-Length: ['0']
+      ContentLength: ['0']
+      Date: ['Thu, 15 Sep 2016 22:03:24 GMT']
+      Expires: ['-1']
+      Location: ['https://fakestore.azuredatalakestore.net/webhdfs/v1/azure_test_dir/data/a/y.csv?OP=CREATE&overwrite=true&write=true']
+      Pragma: [no-cache]
+      Server-Perf: ['[5c0b2c1e-485d-47b1-99db-f846c9d79f9a][ AuthTime::0::PostAuthTime::0
+          ][S-HdfsGetFileStatusV2 :: 00:00:006 ms]%0a[S-HdfsCheckAccess :: 00:00:003
+          ms]%0a[S-FsDelete :: 00:00:006 ms]%0a[S-FsOpenStream :: 00:00:048 ms]%0a[S-FsAppendStream
+          :: 00:00:176 ms]%0a[BufferingTime :: 00:00:000 ms]%0a[WriteTime :: 00:00:176
+          ms]%0a[S-FsAppendStream :: 00:00:032 ms]%0a[S-FsCloseHandle :: 00:00:001
+          ms]%0a[CREATE :: 00:00:276 ms]%0a']
+      Status: ['0x0']
+      Strict-Transport-Security: [max-age=15724800; includeSubDomains]
+      X-Content-Type-Options: [nosniff]
+      x-ms-request-id: [5c0b2c1e-485d-47b1-99db-f846c9d79f9a]
+      x-ms-webhdfs-version: [16.07.18.01]
+    status: {code: 201, message: Created}
+- request:
+    body: '123456'
+    headers:
+      Accept: ['*/*']
+      Accept-Encoding: ['gzip, deflate']
+      Connection: [keep-alive]
+      Content-Length: ['6']
+      User-Agent: [python-requests/2.11.1]
+    method: PUT
+    uri: https://fakestore.azuredatalakestore.net/webhdfs/v1/azure_test_dir/data/a/z.txt?OP=CREATE&overwrite=true&write=true
+  response:
+    body: {string: ''}
+    headers:
+      Cache-Control: [no-cache]
+      Content-Length: ['0']
+      ContentLength: ['0']
+      Date: ['Thu, 15 Sep 2016 22:03:25 GMT']
+      Expires: ['-1']
+      Location: ['https://fakestore.azuredatalakestore.net/webhdfs/v1/azure_test_dir/data/a/z.txt?OP=CREATE&overwrite=true&write=true']
+      Pragma: [no-cache]
+      Server-Perf: ['[f09cdf81-17e5-4bac-8a2c-7b5052d190f7][ AuthTime::0::PostAuthTime::0
           ][S-HdfsGetFileStatusV2 :: 00:00:006 ms]%0a[S-HdfsCheckAccess :: 00:00:002
-          ms]%0a[S-FsDelete :: 00:00:006 ms]%0a[S-FsOpenStream :: 00:00:066 ms]%0a[S-FsAppendStream
-          :: 00:00:151 ms]%0a[BufferingTime :: 00:00:000 ms]%0a[WriteTime :: 00:00:151
-          ms]%0a[S-FsAppendStream :: 00:00:087 ms]%0a[S-FsCloseHandle :: 00:00:001
-          ms]%0a[CREATE :: 00:00:325 ms]%0a']
-      Status: ['0x0']
-      Strict-Transport-Security: [max-age=15724800; includeSubDomains]
-      X-Content-Type-Options: [nosniff]
-      x-ms-request-id: [2e018425-948d-40ed-9b41-269b36a1788b]
->>>>>>> 6d29b89a
+          ms]%0a[S-FsDelete :: 00:00:005 ms]%0a[S-FsOpenStream :: 00:00:047 ms]%0a[S-FsAppendStream
+          :: 00:00:140 ms]%0a[BufferingTime :: 00:00:000 ms]%0a[WriteTime :: 00:00:140
+          ms]%0a[S-FsAppendStream :: 00:00:033 ms]%0a[S-FsCloseHandle :: 00:00:001
+          ms]%0a[CREATE :: 00:00:239 ms]%0a']
+      Status: ['0x0']
+      Strict-Transport-Security: [max-age=15724800; includeSubDomains]
+      X-Content-Type-Options: [nosniff]
+      x-ms-request-id: [f09cdf81-17e5-4bac-8a2c-7b5052d190f7]
       x-ms-webhdfs-version: [16.07.18.01]
     status: {code: 201, message: Created}
 - request:
+    body: null
+    headers:
+      Accept: ['*/*']
+      Accept-Encoding: ['gzip, deflate']
+      Connection: [keep-alive]
+      Content-Length: ['0']
+      User-Agent: [python-requests/2.11.1]
+    method: PUT
+    uri: https://fakestore.azuredatalakestore.net/webhdfs/v1/azure_test_dir/data/b?OP=MKDIRS
+  response:
+    body: {string: '{"boolean":true}'}
+    headers:
+      Cache-Control: [no-cache]
+      Content-Length: ['16']
+      Content-Type: [application/json; charset=utf-8]
+      Date: ['Thu, 15 Sep 2016 22:03:24 GMT']
+      Expires: ['-1']
+      Pragma: [no-cache]
+      Server-Perf: ['[fa3b782e-d32d-4bc3-8fa0-1472408f2fae][ AuthTime::0::PostAuthTime::0
+          ][S-HdfsMkdirs :: 00:00:020 ms]%0a[MKDIRS :: 00:00:020 ms]%0a']
+      Status: ['0x0']
+      Strict-Transport-Security: [max-age=15724800; includeSubDomains]
+      X-Content-Type-Options: [nosniff]
+      x-ms-request-id: [fa3b782e-d32d-4bc3-8fa0-1472408f2fae]
+      x-ms-webhdfs-version: [16.07.18.01]
+    status: {code: 200, message: OK}
+- request:
     body: '123456'
     headers:
       Accept: ['*/*']
@@ -100,500 +281,94 @@
       Content-Length: ['6']
       User-Agent: [python-requests/2.11.1]
     method: PUT
-<<<<<<< HEAD
-    uri: https://fakestore.azuredatalakestore.net/webhdfs/v1/azure_test_dir/y.csv?OP=CREATE&write=true&overwrite=true
-=======
-    uri: https://fakestore.azuredatalakestore.net/webhdfs/v1/azure_test_dir/y.csv?overwrite=true&write=true&OP=CREATE
->>>>>>> 6d29b89a
+    uri: https://fakestore.azuredatalakestore.net/webhdfs/v1/azure_test_dir/data/b/x.csv?OP=CREATE&overwrite=true&write=true
   response:
     body: {string: ''}
     headers:
       Cache-Control: [no-cache]
       Content-Length: ['0']
       ContentLength: ['0']
-<<<<<<< HEAD
-      Date: ['Thu, 15 Sep 2016 21:37:55 GMT']
-      Expires: ['-1']
-      Location: ['https://fakestore.azuredatalakestore.net/webhdfs/v1/azure_test_dir/y.csv?OP=CREATE&write=true&overwrite=true']
-      Pragma: [no-cache]
-      Server-Perf: ['[3a0d6123-ab6a-4ccc-9c2f-b34d3c0a653f][ AuthTime::0::PostAuthTime::0
-          ][S-HdfsGetFileStatusV2 :: 00:00:005 ms]%0a[S-HdfsCheckAccess :: 00:00:002
-          ms]%0a[S-FsDelete :: 00:00:005 ms]%0a[S-FsOpenStream :: 00:00:057 ms]%0a[S-FsAppendStream
-          :: 00:00:523 ms]%0a[BufferingTime :: 00:00:000 ms]%0a[WriteTime :: 00:00:523
-          ms]%0a[S-FsAppendStream :: 00:00:017 ms]%0a[S-FsCloseHandle :: 00:00:001
-          ms]%0a[CREATE :: 00:00:615 ms]%0a']
-      Status: ['0x0']
-      Strict-Transport-Security: [max-age=15724800; includeSubDomains]
-      X-Content-Type-Options: [nosniff]
-      x-ms-request-id: [3a0d6123-ab6a-4ccc-9c2f-b34d3c0a653f]
-=======
-      Date: ['Wed, 14 Sep 2016 19:42:10 GMT']
-      Expires: ['-1']
-      Location: ['https://fakestore.azuredatalakestore.net/webhdfs/v1/azure_test_dir/y.csv?overwrite=true&write=true&OP=CREATE']
-      Pragma: [no-cache]
-      Server-Perf: ['[0855ec6b-c976-4346-b47e-bf4e2bb9c769][ AuthTime::0::PostAuthTime::0
+      Date: ['Thu, 15 Sep 2016 22:03:25 GMT']
+      Expires: ['-1']
+      Location: ['https://fakestore.azuredatalakestore.net/webhdfs/v1/azure_test_dir/data/b/x.csv?OP=CREATE&overwrite=true&write=true']
+      Pragma: [no-cache]
+      Server-Perf: ['[9b8b8490-6122-46aa-b5e2-a89a8b9abaf6][ AuthTime::0::PostAuthTime::0
+          ][S-HdfsGetFileStatusV2 :: 00:00:007 ms]%0a[S-HdfsCheckAccess :: 00:00:002
+          ms]%0a[S-FsDelete :: 00:00:006 ms]%0a[S-FsOpenStream :: 00:00:055 ms]%0a[S-FsAppendStream
+          :: 00:00:528 ms]%0a[BufferingTime :: 00:00:000 ms]%0a[WriteTime :: 00:00:528
+          ms]%0a[S-FsAppendStream :: 00:00:033 ms]%0a[S-FsCloseHandle :: 00:00:001
+          ms]%0a[CREATE :: 00:00:636 ms]%0a']
+      Status: ['0x0']
+      Strict-Transport-Security: [max-age=15724800; includeSubDomains]
+      X-Content-Type-Options: [nosniff]
+      x-ms-request-id: [9b8b8490-6122-46aa-b5e2-a89a8b9abaf6]
+      x-ms-webhdfs-version: [16.07.18.01]
+    status: {code: 201, message: Created}
+- request:
+    body: '123456'
+    headers:
+      Accept: ['*/*']
+      Accept-Encoding: ['gzip, deflate']
+      Connection: [keep-alive]
+      Content-Length: ['6']
+      User-Agent: [python-requests/2.11.1]
+    method: PUT
+    uri: https://fakestore.azuredatalakestore.net/webhdfs/v1/azure_test_dir/data/b/y.csv?OP=CREATE&overwrite=true&write=true
+  response:
+    body: {string: ''}
+    headers:
+      Cache-Control: [no-cache]
+      Content-Length: ['0']
+      ContentLength: ['0']
+      Date: ['Thu, 15 Sep 2016 22:03:27 GMT']
+      Expires: ['-1']
+      Location: ['https://fakestore.azuredatalakestore.net/webhdfs/v1/azure_test_dir/data/b/y.csv?OP=CREATE&overwrite=true&write=true']
+      Pragma: [no-cache]
+      Server-Perf: ['[15f63bf7-886f-4608-92c7-4ee0c6db4fee][ AuthTime::0::PostAuthTime::0
+          ][S-HdfsGetFileStatusV2 :: 00:00:009 ms]%0a[S-HdfsCheckAccess :: 00:00:005
+          ms]%0a[S-FsDelete :: 00:00:008 ms]%0a[S-FsOpenStream :: 00:00:058 ms]%0a[S-FsAppendStream
+          :: 00:00:491 ms]%0a[BufferingTime :: 00:00:000 ms]%0a[WriteTime :: 00:00:492
+          ms]%0a[S-FsAppendStream :: 00:00:040 ms]%0a[S-FsCloseHandle :: 00:00:002
+          ms]%0a[CREATE :: 00:00:620 ms]%0a']
+      Status: ['0x0']
+      Strict-Transport-Security: [max-age=15724800; includeSubDomains]
+      X-Content-Type-Options: [nosniff]
+      x-ms-request-id: [15f63bf7-886f-4608-92c7-4ee0c6db4fee]
+      x-ms-webhdfs-version: [16.07.18.01]
+    status: {code: 201, message: Created}
+- request:
+    body: '123456'
+    headers:
+      Accept: ['*/*']
+      Accept-Encoding: ['gzip, deflate']
+      Connection: [keep-alive]
+      Content-Length: ['6']
+      User-Agent: [python-requests/2.11.1]
+    method: PUT
+    uri: https://fakestore.azuredatalakestore.net/webhdfs/v1/azure_test_dir/data/b/z.txt?OP=CREATE&overwrite=true&write=true
+  response:
+    body: {string: ''}
+    headers:
+      Cache-Control: [no-cache]
+      Content-Length: ['0']
+      ContentLength: ['0']
+      Date: ['Thu, 15 Sep 2016 22:03:28 GMT']
+      Expires: ['-1']
+      Location: ['https://fakestore.azuredatalakestore.net/webhdfs/v1/azure_test_dir/data/b/z.txt?OP=CREATE&overwrite=true&write=true']
+      Pragma: [no-cache]
+      Server-Perf: ['[4bce4597-3b06-4647-8164-ec9269792ee9][ AuthTime::0::PostAuthTime::0
           ][S-HdfsGetFileStatusV2 :: 00:00:006 ms]%0a[S-HdfsCheckAccess :: 00:00:002
-          ms]%0a[S-FsDelete :: 00:00:005 ms]%0a[S-FsOpenStream :: 00:00:041 ms]%0a[S-FsAppendStream
-          :: 00:00:267 ms]%0a[BufferingTime :: 00:00:000 ms]%0a[WriteTime :: 00:00:267
-          ms]%0a[S-FsAppendStream :: 00:00:033 ms]%0a[S-FsCloseHandle :: 00:00:001
-          ms]%0a[CREATE :: 00:00:361 ms]%0a']
-      Status: ['0x0']
-      Strict-Transport-Security: [max-age=15724800; includeSubDomains]
-      X-Content-Type-Options: [nosniff]
-      x-ms-request-id: [0855ec6b-c976-4346-b47e-bf4e2bb9c769]
->>>>>>> 6d29b89a
+          ms]%0a[S-FsDelete :: 00:00:006 ms]%0a[S-FsOpenStream :: 00:00:046 ms]%0a[S-FsAppendStream
+          :: 00:00:374 ms]%0a[BufferingTime :: 00:00:000 ms]%0a[WriteTime :: 00:00:374
+          ms]%0a[S-FsAppendStream :: 00:00:036 ms]%0a[S-FsCloseHandle :: 00:00:001
+          ms]%0a[CREATE :: 00:00:479 ms]%0a']
+      Status: ['0x0']
+      Strict-Transport-Security: [max-age=15724800; includeSubDomains]
+      X-Content-Type-Options: [nosniff]
+      x-ms-request-id: [4bce4597-3b06-4647-8164-ec9269792ee9]
       x-ms-webhdfs-version: [16.07.18.01]
     status: {code: 201, message: Created}
 - request:
-    body: '123456'
-    headers:
-      Accept: ['*/*']
-      Accept-Encoding: ['gzip, deflate']
-      Connection: [keep-alive]
-      Content-Length: ['6']
-      User-Agent: [python-requests/2.11.1]
-    method: PUT
-<<<<<<< HEAD
-    uri: https://fakestore.azuredatalakestore.net/webhdfs/v1/azure_test_dir/z.txt?OP=CREATE&write=true&overwrite=true
-=======
-    uri: https://fakestore.azuredatalakestore.net/webhdfs/v1/azure_test_dir/z.txt?overwrite=true&write=true&OP=CREATE
->>>>>>> 6d29b89a
-  response:
-    body: {string: ''}
-    headers:
-      Cache-Control: [no-cache]
-      Content-Length: ['0']
-      ContentLength: ['0']
-<<<<<<< HEAD
-      Date: ['Thu, 15 Sep 2016 21:37:56 GMT']
-      Expires: ['-1']
-      Location: ['https://fakestore.azuredatalakestore.net/webhdfs/v1/azure_test_dir/z.txt?OP=CREATE&write=true&overwrite=true']
-      Pragma: [no-cache]
-      Server-Perf: ['[65a61835-a74c-403c-a28a-6a06cb770d80][ AuthTime::0::PostAuthTime::0
-          ][S-HdfsGetFileStatusV2 :: 00:00:006 ms]%0a[S-HdfsCheckAccess :: 00:00:002
-          ms]%0a[S-FsDelete :: 00:00:005 ms]%0a[S-FsOpenStream :: 00:00:062 ms]%0a[S-FsAppendStream
-          :: 00:00:666 ms]%0a[BufferingTime :: 00:00:000 ms]%0a[WriteTime :: 00:00:666
-          ms]%0a[S-FsAppendStream :: 00:00:028 ms]%0a[S-FsCloseHandle :: 00:00:001
-          ms]%0a[CREATE :: 00:00:777 ms]%0a']
-      Status: ['0x0']
-      Strict-Transport-Security: [max-age=15724800; includeSubDomains]
-      X-Content-Type-Options: [nosniff]
-      x-ms-request-id: [65a61835-a74c-403c-a28a-6a06cb770d80]
-=======
-      Date: ['Wed, 14 Sep 2016 19:42:12 GMT']
-      Expires: ['-1']
-      Location: ['https://fakestore.azuredatalakestore.net/webhdfs/v1/azure_test_dir/z.txt?overwrite=true&write=true&OP=CREATE']
-      Pragma: [no-cache]
-      Server-Perf: ['[5b10d9a8-ad28-44be-a907-b6f83a106b2e][ AuthTime::899.785531157854::PostAuthTime::208.267848704313
-          ][S-HdfsGetFileStatusV2 :: 00:00:006 ms]%0a[S-HdfsCheckAccess :: 00:00:002
-          ms]%0a[S-FsDelete :: 00:00:006 ms]%0a[S-FsOpenStream :: 00:00:047 ms]%0a[S-FsAppendStream
-          :: 00:00:815 ms]%0a[BufferingTime :: 00:00:000 ms]%0a[WriteTime :: 00:00:815
-          ms]%0a[S-FsAppendStream :: 00:00:031 ms]%0a[S-FsCloseHandle :: 00:00:001
-          ms]%0a[CREATE :: 00:00:913 ms]%0a']
-      Status: ['0x0']
-      Strict-Transport-Security: [max-age=15724800; includeSubDomains]
-      X-Content-Type-Options: [nosniff]
-      x-ms-request-id: [5b10d9a8-ad28-44be-a907-b6f83a106b2e]
->>>>>>> 6d29b89a
-      x-ms-webhdfs-version: [16.07.18.01]
-    status: {code: 201, message: Created}
-- request:
-    body: null
-    headers:
-      Accept: ['*/*']
-      Accept-Encoding: ['gzip, deflate']
-      Connection: [keep-alive]
-      Content-Length: ['0']
-      User-Agent: [python-requests/2.11.1]
-    method: PUT
-    uri: https://fakestore.azuredatalakestore.net/webhdfs/v1/azure_test_dir/data/a?OP=MKDIRS
-  response:
-    body: {string: '{"boolean":true}'}
-    headers:
-      Cache-Control: [no-cache]
-      Content-Length: ['16']
-      Content-Type: [application/json; charset=utf-8]
-<<<<<<< HEAD
-      Date: ['Thu, 15 Sep 2016 21:37:55 GMT']
-      Expires: ['-1']
-      Pragma: [no-cache]
-      Server-Perf: ['[d2e336cb-2359-4f5a-b570-66aa9a2b5212][ AuthTime::0::PostAuthTime::0
-          ][S-HdfsMkdirs :: 00:00:026 ms]%0a[MKDIRS :: 00:00:029 ms]%0a']
-      Status: ['0x0']
-      Strict-Transport-Security: [max-age=15724800; includeSubDomains]
-      X-Content-Type-Options: [nosniff]
-      x-ms-request-id: [d2e336cb-2359-4f5a-b570-66aa9a2b5212]
-=======
-      Date: ['Wed, 14 Sep 2016 19:42:12 GMT']
-      Expires: ['-1']
-      Pragma: [no-cache]
-      Server-Perf: ['[93603c00-d3eb-4ccf-b6a1-7b2c631a9a59][ AuthTime::855.310171818984::PostAuthTime::171.489689449706
-          ][S-HdfsMkdirs :: 00:00:023 ms]%0a[MKDIRS :: 00:00:025 ms]%0a']
-      Status: ['0x0']
-      Strict-Transport-Security: [max-age=15724800; includeSubDomains]
-      X-Content-Type-Options: [nosniff]
-      x-ms-request-id: [93603c00-d3eb-4ccf-b6a1-7b2c631a9a59]
->>>>>>> 6d29b89a
-      x-ms-webhdfs-version: [16.07.18.01]
-    status: {code: 200, message: OK}
-- request:
-    body: '123456'
-    headers:
-      Accept: ['*/*']
-      Accept-Encoding: ['gzip, deflate']
-      Connection: [keep-alive]
-      Content-Length: ['6']
-      User-Agent: [python-requests/2.11.1]
-    method: PUT
-<<<<<<< HEAD
-    uri: https://fakestore.azuredatalakestore.net/webhdfs/v1/azure_test_dir/data/a/x.csv?OP=CREATE&write=true&overwrite=true
-=======
-    uri: https://fakestore.azuredatalakestore.net/webhdfs/v1/azure_test_dir/data/a/x.csv?overwrite=true&write=true&OP=CREATE
->>>>>>> 6d29b89a
-  response:
-    body: {string: ''}
-    headers:
-      Cache-Control: [no-cache]
-      Content-Length: ['0']
-      ContentLength: ['0']
-<<<<<<< HEAD
-      Date: ['Thu, 15 Sep 2016 21:37:56 GMT']
-      Expires: ['-1']
-      Location: ['https://fakestore.azuredatalakestore.net/webhdfs/v1/azure_test_dir/data/a/x.csv?OP=CREATE&write=true&overwrite=true']
-      Pragma: [no-cache]
-      Server-Perf: ['[ccf72881-afd9-4197-b00e-41e5fc80f562][ AuthTime::0::PostAuthTime::0
-          ][S-HdfsGetFileStatusV2 :: 00:00:005 ms]%0a[S-HdfsCheckAccess :: 00:00:002
-          ms]%0a[S-FsDelete :: 00:00:005 ms]%0a[S-FsOpenStream :: 00:00:040 ms]%0a[S-FsAppendStream
-          :: 00:00:366 ms]%0a[BufferingTime :: 00:00:000 ms]%0a[WriteTime :: 00:00:366
-          ms]%0a[S-FsAppendStream :: 00:00:034 ms]%0a[S-FsCloseHandle :: 00:00:001
-          ms]%0a[CREATE :: 00:00:458 ms]%0a']
-      Status: ['0x0']
-      Strict-Transport-Security: [max-age=15724800; includeSubDomains]
-      X-Content-Type-Options: [nosniff]
-      x-ms-request-id: [ccf72881-afd9-4197-b00e-41e5fc80f562]
-=======
-      Date: ['Wed, 14 Sep 2016 19:42:13 GMT']
-      Expires: ['-1']
-      Location: ['https://fakestore.azuredatalakestore.net/webhdfs/v1/azure_test_dir/data/a/x.csv?overwrite=true&write=true&OP=CREATE']
-      Pragma: [no-cache]
-      Server-Perf: ['[4c404376-8cbc-4825-b848-34aa053534dd][ AuthTime::0::PostAuthTime::0
-          ][S-HdfsGetFileStatusV2 :: 00:00:007 ms]%0a[S-HdfsCheckAccess :: 00:00:003
-          ms]%0a[S-FsDelete :: 00:00:006 ms]%0a[S-FsOpenStream :: 00:00:055 ms]%0a[S-FsAppendStream
-          :: 00:00:197 ms]%0a[BufferingTime :: 00:00:000 ms]%0a[WriteTime :: 00:00:197
-          ms]%0a[S-FsAppendStream :: 00:00:033 ms]%0a[S-FsCloseHandle :: 00:00:001
-          ms]%0a[CREATE :: 00:00:307 ms]%0a']
-      Status: ['0x0']
-      Strict-Transport-Security: [max-age=15724800; includeSubDomains]
-      X-Content-Type-Options: [nosniff]
-      x-ms-request-id: [4c404376-8cbc-4825-b848-34aa053534dd]
->>>>>>> 6d29b89a
-      x-ms-webhdfs-version: [16.07.18.01]
-    status: {code: 201, message: Created}
-- request:
-    body: '123456'
-    headers:
-      Accept: ['*/*']
-      Accept-Encoding: ['gzip, deflate']
-      Connection: [keep-alive]
-      Content-Length: ['6']
-      User-Agent: [python-requests/2.11.1]
-    method: PUT
-<<<<<<< HEAD
-    uri: https://fakestore.azuredatalakestore.net/webhdfs/v1/azure_test_dir/data/a/y.csv?OP=CREATE&write=true&overwrite=true
-=======
-    uri: https://fakestore.azuredatalakestore.net/webhdfs/v1/azure_test_dir/data/a/y.csv?overwrite=true&write=true&OP=CREATE
->>>>>>> 6d29b89a
-  response:
-    body: {string: ''}
-    headers:
-      Cache-Control: [no-cache]
-      Content-Length: ['0']
-      ContentLength: ['0']
-<<<<<<< HEAD
-      Date: ['Thu, 15 Sep 2016 21:37:57 GMT']
-      Expires: ['-1']
-      Location: ['https://fakestore.azuredatalakestore.net/webhdfs/v1/azure_test_dir/data/a/y.csv?OP=CREATE&write=true&overwrite=true']
-      Pragma: [no-cache]
-      Server-Perf: ['[b0fcaaca-b1f2-4975-8251-73414ca4fc41][ AuthTime::0::PostAuthTime::0
-          ][S-HdfsGetFileStatusV2 :: 00:00:006 ms]%0a[S-HdfsCheckAccess :: 00:00:002
-          ms]%0a[S-FsDelete :: 00:00:005 ms]%0a[S-FsOpenStream :: 00:00:079 ms]%0a[S-FsAppendStream
-          :: 00:00:248 ms]%0a[BufferingTime :: 00:00:000 ms]%0a[WriteTime :: 00:00:248
-          ms]%0a[S-FsAppendStream :: 00:00:031 ms]%0a[S-FsCloseHandle :: 00:00:001
-          ms]%0a[CREATE :: 00:00:377 ms]%0a']
-      Status: ['0x0']
-      Strict-Transport-Security: [max-age=15724800; includeSubDomains]
-      X-Content-Type-Options: [nosniff]
-      x-ms-request-id: [b0fcaaca-b1f2-4975-8251-73414ca4fc41]
-=======
-      Date: ['Wed, 14 Sep 2016 19:42:13 GMT']
-      Expires: ['-1']
-      Location: ['https://fakestore.azuredatalakestore.net/webhdfs/v1/azure_test_dir/data/a/y.csv?overwrite=true&write=true&OP=CREATE']
-      Pragma: [no-cache]
-      Server-Perf: ['[4eb0f186-5c46-41f8-817d-97e4cd7ee0e6][ AuthTime::0::PostAuthTime::0
-          ][S-HdfsGetFileStatusV2 :: 00:00:006 ms]%0a[S-HdfsCheckAccess :: 00:00:002
-          ms]%0a[S-FsDelete :: 00:00:006 ms]%0a[S-FsOpenStream :: 00:00:057 ms]%0a[S-FsAppendStream
-          :: 00:00:488 ms]%0a[BufferingTime :: 00:00:000 ms]%0a[WriteTime :: 00:00:488
-          ms]%0a[S-FsAppendStream :: 00:00:033 ms]%0a[S-FsCloseHandle :: 00:00:001
-          ms]%0a[CREATE :: 00:00:599 ms]%0a']
-      Status: ['0x0']
-      Strict-Transport-Security: [max-age=15724800; includeSubDomains]
-      X-Content-Type-Options: [nosniff]
-      x-ms-request-id: [4eb0f186-5c46-41f8-817d-97e4cd7ee0e6]
->>>>>>> 6d29b89a
-      x-ms-webhdfs-version: [16.07.18.01]
-    status: {code: 201, message: Created}
-- request:
-    body: '123456'
-    headers:
-      Accept: ['*/*']
-      Accept-Encoding: ['gzip, deflate']
-      Connection: [keep-alive]
-      Content-Length: ['6']
-      User-Agent: [python-requests/2.11.1]
-    method: PUT
-<<<<<<< HEAD
-    uri: https://fakestore.azuredatalakestore.net/webhdfs/v1/azure_test_dir/data/a/z.txt?OP=CREATE&write=true&overwrite=true
-=======
-    uri: https://fakestore.azuredatalakestore.net/webhdfs/v1/azure_test_dir/data/a/z.txt?overwrite=true&write=true&OP=CREATE
->>>>>>> 6d29b89a
-  response:
-    body: {string: ''}
-    headers:
-      Cache-Control: [no-cache]
-      Content-Length: ['0']
-      ContentLength: ['0']
-<<<<<<< HEAD
-      Date: ['Thu, 15 Sep 2016 21:37:57 GMT']
-      Expires: ['-1']
-      Location: ['https://fakestore.azuredatalakestore.net/webhdfs/v1/azure_test_dir/data/a/z.txt?OP=CREATE&write=true&overwrite=true']
-      Pragma: [no-cache]
-      Server-Perf: ['[18d6080a-34ae-4558-93fe-6bf786a691b2][ AuthTime::0::PostAuthTime::0
-          ][S-HdfsGetFileStatusV2 :: 00:00:007 ms]%0a[S-HdfsCheckAccess :: 00:00:004
-          ms]%0a[S-FsDelete :: 00:00:007 ms]%0a[S-FsOpenStream :: 00:00:057 ms]%0a[S-FsAppendStream
-          :: 00:00:235 ms]%0a[BufferingTime :: 00:00:000 ms]%0a[WriteTime :: 00:00:235
-          ms]%0a[S-FsAppendStream :: 00:00:033 ms]%0a[S-FsCloseHandle :: 00:00:003
-          ms]%0a[CREATE :: 00:00:354 ms]%0a']
-      Status: ['0x0']
-      Strict-Transport-Security: [max-age=15724800; includeSubDomains]
-      X-Content-Type-Options: [nosniff]
-      x-ms-request-id: [18d6080a-34ae-4558-93fe-6bf786a691b2]
-=======
-      Date: ['Wed, 14 Sep 2016 19:42:14 GMT']
-      Expires: ['-1']
-      Location: ['https://fakestore.azuredatalakestore.net/webhdfs/v1/azure_test_dir/data/a/z.txt?overwrite=true&write=true&OP=CREATE']
-      Pragma: [no-cache]
-      Server-Perf: ['[9cccf5b0-b413-4dfb-bcb9-374294a4f10f][ AuthTime::945.117335675742::PostAuthTime::214.25510641337
-          ][S-HdfsGetFileStatusV2 :: 00:00:006 ms]%0a[S-HdfsCheckAccess :: 00:00:002
-          ms]%0a[S-FsDelete :: 00:00:006 ms]%0a[S-FsOpenStream :: 00:00:043 ms]%0a[S-FsAppendStream
-          :: 00:00:229 ms]%0a[BufferingTime :: 00:00:000 ms]%0a[WriteTime :: 00:00:230
-          ms]%0a[S-FsAppendStream :: 00:00:025 ms]%0a[S-FsCloseHandle :: 00:00:001
-          ms]%0a[CREATE :: 00:00:317 ms]%0a']
-      Status: ['0x0']
-      Strict-Transport-Security: [max-age=15724800; includeSubDomains]
-      X-Content-Type-Options: [nosniff]
-      x-ms-request-id: [9cccf5b0-b413-4dfb-bcb9-374294a4f10f]
->>>>>>> 6d29b89a
-      x-ms-webhdfs-version: [16.07.18.01]
-    status: {code: 201, message: Created}
-- request:
-    body: null
-    headers:
-      Accept: ['*/*']
-      Accept-Encoding: ['gzip, deflate']
-      Connection: [keep-alive]
-      Content-Length: ['0']
-      User-Agent: [python-requests/2.11.1]
-    method: PUT
-    uri: https://fakestore.azuredatalakestore.net/webhdfs/v1/azure_test_dir/data/b?OP=MKDIRS
-  response:
-    body: {string: '{"boolean":true}'}
-    headers:
-      Cache-Control: [no-cache]
-      Content-Length: ['16']
-      Content-Type: [application/json; charset=utf-8]
-<<<<<<< HEAD
-      Date: ['Thu, 15 Sep 2016 21:37:58 GMT']
-      Expires: ['-1']
-      Pragma: [no-cache]
-      Server-Perf: ['[28b80c98-af8c-492f-99b8-e54f79e564f8][ AuthTime::0::PostAuthTime::0
-          ][S-HdfsMkdirs :: 00:00:034 ms]%0a[MKDIRS :: 00:00:034 ms]%0a']
-      Status: ['0x0']
-      Strict-Transport-Security: [max-age=15724800; includeSubDomains]
-      X-Content-Type-Options: [nosniff]
-      x-ms-request-id: [28b80c98-af8c-492f-99b8-e54f79e564f8]
-=======
-      Date: ['Wed, 14 Sep 2016 19:42:14 GMT']
-      Expires: ['-1']
-      Pragma: [no-cache]
-      Server-Perf: ['[fa6aa9e3-4457-4297-a2b8-53ff90aae574][ AuthTime::0::PostAuthTime::0
-          ][S-HdfsMkdirs :: 00:00:023 ms]%0a[MKDIRS :: 00:00:025 ms]%0a']
-      Status: ['0x0']
-      Strict-Transport-Security: [max-age=15724800; includeSubDomains]
-      X-Content-Type-Options: [nosniff]
-      x-ms-request-id: [fa6aa9e3-4457-4297-a2b8-53ff90aae574]
->>>>>>> 6d29b89a
-      x-ms-webhdfs-version: [16.07.18.01]
-    status: {code: 200, message: OK}
-- request:
-    body: '123456'
-    headers:
-      Accept: ['*/*']
-      Accept-Encoding: ['gzip, deflate']
-      Connection: [keep-alive]
-      Content-Length: ['6']
-      User-Agent: [python-requests/2.11.1]
-    method: PUT
-<<<<<<< HEAD
-    uri: https://fakestore.azuredatalakestore.net/webhdfs/v1/azure_test_dir/data/b/x.csv?OP=CREATE&write=true&overwrite=true
-=======
-    uri: https://fakestore.azuredatalakestore.net/webhdfs/v1/azure_test_dir/data/b/x.csv?overwrite=true&write=true&OP=CREATE
->>>>>>> 6d29b89a
-  response:
-    body: {string: ''}
-    headers:
-      Cache-Control: [no-cache]
-      Content-Length: ['0']
-      ContentLength: ['0']
-<<<<<<< HEAD
-      Date: ['Thu, 15 Sep 2016 21:37:59 GMT']
-      Expires: ['-1']
-      Location: ['https://fakestore.azuredatalakestore.net/webhdfs/v1/azure_test_dir/data/b/x.csv?OP=CREATE&write=true&overwrite=true']
-      Pragma: [no-cache]
-      Server-Perf: ['[fc46d450-ac30-43f9-9145-44467825c883][ AuthTime::0::PostAuthTime::0
-          ][S-HdfsGetFileStatusV2 :: 00:00:006 ms]%0a[S-HdfsCheckAccess :: 00:00:002
-          ms]%0a[S-FsDelete :: 00:00:005 ms]%0a[S-FsOpenStream :: 00:00:076 ms]%0a[S-FsAppendStream
-          :: 00:00:154 ms]%0a[BufferingTime :: 00:00:000 ms]%0a[WriteTime :: 00:00:154
-          ms]%0a[S-FsAppendStream :: 00:00:033 ms]%0a[S-FsCloseHandle :: 00:00:001
-          ms]%0a[CREATE :: 00:00:285 ms]%0a']
-      Status: ['0x0']
-      Strict-Transport-Security: [max-age=15724800; includeSubDomains]
-      X-Content-Type-Options: [nosniff]
-      x-ms-request-id: [fc46d450-ac30-43f9-9145-44467825c883]
-=======
-      Date: ['Wed, 14 Sep 2016 19:42:15 GMT']
-      Expires: ['-1']
-      Location: ['https://fakestore.azuredatalakestore.net/webhdfs/v1/azure_test_dir/data/b/x.csv?overwrite=true&write=true&OP=CREATE']
-      Pragma: [no-cache]
-      Server-Perf: ['[798d5783-1d89-4590-9f06-63b21ac4afab][ AuthTime::965.644771020735::PostAuthTime::203.136078934831
-          ][S-HdfsGetFileStatusV2 :: 00:00:006 ms]%0a[S-HdfsCheckAccess :: 00:00:002
-          ms]%0a[S-FsDelete :: 00:00:007 ms]%0a[S-FsOpenStream :: 00:00:056 ms]%0a[S-FsAppendStream
-          :: 00:00:813 ms]%0a[BufferingTime :: 00:00:000 ms]%0a[WriteTime :: 00:00:813
-          ms]%0a[S-FsAppendStream :: 00:00:032 ms]%0a[S-FsCloseHandle :: 00:00:001
-          ms]%0a[CREATE :: 00:00:923 ms]%0a']
-      Status: ['0x0']
-      Strict-Transport-Security: [max-age=15724800; includeSubDomains]
-      X-Content-Type-Options: [nosniff]
-      x-ms-request-id: [798d5783-1d89-4590-9f06-63b21ac4afab]
->>>>>>> 6d29b89a
-      x-ms-webhdfs-version: [16.07.18.01]
-    status: {code: 201, message: Created}
-- request:
-    body: '123456'
-    headers:
-      Accept: ['*/*']
-      Accept-Encoding: ['gzip, deflate']
-      Connection: [keep-alive]
-      Content-Length: ['6']
-      User-Agent: [python-requests/2.11.1]
-    method: PUT
-<<<<<<< HEAD
-    uri: https://fakestore.azuredatalakestore.net/webhdfs/v1/azure_test_dir/data/b/y.csv?OP=CREATE&write=true&overwrite=true
-=======
-    uri: https://fakestore.azuredatalakestore.net/webhdfs/v1/azure_test_dir/data/b/y.csv?overwrite=true&write=true&OP=CREATE
->>>>>>> 6d29b89a
-  response:
-    body: {string: ''}
-    headers:
-      Cache-Control: [no-cache]
-      Content-Length: ['0']
-      ContentLength: ['0']
-<<<<<<< HEAD
-      Date: ['Thu, 15 Sep 2016 21:37:59 GMT']
-      Expires: ['-1']
-      Location: ['https://fakestore.azuredatalakestore.net/webhdfs/v1/azure_test_dir/data/b/y.csv?OP=CREATE&write=true&overwrite=true']
-      Pragma: [no-cache]
-      Server-Perf: ['[0fbc2e17-05fd-47f7-96df-13bf9851b87d][ AuthTime::0::PostAuthTime::0
-          ][S-HdfsGetFileStatusV2 :: 00:00:006 ms]%0a[S-HdfsCheckAccess :: 00:00:003
-          ms]%0a[S-FsDelete :: 00:00:006 ms]%0a[S-FsOpenStream :: 00:00:052 ms]%0a[S-FsAppendStream
-          :: 00:00:225 ms]%0a[BufferingTime :: 00:00:000 ms]%0a[WriteTime :: 00:00:225
-          ms]%0a[S-FsAppendStream :: 00:00:033 ms]%0a[S-FsCloseHandle :: 00:00:001
-          ms]%0a[CREATE :: 00:00:331 ms]%0a']
-      Status: ['0x0']
-      Strict-Transport-Security: [max-age=15724800; includeSubDomains]
-      X-Content-Type-Options: [nosniff]
-      x-ms-request-id: [0fbc2e17-05fd-47f7-96df-13bf9851b87d]
-=======
-      Date: ['Wed, 14 Sep 2016 19:42:17 GMT']
-      Expires: ['-1']
-      Location: ['https://fakestore.azuredatalakestore.net/webhdfs/v1/azure_test_dir/data/b/y.csv?overwrite=true&write=true&OP=CREATE']
-      Pragma: [no-cache]
-      Server-Perf: ['[6a2cf3cf-bb3a-40bb-8574-9ca7111e9e2f][ AuthTime::913.042827481948::PostAuthTime::211.261431745238
-          ][S-HdfsGetFileStatusV2 :: 00:00:006 ms]%0a[S-HdfsCheckAccess :: 00:00:003
-          ms]%0a[S-FsDelete :: 00:00:007 ms]%0a[S-FsOpenStream :: 00:00:057 ms]%0a[S-FsAppendStream
-          :: 00:00:544 ms]%0a[BufferingTime :: 00:00:000 ms]%0a[WriteTime :: 00:00:544
-          ms]%0a[S-FsAppendStream :: 00:00:036 ms]%0a[S-FsCloseHandle :: 00:00:001
-          ms]%0a[CREATE :: 00:00:657 ms]%0a']
-      Status: ['0x0']
-      Strict-Transport-Security: [max-age=15724800; includeSubDomains]
-      X-Content-Type-Options: [nosniff]
-      x-ms-request-id: [6a2cf3cf-bb3a-40bb-8574-9ca7111e9e2f]
->>>>>>> 6d29b89a
-      x-ms-webhdfs-version: [16.07.18.01]
-    status: {code: 201, message: Created}
-- request:
-    body: '123456'
-    headers:
-      Accept: ['*/*']
-      Accept-Encoding: ['gzip, deflate']
-      Connection: [keep-alive]
-      Content-Length: ['6']
-      User-Agent: [python-requests/2.11.1]
-    method: PUT
-<<<<<<< HEAD
-    uri: https://fakestore.azuredatalakestore.net/webhdfs/v1/azure_test_dir/data/b/z.txt?OP=CREATE&write=true&overwrite=true
-=======
-    uri: https://fakestore.azuredatalakestore.net/webhdfs/v1/azure_test_dir/data/b/z.txt?overwrite=true&write=true&OP=CREATE
->>>>>>> 6d29b89a
-  response:
-    body: {string: ''}
-    headers:
-      Cache-Control: [no-cache]
-      Content-Length: ['0']
-      ContentLength: ['0']
-<<<<<<< HEAD
-      Date: ['Thu, 15 Sep 2016 21:37:59 GMT']
-      Expires: ['-1']
-      Location: ['https://fakestore.azuredatalakestore.net/webhdfs/v1/azure_test_dir/data/b/z.txt?OP=CREATE&write=true&overwrite=true']
-      Pragma: [no-cache]
-      Server-Perf: ['[784a672f-34dd-42b9-b21c-60be1ddba03f][ AuthTime::0::PostAuthTime::0
-          ][S-HdfsGetFileStatusV2 :: 00:00:006 ms]%0a[S-HdfsCheckAccess :: 00:00:002
-          ms]%0a[S-FsDelete :: 00:00:006 ms]%0a[S-FsOpenStream :: 00:00:065 ms]%0a[S-FsAppendStream
-          :: 00:00:191 ms]%0a[BufferingTime :: 00:00:000 ms]%0a[WriteTime :: 00:00:191
-          ms]%0a[S-FsAppendStream :: 00:00:024 ms]%0a[S-FsCloseHandle :: 00:00:001
-          ms]%0a[CREATE :: 00:00:302 ms]%0a']
-      Status: ['0x0']
-      Strict-Transport-Security: [max-age=15724800; includeSubDomains]
-      X-Content-Type-Options: [nosniff]
-      x-ms-request-id: [784a672f-34dd-42b9-b21c-60be1ddba03f]
-=======
-      Date: ['Wed, 14 Sep 2016 19:42:17 GMT']
-      Expires: ['-1']
-      Location: ['https://fakestore.azuredatalakestore.net/webhdfs/v1/azure_test_dir/data/b/z.txt?overwrite=true&write=true&OP=CREATE']
-      Pragma: [no-cache]
-      Server-Perf: ['[62b18e39-bc54-471e-800d-151833c6318e][ AuthTime::916.463673312988::PostAuthTime::210.406032323841
-          ][S-HdfsGetFileStatusV2 :: 00:00:007 ms]%0a[S-HdfsCheckAccess :: 00:00:003
-          ms]%0a[S-FsDelete :: 00:00:006 ms]%0a[S-FsOpenStream :: 00:00:046 ms]%0a[S-FsAppendStream
-          :: 00:00:131 ms]%0a[BufferingTime :: 00:00:000 ms]%0a[WriteTime :: 00:00:132
-          ms]%0a[S-FsAppendStream :: 00:00:034 ms]%0a[S-FsCloseHandle :: 00:00:001
-          ms]%0a[CREATE :: 00:00:233 ms]%0a']
-      Status: ['0x0']
-      Strict-Transport-Security: [max-age=15724800; includeSubDomains]
-      X-Content-Type-Options: [nosniff]
-      x-ms-request-id: [62b18e39-bc54-471e-800d-151833c6318e]
->>>>>>> 6d29b89a
-      x-ms-webhdfs-version: [16.07.18.01]
-    status: {code: 201, message: Created}
-- request:
     body: null
     headers:
       Accept: ['*/*']
@@ -603,557 +378,341 @@
     method: GET
     uri: https://fakestore.azuredatalakestore.net/webhdfs/v1/azure_test_dir?OP=LISTSTATUS
   response:
-<<<<<<< HEAD
-    body: {string: '{"FileStatuses":{"FileStatus":[{"length":0,"pathSuffix":"data","type":"DIRECTORY","blockSize":0,"accessTime":1473975476501,"modificationTime":1473975478696,"replication":0,"permission":"770","owner":"49b2f9ec-818a-49ca-9424-249e1f19f7d7","group":"49b2f9ec-818a-49ca-9424-249e1f19f7d7"},{"length":6,"pathSuffix":"x.csv","type":"FILE","blockSize":268435456,"accessTime":1473975473925,"modificationTime":1473975474189,"replication":1,"permission":"770","owner":"49b2f9ec-818a-49ca-9424-249e1f19f7d7","group":"49b2f9ec-818a-49ca-9424-249e1f19f7d7"},{"length":6,"pathSuffix":"y.csv","type":"FILE","blockSize":268435456,"accessTime":1473975474556,"modificationTime":1473975474747,"replication":1,"permission":"770","owner":"49b2f9ec-818a-49ca-9424-249e1f19f7d7","group":"49b2f9ec-818a-49ca-9424-249e1f19f7d7"},{"length":6,"pathSuffix":"z.txt","type":"FILE","blockSize":268435456,"accessTime":1473975475509,"modificationTime":1473975476028,"replication":1,"permission":"770","owner":"49b2f9ec-818a-49ca-9424-249e1f19f7d7","group":"49b2f9ec-818a-49ca-9424-249e1f19f7d7"}]}}'}
-=======
-    body: {string: '{"FileStatuses":{"FileStatus":[{"length":0,"pathSuffix":"data","type":"DIRECTORY","blockSize":0,"accessTime":1473882132990,"modificationTime":1473882135474,"replication":0,"permission":"770","owner":"49b2f9ec-818a-49ca-9424-249e1f19f7d7","group":"49b2f9ec-818a-49ca-9424-249e1f19f7d7"},{"length":6,"pathSuffix":"x.csv","type":"FILE","blockSize":268435456,"accessTime":1473882129982,"modificationTime":1473882130131,"replication":1,"permission":"770","owner":"49b2f9ec-818a-49ca-9424-249e1f19f7d7","group":"49b2f9ec-818a-49ca-9424-249e1f19f7d7"},{"length":6,"pathSuffix":"y.csv","type":"FILE","blockSize":268435456,"accessTime":1473882130881,"modificationTime":1473882131112,"replication":1,"permission":"770","owner":"49b2f9ec-818a-49ca-9424-249e1f19f7d7","group":"49b2f9ec-818a-49ca-9424-249e1f19f7d7"},{"length":6,"pathSuffix":"z.txt","type":"FILE","blockSize":268435456,"accessTime":1473882131611,"modificationTime":1473882131759,"replication":1,"permission":"770","owner":"49b2f9ec-818a-49ca-9424-249e1f19f7d7","group":"49b2f9ec-818a-49ca-9424-249e1f19f7d7"}]}}'}
->>>>>>> 6d29b89a
+    body: {string: '{"FileStatuses":{"FileStatus":[{"length":0,"pathSuffix":"data","type":"DIRECTORY","blockSize":0,"accessTime":1473977004081,"modificationTime":1473977005934,"replication":0,"permission":"770","owner":"49b2f9ec-818a-49ca-9424-249e1f19f7d7","group":"49b2f9ec-818a-49ca-9424-249e1f19f7d7"},{"length":6,"pathSuffix":"x.csv","type":"FILE","blockSize":268435456,"accessTime":1473977002270,"modificationTime":1473977002483,"replication":1,"permission":"770","owner":"49b2f9ec-818a-49ca-9424-249e1f19f7d7","group":"49b2f9ec-818a-49ca-9424-249e1f19f7d7"},{"length":6,"pathSuffix":"y.csv","type":"FILE","blockSize":268435456,"accessTime":1473977002930,"modificationTime":1473977003100,"replication":1,"permission":"770","owner":"49b2f9ec-818a-49ca-9424-249e1f19f7d7","group":"49b2f9ec-818a-49ca-9424-249e1f19f7d7"},{"length":6,"pathSuffix":"z.txt","type":"FILE","blockSize":268435456,"accessTime":1473977003543,"modificationTime":1473977003652,"replication":1,"permission":"770","owner":"49b2f9ec-818a-49ca-9424-249e1f19f7d7","group":"49b2f9ec-818a-49ca-9424-249e1f19f7d7"}]}}'}
     headers:
       Cache-Control: [no-cache]
       Content-Length: ['1065']
       Content-Type: [application/json; charset=utf-8]
-<<<<<<< HEAD
-      Date: ['Thu, 15 Sep 2016 21:37:59 GMT']
-      Expires: ['-1']
-      Pragma: [no-cache]
-      Server-Perf: ['[08de17cb-d04c-4c08-8a69-6c4165c82e95][ AuthTime::0::PostAuthTime::0
-          ][S-HdfsListStatus :: 00:00:054 ms]%0a[LISTSTATUS :: 00:00:054 ms]%0a']
-      Status: ['0x0']
-      Strict-Transport-Security: [max-age=15724800; includeSubDomains]
-      X-Content-Type-Options: [nosniff]
-      x-ms-request-id: [08de17cb-d04c-4c08-8a69-6c4165c82e95]
-=======
-      Date: ['Wed, 14 Sep 2016 19:42:17 GMT']
-      Expires: ['-1']
-      Pragma: [no-cache]
-      Server-Perf: ['[024596b3-de0f-4aa3-bba4-d4e65395570f][ AuthTime::0::PostAuthTime::0
+      Date: ['Thu, 15 Sep 2016 22:03:29 GMT']
+      Expires: ['-1']
+      Pragma: [no-cache]
+      Server-Perf: ['[e74fb7a9-d9e9-42b1-9e2c-ba338b15ec6a][ AuthTime::0::PostAuthTime::0
+          ][S-HdfsListStatus :: 00:00:843 ms]%0a[LISTSTATUS :: 00:00:843 ms]%0a']
+      Status: ['0x0']
+      Strict-Transport-Security: [max-age=15724800; includeSubDomains]
+      X-Content-Type-Options: [nosniff]
+      x-ms-request-id: [e74fb7a9-d9e9-42b1-9e2c-ba338b15ec6a]
+      x-ms-webhdfs-version: [16.07.18.01]
+    status: {code: 200, message: OK}
+- request:
+    body: null
+    headers:
+      Accept: ['*/*']
+      Accept-Encoding: ['gzip, deflate']
+      Connection: [keep-alive]
+      User-Agent: [python-requests/2.11.1]
+    method: GET
+    uri: https://fakestore.azuredatalakestore.net/webhdfs/v1/azure_test_dir/data?OP=LISTSTATUS
+  response:
+    body: {string: '{"FileStatuses":{"FileStatus":[{"length":0,"pathSuffix":"a","type":"DIRECTORY","blockSize":0,"accessTime":1473977004081,"modificationTime":1473977005449,"replication":0,"permission":"770","owner":"49b2f9ec-818a-49ca-9424-249e1f19f7d7","group":"49b2f9ec-818a-49ca-9424-249e1f19f7d7"},{"length":0,"pathSuffix":"b","type":"DIRECTORY","blockSize":0,"accessTime":1473977005934,"modificationTime":1473977008079,"replication":0,"permission":"770","owner":"49b2f9ec-818a-49ca-9424-249e1f19f7d7","group":"49b2f9ec-818a-49ca-9424-249e1f19f7d7"}]}}'}
+    headers:
+      Cache-Control: [no-cache]
+      Content-Length: ['537']
+      Content-Type: [application/json; charset=utf-8]
+      Date: ['Thu, 15 Sep 2016 22:03:29 GMT']
+      Expires: ['-1']
+      Pragma: [no-cache]
+      Server-Perf: ['[ab4c8c70-0543-488c-bc90-c80b7b9b46ec][ AuthTime::0::PostAuthTime::0
+          ][S-HdfsListStatus :: 00:00:006 ms]%0a[LISTSTATUS :: 00:00:006 ms]%0a']
+      Status: ['0x0']
+      Strict-Transport-Security: [max-age=15724800; includeSubDomains]
+      X-Content-Type-Options: [nosniff]
+      x-ms-request-id: [ab4c8c70-0543-488c-bc90-c80b7b9b46ec]
+      x-ms-webhdfs-version: [16.07.18.01]
+    status: {code: 200, message: OK}
+- request:
+    body: null
+    headers:
+      Accept: ['*/*']
+      Accept-Encoding: ['gzip, deflate']
+      Connection: [keep-alive]
+      User-Agent: [python-requests/2.11.1]
+    method: GET
+    uri: https://fakestore.azuredatalakestore.net/webhdfs/v1/azure_test_dir/data/a?OP=LISTSTATUS
+  response:
+    body: {string: '{"FileStatuses":{"FileStatus":[{"length":6,"pathSuffix":"x.csv","type":"FILE","blockSize":268435456,"accessTime":1473977004360,"modificationTime":1473977004492,"replication":1,"permission":"770","owner":"49b2f9ec-818a-49ca-9424-249e1f19f7d7","group":"49b2f9ec-818a-49ca-9424-249e1f19f7d7"},{"length":6,"pathSuffix":"y.csv","type":"FILE","blockSize":268435456,"accessTime":1473977004903,"modificationTime":1473977005034,"replication":1,"permission":"770","owner":"49b2f9ec-818a-49ca-9424-249e1f19f7d7","group":"49b2f9ec-818a-49ca-9424-249e1f19f7d7"},{"length":6,"pathSuffix":"z.txt","type":"FILE","blockSize":268435456,"accessTime":1473977005414,"modificationTime":1473977005535,"replication":1,"permission":"770","owner":"49b2f9ec-818a-49ca-9424-249e1f19f7d7","group":"49b2f9ec-818a-49ca-9424-249e1f19f7d7"}]}}'}
+    headers:
+      Cache-Control: [no-cache]
+      Content-Length: ['810']
+      Content-Type: [application/json; charset=utf-8]
+      Date: ['Thu, 15 Sep 2016 22:03:29 GMT']
+      Expires: ['-1']
+      Pragma: [no-cache]
+      Server-Perf: ['[907acb8f-eb66-4924-81e7-7094fca26ffe][ AuthTime::0::PostAuthTime::0
           ][S-HdfsListStatus :: 00:00:013 ms]%0a[LISTSTATUS :: 00:00:013 ms]%0a']
       Status: ['0x0']
       Strict-Transport-Security: [max-age=15724800; includeSubDomains]
       X-Content-Type-Options: [nosniff]
-      x-ms-request-id: [024596b3-de0f-4aa3-bba4-d4e65395570f]
->>>>>>> 6d29b89a
-      x-ms-webhdfs-version: [16.07.18.01]
-    status: {code: 200, message: OK}
-- request:
-    body: null
-    headers:
-      Accept: ['*/*']
-      Accept-Encoding: ['gzip, deflate']
-      Connection: [keep-alive]
-      User-Agent: [python-requests/2.11.1]
-    method: GET
-    uri: https://fakestore.azuredatalakestore.net/webhdfs/v1/azure_test_dir/data?OP=LISTSTATUS
-  response:
-<<<<<<< HEAD
-    body: {string: '{"FileStatuses":{"FileStatus":[{"length":0,"pathSuffix":"a","type":"DIRECTORY","blockSize":0,"accessTime":1473975476501,"modificationTime":1473975478181,"replication":0,"permission":"770","owner":"49b2f9ec-818a-49ca-9424-249e1f19f7d7","group":"49b2f9ec-818a-49ca-9424-249e1f19f7d7"},{"length":0,"pathSuffix":"b","type":"DIRECTORY","blockSize":0,"accessTime":1473975478696,"modificationTime":1473975480238,"replication":0,"permission":"770","owner":"49b2f9ec-818a-49ca-9424-249e1f19f7d7","group":"49b2f9ec-818a-49ca-9424-249e1f19f7d7"}]}}'}
-=======
-    body: {string: '{"FileStatuses":{"FileStatus":[{"length":0,"pathSuffix":"a","type":"DIRECTORY","blockSize":0,"accessTime":1473882132991,"modificationTime":1473882134746,"replication":0,"permission":"770","owner":"49b2f9ec-818a-49ca-9424-249e1f19f7d7","group":"49b2f9ec-818a-49ca-9424-249e1f19f7d7"},{"length":0,"pathSuffix":"b","type":"DIRECTORY","blockSize":0,"accessTime":1473882135474,"modificationTime":1473882137939,"replication":0,"permission":"770","owner":"49b2f9ec-818a-49ca-9424-249e1f19f7d7","group":"49b2f9ec-818a-49ca-9424-249e1f19f7d7"}]}}'}
->>>>>>> 6d29b89a
-    headers:
-      Cache-Control: [no-cache]
-      Content-Length: ['537']
-      Content-Type: [application/json; charset=utf-8]
-<<<<<<< HEAD
-      Date: ['Thu, 15 Sep 2016 21:38:00 GMT']
-      Expires: ['-1']
-      Pragma: [no-cache]
-      Server-Perf: ['[be552f47-71da-4a12-af8c-adaa6fee2e7e][ AuthTime::0::PostAuthTime::0
-          ][S-HdfsListStatus :: 00:00:008 ms]%0a[LISTSTATUS :: 00:00:009 ms]%0a']
-      Status: ['0x0']
-      Strict-Transport-Security: [max-age=15724800; includeSubDomains]
-      X-Content-Type-Options: [nosniff]
-      x-ms-request-id: [be552f47-71da-4a12-af8c-adaa6fee2e7e]
-=======
-      Date: ['Wed, 14 Sep 2016 19:42:18 GMT']
-      Expires: ['-1']
-      Pragma: [no-cache]
-      Server-Perf: ['[84188afe-24f1-46df-b373-3576eb786bb1][ AuthTime::0::PostAuthTime::0
-          ][S-HdfsListStatus :: 00:00:007 ms]%0a[LISTSTATUS :: 00:00:007 ms]%0a']
-      Status: ['0x0']
-      Strict-Transport-Security: [max-age=15724800; includeSubDomains]
-      X-Content-Type-Options: [nosniff]
-      x-ms-request-id: [84188afe-24f1-46df-b373-3576eb786bb1]
->>>>>>> 6d29b89a
-      x-ms-webhdfs-version: [16.07.18.01]
-    status: {code: 200, message: OK}
-- request:
-    body: null
-    headers:
-      Accept: ['*/*']
-      Accept-Encoding: ['gzip, deflate']
-      Connection: [keep-alive]
-      User-Agent: [python-requests/2.11.1]
-    method: GET
-    uri: https://fakestore.azuredatalakestore.net/webhdfs/v1/azure_test_dir/data/a?OP=LISTSTATUS
-  response:
-<<<<<<< HEAD
-    body: {string: '{"FileStatuses":{"FileStatus":[{"length":6,"pathSuffix":"x.csv","type":"FILE","blockSize":268435456,"accessTime":1473975476775,"modificationTime":1473975477009,"replication":1,"permission":"770","owner":"49b2f9ec-818a-49ca-9424-249e1f19f7d7","group":"49b2f9ec-818a-49ca-9424-249e1f19f7d7"},{"length":6,"pathSuffix":"y.csv","type":"FILE","blockSize":268435456,"accessTime":1473975477498,"modificationTime":1473975477734,"replication":1,"permission":"770","owner":"49b2f9ec-818a-49ca-9424-249e1f19f7d7","group":"49b2f9ec-818a-49ca-9424-249e1f19f7d7"},{"length":6,"pathSuffix":"z.txt","type":"FILE","blockSize":268435456,"accessTime":1473975478144,"modificationTime":1473975478360,"replication":1,"permission":"770","owner":"49b2f9ec-818a-49ca-9424-249e1f19f7d7","group":"49b2f9ec-818a-49ca-9424-249e1f19f7d7"}]}}'}
-=======
-    body: {string: '{"FileStatuses":{"FileStatus":[{"length":6,"pathSuffix":"x.csv","type":"FILE","blockSize":268435456,"accessTime":1473882133200,"modificationTime":1473882133382,"replication":1,"permission":"770","owner":"49b2f9ec-818a-49ca-9424-249e1f19f7d7","group":"49b2f9ec-818a-49ca-9424-249e1f19f7d7"},{"length":6,"pathSuffix":"y.csv","type":"FILE","blockSize":268435456,"accessTime":1473882133912,"modificationTime":1473882134394,"replication":1,"permission":"770","owner":"49b2f9ec-818a-49ca-9424-249e1f19f7d7","group":"49b2f9ec-818a-49ca-9424-249e1f19f7d7"},{"length":6,"pathSuffix":"z.txt","type":"FILE","blockSize":268435456,"accessTime":1473882134709,"modificationTime":1473882134845,"replication":1,"permission":"770","owner":"49b2f9ec-818a-49ca-9424-249e1f19f7d7","group":"49b2f9ec-818a-49ca-9424-249e1f19f7d7"}]}}'}
->>>>>>> 6d29b89a
+      x-ms-request-id: [907acb8f-eb66-4924-81e7-7094fca26ffe]
+      x-ms-webhdfs-version: [16.07.18.01]
+    status: {code: 200, message: OK}
+- request:
+    body: null
+    headers:
+      Accept: ['*/*']
+      Accept-Encoding: ['gzip, deflate']
+      Connection: [keep-alive]
+      User-Agent: [python-requests/2.11.1]
+    method: GET
+    uri: https://fakestore.azuredatalakestore.net/webhdfs/v1/azure_test_dir/data/b?OP=LISTSTATUS
+  response:
+    body: {string: '{"FileStatuses":{"FileStatus":[{"length":6,"pathSuffix":"x.csv","type":"FILE","blockSize":268435456,"accessTime":1473977006192,"modificationTime":1473977006683,"replication":1,"permission":"770","owner":"49b2f9ec-818a-49ca-9424-249e1f19f7d7","group":"49b2f9ec-818a-49ca-9424-249e1f19f7d7"},{"length":6,"pathSuffix":"y.csv","type":"FILE","blockSize":268435456,"accessTime":1473977007117,"modificationTime":1473977007466,"replication":1,"permission":"770","owner":"49b2f9ec-818a-49ca-9424-249e1f19f7d7","group":"49b2f9ec-818a-49ca-9424-249e1f19f7d7"},{"length":6,"pathSuffix":"z.txt","type":"FILE","blockSize":268435456,"accessTime":1473977008044,"modificationTime":1473977008170,"replication":1,"permission":"770","owner":"49b2f9ec-818a-49ca-9424-249e1f19f7d7","group":"49b2f9ec-818a-49ca-9424-249e1f19f7d7"}]}}'}
     headers:
       Cache-Control: [no-cache]
       Content-Length: ['810']
       Content-Type: [application/json; charset=utf-8]
-<<<<<<< HEAD
-      Date: ['Thu, 15 Sep 2016 21:38:00 GMT']
-      Expires: ['-1']
-      Pragma: [no-cache]
-      Server-Perf: ['[ea81c4b9-a564-45de-bd54-fbe33db88089][ AuthTime::0::PostAuthTime::0
-          ][S-HdfsListStatus :: 00:00:013 ms]%0a[LISTSTATUS :: 00:00:013 ms]%0a']
-      Status: ['0x0']
-      Strict-Transport-Security: [max-age=15724800; includeSubDomains]
-      X-Content-Type-Options: [nosniff]
-      x-ms-request-id: [ea81c4b9-a564-45de-bd54-fbe33db88089]
-=======
-      Date: ['Wed, 14 Sep 2016 19:42:18 GMT']
-      Expires: ['-1']
-      Pragma: [no-cache]
-      Server-Perf: ['[fec1e4e5-87dc-4d6a-a8bc-454827e43a46][ AuthTime::0::PostAuthTime::0
-          ][S-HdfsListStatus :: 00:00:180 ms]%0a[LISTSTATUS :: 00:00:181 ms]%0a']
-      Status: ['0x0']
-      Strict-Transport-Security: [max-age=15724800; includeSubDomains]
-      X-Content-Type-Options: [nosniff]
-      x-ms-request-id: [fec1e4e5-87dc-4d6a-a8bc-454827e43a46]
->>>>>>> 6d29b89a
-      x-ms-webhdfs-version: [16.07.18.01]
-    status: {code: 200, message: OK}
-- request:
-    body: null
-    headers:
-      Accept: ['*/*']
-      Accept-Encoding: ['gzip, deflate']
-      Connection: [keep-alive]
-      User-Agent: [python-requests/2.11.1]
-    method: GET
-    uri: https://fakestore.azuredatalakestore.net/webhdfs/v1/azure_test_dir/data/b?OP=LISTSTATUS
-  response:
-<<<<<<< HEAD
-    body: {string: '{"FileStatuses":{"FileStatus":[{"length":6,"pathSuffix":"x.csv","type":"FILE","blockSize":268435456,"accessTime":1473975478988,"modificationTime":1473975479132,"replication":1,"permission":"770","owner":"49b2f9ec-818a-49ca-9424-249e1f19f7d7","group":"49b2f9ec-818a-49ca-9424-249e1f19f7d7"},{"length":6,"pathSuffix":"y.csv","type":"FILE","blockSize":268435456,"accessTime":1473975479587,"modificationTime":1473975479785,"replication":1,"permission":"770","owner":"49b2f9ec-818a-49ca-9424-249e1f19f7d7","group":"49b2f9ec-818a-49ca-9424-249e1f19f7d7"},{"length":6,"pathSuffix":"z.txt","type":"FILE","blockSize":268435456,"accessTime":1473975480201,"modificationTime":1473975480349,"replication":1,"permission":"770","owner":"49b2f9ec-818a-49ca-9424-249e1f19f7d7","group":"49b2f9ec-818a-49ca-9424-249e1f19f7d7"}]}}'}
-=======
-    body: {string: '{"FileStatuses":{"FileStatus":[{"length":6,"pathSuffix":"x.csv","type":"FILE","blockSize":268435456,"accessTime":1473882135721,"modificationTime":1473882136520,"replication":1,"permission":"770","owner":"49b2f9ec-818a-49ca-9424-249e1f19f7d7","group":"49b2f9ec-818a-49ca-9424-249e1f19f7d7"},{"length":6,"pathSuffix":"y.csv","type":"FILE","blockSize":268435456,"accessTime":1473882137049,"modificationTime":1473882137285,"replication":1,"permission":"770","owner":"49b2f9ec-818a-49ca-9424-249e1f19f7d7","group":"49b2f9ec-818a-49ca-9424-249e1f19f7d7"},{"length":6,"pathSuffix":"z.txt","type":"FILE","blockSize":268435456,"accessTime":1473882137904,"modificationTime":1473882138018,"replication":1,"permission":"770","owner":"49b2f9ec-818a-49ca-9424-249e1f19f7d7","group":"49b2f9ec-818a-49ca-9424-249e1f19f7d7"}]}}'}
->>>>>>> 6d29b89a
-    headers:
-      Cache-Control: [no-cache]
-      Content-Length: ['810']
-      Content-Type: [application/json; charset=utf-8]
-<<<<<<< HEAD
-      Date: ['Thu, 15 Sep 2016 21:38:01 GMT']
-      Expires: ['-1']
-      Pragma: [no-cache]
-      Server-Perf: ['[90abd799-1eec-4600-a1cc-50d6dc381a23][ AuthTime::0::PostAuthTime::0
-          ][S-HdfsListStatus :: 00:00:196 ms]%0a[LISTSTATUS :: 00:00:196 ms]%0a']
-      Status: ['0x0']
-      Strict-Transport-Security: [max-age=15724800; includeSubDomains]
-      X-Content-Type-Options: [nosniff]
-      x-ms-request-id: [90abd799-1eec-4600-a1cc-50d6dc381a23]
-=======
-      Date: ['Wed, 14 Sep 2016 19:42:18 GMT']
-      Expires: ['-1']
-      Pragma: [no-cache]
-      Server-Perf: ['[d2f02762-9aa9-472d-91e6-302f7ca566f6][ AuthTime::1040.90802760758::PostAuthTime::210.405402458065
-          ][S-HdfsListStatus :: 00:00:140 ms]%0a[LISTSTATUS :: 00:00:140 ms]%0a']
-      Status: ['0x0']
-      Strict-Transport-Security: [max-age=15724800; includeSubDomains]
-      X-Content-Type-Options: [nosniff]
-      x-ms-request-id: [d2f02762-9aa9-472d-91e6-302f7ca566f6]
->>>>>>> 6d29b89a
-      x-ms-webhdfs-version: [16.07.18.01]
-    status: {code: 200, message: OK}
-- request:
-    body: null
-    headers:
-      Accept: ['*/*']
-      Accept-Encoding: ['gzip, deflate']
-      Connection: [keep-alive]
-      User-Agent: [python-requests/2.11.1]
-    method: GET
-<<<<<<< HEAD
-    uri: https://fakestore.azuredatalakestore.net/webhdfs/v1/azure_test_dir/data/b/y.csv?OP=OPEN&read=true&length=6&offset=0
-=======
-    uri: https://fakestore.azuredatalakestore.net/webhdfs/v1/azure_test_dir/data/b/z.txt?read=true&offset=0&length=6&OP=OPEN
->>>>>>> 6d29b89a
+      Date: ['Thu, 15 Sep 2016 22:03:30 GMT']
+      Expires: ['-1']
+      Pragma: [no-cache]
+      Server-Perf: ['[6fd6ad01-5e12-439b-a8c4-832e236f71ea][ AuthTime::0::PostAuthTime::0
+          ][S-HdfsListStatus :: 00:00:384 ms]%0a[LISTSTATUS :: 00:00:384 ms]%0a']
+      Status: ['0x0']
+      Strict-Transport-Security: [max-age=15724800; includeSubDomains]
+      X-Content-Type-Options: [nosniff]
+      x-ms-request-id: [6fd6ad01-5e12-439b-a8c4-832e236f71ea]
+      x-ms-webhdfs-version: [16.07.18.01]
+    status: {code: 200, message: OK}
+- request:
+    body: null
+    headers:
+      Accept: ['*/*']
+      Accept-Encoding: ['gzip, deflate']
+      Connection: [keep-alive]
+      User-Agent: [python-requests/2.11.1]
+    method: GET
+    uri: https://fakestore.azuredatalakestore.net/webhdfs/v1/azure_test_dir/z.txt?OP=OPEN&offset=0&read=true&length=6
   response:
     body: {string: '123456'}
     headers:
       Cache-Control: [no-cache]
       Content-Type: [application/octet-stream]
-<<<<<<< HEAD
-      Date: ['Thu, 15 Sep 2016 21:38:01 GMT']
-      Expires: ['-1']
-      Pragma: [no-cache]
-      Server-Perf: ['[4563b41d-fb13-4c7d-b797-b11af139799b][ AuthTime::0::PostAuthTime::0
-          ][S-FsOpenStream :: 00:00:013 ms]%0a[S-FsReadStream :: 00:00:092 ms]%0a[OPEN
-          :: 00:00:105 ms]%0a']
-=======
-      Date: ['Wed, 14 Sep 2016 19:42:18 GMT']
-      Expires: ['-1']
-      Pragma: [no-cache]
-      Server-Perf: ['[a2132e1d-14d7-4be2-b0c7-955b030f1881][ AuthTime::0::PostAuthTime::0
+      Date: ['Thu, 15 Sep 2016 22:03:31 GMT']
+      Expires: ['-1']
+      Pragma: [no-cache]
+      Server-Perf: ['[e3b5133d-2133-4574-8f03-9d9a806e961d][ AuthTime::0::PostAuthTime::0
+          ][S-FsOpenStream :: 00:00:013 ms]%0a[S-FsReadStream :: 00:00:014 ms]%0a[OPEN
+          :: 00:00:028 ms]%0a']
+      Status: ['0x0']
+      Strict-Transport-Security: [max-age=15724800; includeSubDomains]
+      Transfer-Encoding: [chunked]
+      X-Content-Type-Options: [nosniff]
+      x-ms-request-id: [e3b5133d-2133-4574-8f03-9d9a806e961d]
+      x-ms-webhdfs-version: [16.07.18.01]
+    status: {code: 200, message: OK}
+- request:
+    body: null
+    headers:
+      Accept: ['*/*']
+      Accept-Encoding: ['gzip, deflate']
+      Connection: [keep-alive]
+      User-Agent: [python-requests/2.11.1]
+    method: GET
+    uri: https://fakestore.azuredatalakestore.net/webhdfs/v1/azure_test_dir/x.csv?OP=OPEN&offset=0&read=true&length=6
+  response:
+    body: {string: '123456'}
+    headers:
+      Cache-Control: [no-cache]
+      Content-Type: [application/octet-stream]
+      Date: ['Thu, 15 Sep 2016 22:03:30 GMT']
+      Expires: ['-1']
+      Pragma: [no-cache]
+      Server-Perf: ['[9430e88d-2378-4a55-93c4-298b16cfb8d4][ AuthTime::0::PostAuthTime::0
+          ][S-FsOpenStream :: 00:00:013 ms]%0a[S-FsReadStream :: 00:00:014 ms]%0a[OPEN
+          :: 00:00:028 ms]%0a']
+      Status: ['0x0']
+      Strict-Transport-Security: [max-age=15724800; includeSubDomains]
+      Transfer-Encoding: [chunked]
+      X-Content-Type-Options: [nosniff]
+      x-ms-request-id: [9430e88d-2378-4a55-93c4-298b16cfb8d4]
+      x-ms-webhdfs-version: [16.07.18.01]
+    status: {code: 200, message: OK}
+- request:
+    body: null
+    headers:
+      Accept: ['*/*']
+      Accept-Encoding: ['gzip, deflate']
+      Connection: [keep-alive]
+      User-Agent: [python-requests/2.11.1]
+    method: GET
+    uri: https://fakestore.azuredatalakestore.net/webhdfs/v1/azure_test_dir/data/a/z.txt?OP=OPEN&offset=0&read=true&length=6
+  response:
+    body: {string: '123456'}
+    headers:
+      Cache-Control: [no-cache]
+      Content-Type: [application/octet-stream]
+      Date: ['Thu, 15 Sep 2016 22:03:30 GMT']
+      Expires: ['-1']
+      Pragma: [no-cache]
+      Server-Perf: ['[1d9edbcf-1ade-473f-a34c-a8c7a28e3362][ AuthTime::0::PostAuthTime::0
+          ][S-FsOpenStream :: 00:00:013 ms]%0a[S-FsReadStream :: 00:00:021 ms]%0a[OPEN
+          :: 00:00:035 ms]%0a']
+      Status: ['0x0']
+      Strict-Transport-Security: [max-age=15724800; includeSubDomains]
+      Transfer-Encoding: [chunked]
+      X-Content-Type-Options: [nosniff]
+      x-ms-request-id: [1d9edbcf-1ade-473f-a34c-a8c7a28e3362]
+      x-ms-webhdfs-version: [16.07.18.01]
+    status: {code: 200, message: OK}
+- request:
+    body: null
+    headers:
+      Accept: ['*/*']
+      Accept-Encoding: ['gzip, deflate']
+      Connection: [keep-alive]
+      User-Agent: [python-requests/2.11.1]
+    method: GET
+    uri: https://fakestore.azuredatalakestore.net/webhdfs/v1/azure_test_dir/data/a/y.csv?OP=OPEN&offset=0&read=true&length=6
+  response:
+    body: {string: '123456'}
+    headers:
+      Cache-Control: [no-cache]
+      Content-Type: [application/octet-stream]
+      Date: ['Thu, 15 Sep 2016 22:03:31 GMT']
+      Expires: ['-1']
+      Pragma: [no-cache]
+      Server-Perf: ['[d33b5f7e-3b07-4231-8eb3-1cc43a603105][ AuthTime::0::PostAuthTime::0
+          ][S-FsOpenStream :: 00:00:013 ms]%0a[S-FsReadStream :: 00:00:014 ms]%0a[OPEN
+          :: 00:00:028 ms]%0a']
+      Status: ['0x0']
+      Strict-Transport-Security: [max-age=15724800; includeSubDomains]
+      Transfer-Encoding: [chunked]
+      X-Content-Type-Options: [nosniff]
+      x-ms-request-id: [d33b5f7e-3b07-4231-8eb3-1cc43a603105]
+      x-ms-webhdfs-version: [16.07.18.01]
+    status: {code: 200, message: OK}
+- request:
+    body: null
+    headers:
+      Accept: ['*/*']
+      Accept-Encoding: ['gzip, deflate']
+      Connection: [keep-alive]
+      User-Agent: [python-requests/2.11.1]
+    method: GET
+    uri: https://fakestore.azuredatalakestore.net/webhdfs/v1/azure_test_dir/data/a/x.csv?OP=OPEN&offset=0&read=true&length=6
+  response:
+    body: {string: '123456'}
+    headers:
+      Cache-Control: [no-cache]
+      Content-Type: [application/octet-stream]
+      Date: ['Thu, 15 Sep 2016 22:03:31 GMT']
+      Expires: ['-1']
+      Pragma: [no-cache]
+      Server-Perf: ['[087d3a7a-8f0c-436f-8fbf-9496b3928f0d][ AuthTime::0::PostAuthTime::0
+          ][S-FsOpenStream :: 00:00:013 ms]%0a[S-FsReadStream :: 00:00:014 ms]%0a[OPEN
+          :: 00:00:028 ms]%0a']
+      Status: ['0x0']
+      Strict-Transport-Security: [max-age=15724800; includeSubDomains]
+      Transfer-Encoding: [chunked]
+      X-Content-Type-Options: [nosniff]
+      x-ms-request-id: [087d3a7a-8f0c-436f-8fbf-9496b3928f0d]
+      x-ms-webhdfs-version: [16.07.18.01]
+    status: {code: 200, message: OK}
+- request:
+    body: null
+    headers:
+      Accept: ['*/*']
+      Accept-Encoding: ['gzip, deflate']
+      Connection: [keep-alive]
+      User-Agent: [python-requests/2.11.1]
+    method: GET
+    uri: https://fakestore.azuredatalakestore.net/webhdfs/v1/azure_test_dir/data/b/x.csv?OP=OPEN&offset=0&read=true&length=6
+  response:
+    body: {string: '123456'}
+    headers:
+      Cache-Control: [no-cache]
+      Content-Type: [application/octet-stream]
+      Date: ['Thu, 15 Sep 2016 22:03:31 GMT']
+      Expires: ['-1']
+      Pragma: [no-cache]
+      Server-Perf: ['[27e04c83-c1bf-44b6-811f-bc3d93e8014d][ AuthTime::0::PostAuthTime::0
           ][S-FsOpenStream :: 00:00:012 ms]%0a[S-FsReadStream :: 00:00:013 ms]%0a[OPEN
           :: 00:00:026 ms]%0a']
->>>>>>> 6d29b89a
       Status: ['0x0']
       Strict-Transport-Security: [max-age=15724800; includeSubDomains]
       Transfer-Encoding: [chunked]
       X-Content-Type-Options: [nosniff]
-<<<<<<< HEAD
-      x-ms-request-id: [4563b41d-fb13-4c7d-b797-b11af139799b]
-=======
-      x-ms-request-id: [a2132e1d-14d7-4be2-b0c7-955b030f1881]
->>>>>>> 6d29b89a
-      x-ms-webhdfs-version: [16.07.18.01]
-    status: {code: 200, message: OK}
-- request:
-    body: null
-    headers:
-      Accept: ['*/*']
-      Accept-Encoding: ['gzip, deflate']
-      Connection: [keep-alive]
-      User-Agent: [python-requests/2.11.1]
-    method: GET
-<<<<<<< HEAD
-    uri: https://fakestore.azuredatalakestore.net/webhdfs/v1/azure_test_dir/data/a/x.csv?OP=OPEN&read=true&length=6&offset=0
-=======
-    uri: https://fakestore.azuredatalakestore.net/webhdfs/v1/azure_test_dir/data/b/y.csv?read=true&offset=0&length=6&OP=OPEN
->>>>>>> 6d29b89a
+      x-ms-request-id: [27e04c83-c1bf-44b6-811f-bc3d93e8014d]
+      x-ms-webhdfs-version: [16.07.18.01]
+    status: {code: 200, message: OK}
+- request:
+    body: null
+    headers:
+      Accept: ['*/*']
+      Accept-Encoding: ['gzip, deflate']
+      Connection: [keep-alive]
+      User-Agent: [python-requests/2.11.1]
+    method: GET
+    uri: https://fakestore.azuredatalakestore.net/webhdfs/v1/azure_test_dir/data/b/z.txt?OP=OPEN&offset=0&read=true&length=6
   response:
     body: {string: '123456'}
     headers:
       Cache-Control: [no-cache]
       Content-Type: [application/octet-stream]
-<<<<<<< HEAD
-      Date: ['Thu, 15 Sep 2016 21:38:01 GMT']
-      Expires: ['-1']
-      Pragma: [no-cache]
-      Server-Perf: ['[fede6491-3196-45de-9a3d-0b8bbe92fcbe][ AuthTime::0::PostAuthTime::0
-          ][S-FsOpenStream :: 00:00:014 ms]%0a[S-FsReadStream :: 00:00:015 ms]%0a[OPEN
-          :: 00:00:031 ms]%0a']
-=======
-      Date: ['Wed, 14 Sep 2016 19:42:18 GMT']
-      Expires: ['-1']
-      Pragma: [no-cache]
-      Server-Perf: ['[bd9c633c-0584-4a70-8fa9-236a37ffdf3f][ AuthTime::932.285695102378::PostAuthTime::212.971686312378
-          ][S-FsOpenStream :: 00:00:014 ms]%0a[S-FsReadStream :: 00:00:014 ms]%0a[OPEN
-          :: 00:00:028 ms]%0a']
->>>>>>> 6d29b89a
-      Status: ['0x0']
-      Strict-Transport-Security: [max-age=15724800; includeSubDomains]
-      Transfer-Encoding: [chunked]
-      X-Content-Type-Options: [nosniff]
-<<<<<<< HEAD
-      x-ms-request-id: [fede6491-3196-45de-9a3d-0b8bbe92fcbe]
-=======
-      x-ms-request-id: [bd9c633c-0584-4a70-8fa9-236a37ffdf3f]
->>>>>>> 6d29b89a
-      x-ms-webhdfs-version: [16.07.18.01]
-    status: {code: 200, message: OK}
-- request:
-    body: null
-    headers:
-      Accept: ['*/*']
-      Accept-Encoding: ['gzip, deflate']
-      Connection: [keep-alive]
-      User-Agent: [python-requests/2.11.1]
-    method: GET
-<<<<<<< HEAD
-    uri: https://fakestore.azuredatalakestore.net/webhdfs/v1/azure_test_dir/x.csv?OP=OPEN&read=true&length=6&offset=0
-=======
-    uri: https://fakestore.azuredatalakestore.net/webhdfs/v1/azure_test_dir/x.csv?read=true&offset=0&length=6&OP=OPEN
->>>>>>> 6d29b89a
-  response:
-    body: {string: '123456'}
-    headers:
-      Cache-Control: [no-cache]
-      Content-Type: [application/octet-stream]
-<<<<<<< HEAD
-      Date: ['Thu, 15 Sep 2016 21:38:02 GMT']
-      Expires: ['-1']
-      Pragma: [no-cache]
-      Server-Perf: ['[200fd1e7-ffd6-41e1-b983-2e0f61e5fb78][ AuthTime::0::PostAuthTime::0
-          ][S-FsOpenStream :: 00:00:014 ms]%0a[S-FsReadStream :: 00:00:016 ms]%0a[OPEN
-          :: 00:00:031 ms]%0a']
-=======
-      Date: ['Wed, 14 Sep 2016 19:42:19 GMT']
-      Expires: ['-1']
-      Pragma: [no-cache]
-      Server-Perf: ['[12233fc5-a3e6-450b-9318-c8db824e73a2][ AuthTime::0::PostAuthTime::0
-          ][S-FsOpenStream :: 00:00:013 ms]%0a[S-FsReadStream :: 00:00:071 ms]%0a[OPEN
-          :: 00:00:085 ms]%0a']
->>>>>>> 6d29b89a
-      Status: ['0x0']
-      Strict-Transport-Security: [max-age=15724800; includeSubDomains]
-      Transfer-Encoding: [chunked]
-      X-Content-Type-Options: [nosniff]
-<<<<<<< HEAD
-      x-ms-request-id: [200fd1e7-ffd6-41e1-b983-2e0f61e5fb78]
-=======
-      x-ms-request-id: [12233fc5-a3e6-450b-9318-c8db824e73a2]
->>>>>>> 6d29b89a
-      x-ms-webhdfs-version: [16.07.18.01]
-    status: {code: 200, message: OK}
-- request:
-    body: null
-    headers:
-      Accept: ['*/*']
-      Accept-Encoding: ['gzip, deflate']
-      Connection: [keep-alive]
-      User-Agent: [python-requests/2.11.1]
-    method: GET
-<<<<<<< HEAD
-    uri: https://fakestore.azuredatalakestore.net/webhdfs/v1/azure_test_dir/y.csv?OP=OPEN&read=true&length=6&offset=0
-=======
-    uri: https://fakestore.azuredatalakestore.net/webhdfs/v1/azure_test_dir/y.csv?read=true&offset=0&length=6&OP=OPEN
->>>>>>> 6d29b89a
-  response:
-    body: {string: '123456'}
-    headers:
-      Cache-Control: [no-cache]
-      Content-Type: [application/octet-stream]
-<<<<<<< HEAD
-      Date: ['Thu, 15 Sep 2016 21:38:02 GMT']
-      Expires: ['-1']
-      Pragma: [no-cache]
-      Server-Perf: ['[54db1b95-2f5e-462a-bfe5-6615eb9b4466][ AuthTime::0::PostAuthTime::0
-          ][S-FsOpenStream :: 00:00:013 ms]%0a[S-FsReadStream :: 00:00:014 ms]%0a[OPEN
-          :: 00:00:029 ms]%0a']
-=======
-      Date: ['Wed, 14 Sep 2016 19:42:19 GMT']
-      Expires: ['-1']
-      Pragma: [no-cache]
-      Server-Perf: ['[f3a724a2-1ea3-4013-b7b7-38ab17c56520][ AuthTime::0::PostAuthTime::0
+      Date: ['Thu, 15 Sep 2016 22:03:31 GMT']
+      Expires: ['-1']
+      Pragma: [no-cache]
+      Server-Perf: ['[d40855be-1b81-4e3b-a83b-8b115cd5f120][ AuthTime::0::PostAuthTime::0
           ][S-FsOpenStream :: 00:00:013 ms]%0a[S-FsReadStream :: 00:00:014 ms]%0a[OPEN
           :: 00:00:028 ms]%0a']
->>>>>>> 6d29b89a
       Status: ['0x0']
       Strict-Transport-Security: [max-age=15724800; includeSubDomains]
       Transfer-Encoding: [chunked]
       X-Content-Type-Options: [nosniff]
-<<<<<<< HEAD
-      x-ms-request-id: [54db1b95-2f5e-462a-bfe5-6615eb9b4466]
-=======
-      x-ms-request-id: [f3a724a2-1ea3-4013-b7b7-38ab17c56520]
->>>>>>> 6d29b89a
-      x-ms-webhdfs-version: [16.07.18.01]
-    status: {code: 200, message: OK}
-- request:
-    body: null
-    headers:
-      Accept: ['*/*']
-      Accept-Encoding: ['gzip, deflate']
-      Connection: [keep-alive]
-      User-Agent: [python-requests/2.11.1]
-    method: GET
-<<<<<<< HEAD
-    uri: https://fakestore.azuredatalakestore.net/webhdfs/v1/azure_test_dir/z.txt?OP=OPEN&read=true&length=6&offset=0
-=======
-    uri: https://fakestore.azuredatalakestore.net/webhdfs/v1/azure_test_dir/data/b/x.csv?read=true&offset=0&length=6&OP=OPEN
->>>>>>> 6d29b89a
+      x-ms-request-id: [d40855be-1b81-4e3b-a83b-8b115cd5f120]
+      x-ms-webhdfs-version: [16.07.18.01]
+    status: {code: 200, message: OK}
+- request:
+    body: null
+    headers:
+      Accept: ['*/*']
+      Accept-Encoding: ['gzip, deflate']
+      Connection: [keep-alive]
+      User-Agent: [python-requests/2.11.1]
+    method: GET
+    uri: https://fakestore.azuredatalakestore.net/webhdfs/v1/azure_test_dir/y.csv?OP=OPEN&offset=0&read=true&length=6
   response:
     body: {string: '123456'}
     headers:
       Cache-Control: [no-cache]
       Content-Type: [application/octet-stream]
-<<<<<<< HEAD
-      Date: ['Thu, 15 Sep 2016 21:38:02 GMT']
-      Expires: ['-1']
-      Pragma: [no-cache]
-      Server-Perf: ['[66f74d2f-2f4b-465b-bc87-80cbb23496a7][ AuthTime::0::PostAuthTime::0
-          ][S-FsOpenStream :: 00:00:017 ms]%0a[S-FsReadStream :: 00:00:014 ms]%0a[OPEN
-          :: 00:00:032 ms]%0a']
-=======
-      Date: ['Wed, 14 Sep 2016 19:42:19 GMT']
-      Expires: ['-1']
-      Pragma: [no-cache]
-      Server-Perf: ['[bfbf208d-5d23-476e-bade-b36401133cad][ AuthTime::998.571636288991::PostAuthTime::218.958748513903
-          ][S-FsOpenStream :: 00:00:013 ms]%0a[S-FsReadStream :: 00:00:015 ms]%0a[OPEN
-          :: 00:00:029 ms]%0a']
->>>>>>> 6d29b89a
+      Date: ['Thu, 15 Sep 2016 22:03:32 GMT']
+      Expires: ['-1']
+      Pragma: [no-cache]
+      Server-Perf: ['[c78dc735-1629-4807-865b-43f3123edd89][ AuthTime::0::PostAuthTime::0
+          ][S-FsOpenStream :: 00:00:013 ms]%0a[S-FsReadStream :: 00:00:045 ms]%0a[OPEN
+          :: 00:00:059 ms]%0a']
       Status: ['0x0']
       Strict-Transport-Security: [max-age=15724800; includeSubDomains]
       Transfer-Encoding: [chunked]
       X-Content-Type-Options: [nosniff]
-<<<<<<< HEAD
-      x-ms-request-id: [66f74d2f-2f4b-465b-bc87-80cbb23496a7]
-=======
-      x-ms-request-id: [bfbf208d-5d23-476e-bade-b36401133cad]
->>>>>>> 6d29b89a
-      x-ms-webhdfs-version: [16.07.18.01]
-    status: {code: 200, message: OK}
-- request:
-    body: null
-    headers:
-      Accept: ['*/*']
-      Accept-Encoding: ['gzip, deflate']
-      Connection: [keep-alive]
-      User-Agent: [python-requests/2.11.1]
-    method: GET
-<<<<<<< HEAD
-    uri: https://fakestore.azuredatalakestore.net/webhdfs/v1/azure_test_dir/data/b/z.txt?OP=OPEN&read=true&length=6&offset=0
-=======
-    uri: https://fakestore.azuredatalakestore.net/webhdfs/v1/azure_test_dir/data/a/x.csv?read=true&offset=0&length=6&OP=OPEN
->>>>>>> 6d29b89a
+      x-ms-request-id: [c78dc735-1629-4807-865b-43f3123edd89]
+      x-ms-webhdfs-version: [16.07.18.01]
+    status: {code: 200, message: OK}
+- request:
+    body: null
+    headers:
+      Accept: ['*/*']
+      Accept-Encoding: ['gzip, deflate']
+      Connection: [keep-alive]
+      User-Agent: [python-requests/2.11.1]
+    method: GET
+    uri: https://fakestore.azuredatalakestore.net/webhdfs/v1/azure_test_dir/data/b/y.csv?OP=OPEN&offset=0&read=true&length=6
   response:
     body: {string: '123456'}
     headers:
       Cache-Control: [no-cache]
       Content-Type: [application/octet-stream]
-<<<<<<< HEAD
-      Date: ['Thu, 15 Sep 2016 21:38:03 GMT']
-      Expires: ['-1']
-      Pragma: [no-cache]
-      Server-Perf: ['[5599e229-4351-414c-9341-612aed2f85c0][ AuthTime::0::PostAuthTime::0
-          ][S-FsOpenStream :: 00:00:013 ms]%0a[S-FsReadStream :: 00:00:014 ms]%0a[OPEN
-          :: 00:00:028 ms]%0a']
-=======
-      Date: ['Wed, 14 Sep 2016 19:42:20 GMT']
-      Expires: ['-1']
-      Pragma: [no-cache]
-      Server-Perf: ['[be006251-9e05-4339-8295-9e08d579b8fb][ AuthTime::0::PostAuthTime::0
-          ][S-FsOpenStream :: 00:00:013 ms]%0a[S-FsReadStream :: 00:00:387 ms]%0a[OPEN
-          :: 00:00:400 ms]%0a']
->>>>>>> 6d29b89a
+      Date: ['Thu, 15 Sep 2016 22:03:32 GMT']
+      Expires: ['-1']
+      Pragma: [no-cache]
+      Server-Perf: ['[de44af98-d551-4903-aa20-62447ce21b88][ AuthTime::0::PostAuthTime::0
+          ][S-FsOpenStream :: 00:00:013 ms]%0a[S-FsReadStream :: 00:00:020 ms]%0a[OPEN
+          :: 00:00:033 ms]%0a']
       Status: ['0x0']
       Strict-Transport-Security: [max-age=15724800; includeSubDomains]
       Transfer-Encoding: [chunked]
       X-Content-Type-Options: [nosniff]
-<<<<<<< HEAD
-      x-ms-request-id: [5599e229-4351-414c-9341-612aed2f85c0]
-=======
-      x-ms-request-id: [be006251-9e05-4339-8295-9e08d579b8fb]
->>>>>>> 6d29b89a
-      x-ms-webhdfs-version: [16.07.18.01]
-    status: {code: 200, message: OK}
-- request:
-    body: null
-    headers:
-      Accept: ['*/*']
-      Accept-Encoding: ['gzip, deflate']
-      Connection: [keep-alive]
-      User-Agent: [python-requests/2.11.1]
-    method: GET
-<<<<<<< HEAD
-    uri: https://fakestore.azuredatalakestore.net/webhdfs/v1/azure_test_dir/data/a/y.csv?OP=OPEN&read=true&length=6&offset=0
-=======
-    uri: https://fakestore.azuredatalakestore.net/webhdfs/v1/azure_test_dir/data/a/z.txt?read=true&offset=0&length=6&OP=OPEN
->>>>>>> 6d29b89a
-  response:
-    body: {string: '123456'}
-    headers:
-      Cache-Control: [no-cache]
-      Content-Type: [application/octet-stream]
-<<<<<<< HEAD
-      Date: ['Thu, 15 Sep 2016 21:38:04 GMT']
-      Expires: ['-1']
-      Pragma: [no-cache]
-      Server-Perf: ['[fbe44e9f-2f46-40ed-9855-17b1a6031162][ AuthTime::0::PostAuthTime::0
-          ][S-FsOpenStream :: 00:00:013 ms]%0a[S-FsReadStream :: 00:00:754 ms]%0a[OPEN
-          :: 00:00:768 ms]%0a']
-=======
-      Date: ['Wed, 14 Sep 2016 19:42:21 GMT']
-      Expires: ['-1']
-      Pragma: [no-cache]
-      Server-Perf: ['[aed95e5f-c19f-495e-98c5-1f27ac17f0d7][ AuthTime::0::PostAuthTime::0
-          ][S-FsOpenStream :: 00:00:014 ms]%0a[S-FsReadStream :: 00:00:018 ms]%0a[OPEN
-          :: 00:00:033 ms]%0a']
->>>>>>> 6d29b89a
-      Status: ['0x0']
-      Strict-Transport-Security: [max-age=15724800; includeSubDomains]
-      Transfer-Encoding: [chunked]
-      X-Content-Type-Options: [nosniff]
-<<<<<<< HEAD
-      x-ms-request-id: [fbe44e9f-2f46-40ed-9855-17b1a6031162]
-=======
-      x-ms-request-id: [aed95e5f-c19f-495e-98c5-1f27ac17f0d7]
->>>>>>> 6d29b89a
-      x-ms-webhdfs-version: [16.07.18.01]
-    status: {code: 200, message: OK}
-- request:
-    body: null
-    headers:
-      Accept: ['*/*']
-      Accept-Encoding: ['gzip, deflate']
-      Connection: [keep-alive]
-      User-Agent: [python-requests/2.11.1]
-    method: GET
-<<<<<<< HEAD
-    uri: https://fakestore.azuredatalakestore.net/webhdfs/v1/azure_test_dir/data/a/z.txt?OP=OPEN&read=true&length=6&offset=0
-=======
-    uri: https://fakestore.azuredatalakestore.net/webhdfs/v1/azure_test_dir/data/a/y.csv?read=true&offset=0&length=6&OP=OPEN
->>>>>>> 6d29b89a
-  response:
-    body: {string: '123456'}
-    headers:
-      Cache-Control: [no-cache]
-      Content-Type: [application/octet-stream]
-<<<<<<< HEAD
-      Date: ['Thu, 15 Sep 2016 21:38:04 GMT']
-      Expires: ['-1']
-      Pragma: [no-cache]
-      Server-Perf: ['[86e96f10-c298-4be2-99b2-ce4c985ab3fb][ AuthTime::0::PostAuthTime::0
-          ][S-FsOpenStream :: 00:00:014 ms]%0a[S-FsReadStream :: 00:00:025 ms]%0a[OPEN
-          :: 00:00:040 ms]%0a']
-=======
-      Date: ['Wed, 14 Sep 2016 19:42:21 GMT']
-      Expires: ['-1']
-      Pragma: [no-cache]
-      Server-Perf: ['[119f0986-095a-4f47-9032-b1474114f59f][ AuthTime::911.331039396358::PostAuthTime::195.010302188991
-          ][S-FsOpenStream :: 00:00:016 ms]%0a[S-FsReadStream :: 00:00:016 ms]%0a[OPEN
-          :: 00:00:033 ms]%0a']
->>>>>>> 6d29b89a
-      Status: ['0x0']
-      Strict-Transport-Security: [max-age=15724800; includeSubDomains]
-      Transfer-Encoding: [chunked]
-      X-Content-Type-Options: [nosniff]
-<<<<<<< HEAD
-      x-ms-request-id: [86e96f10-c298-4be2-99b2-ce4c985ab3fb]
-=======
-      x-ms-request-id: [119f0986-095a-4f47-9032-b1474114f59f]
->>>>>>> 6d29b89a
-      x-ms-webhdfs-version: [16.07.18.01]
-    status: {code: 200, message: OK}
-- request:
-    body: null
-    headers:
-      Accept: ['*/*']
-      Accept-Encoding: ['gzip, deflate']
-      Connection: [keep-alive]
-      User-Agent: [python-requests/2.11.1]
-    method: GET
-<<<<<<< HEAD
-    uri: https://fakestore.azuredatalakestore.net/webhdfs/v1/azure_test_dir/data/b/x.csv?OP=OPEN&read=true&length=6&offset=0
-=======
-    uri: https://fakestore.azuredatalakestore.net/webhdfs/v1/azure_test_dir/z.txt?read=true&offset=0&length=6&OP=OPEN
->>>>>>> 6d29b89a
-  response:
-    body: {string: '123456'}
-    headers:
-      Cache-Control: [no-cache]
-      Content-Type: [application/octet-stream]
-<<<<<<< HEAD
-      Date: ['Thu, 15 Sep 2016 21:38:04 GMT']
-      Expires: ['-1']
-      Pragma: [no-cache]
-      Server-Perf: ['[e88059a4-8fa0-49ec-81da-0d14b5de3919][ AuthTime::0::PostAuthTime::0
-          ][S-FsOpenStream :: 00:00:014 ms]%0a[S-FsReadStream :: 00:00:016 ms]%0a[OPEN
-=======
-      Date: ['Wed, 14 Sep 2016 19:42:21 GMT']
-      Expires: ['-1']
-      Pragma: [no-cache]
-      Server-Perf: ['[0451926f-5867-4b02-9a38-aa76f9276f65][ AuthTime::936.989888976748::PostAuthTime::216.82057220959
-          ][S-FsOpenStream :: 00:00:013 ms]%0a[S-FsReadStream :: 00:00:018 ms]%0a[OPEN
->>>>>>> 6d29b89a
-          :: 00:00:031 ms]%0a']
-      Status: ['0x0']
-      Strict-Transport-Security: [max-age=15724800; includeSubDomains]
-      Transfer-Encoding: [chunked]
-      X-Content-Type-Options: [nosniff]
-<<<<<<< HEAD
-      x-ms-request-id: [e88059a4-8fa0-49ec-81da-0d14b5de3919]
-=======
-      x-ms-request-id: [0451926f-5867-4b02-9a38-aa76f9276f65]
->>>>>>> 6d29b89a
+      x-ms-request-id: [de44af98-d551-4903-aa20-62447ce21b88]
       x-ms-webhdfs-version: [16.07.18.01]
     status: {code: 200, message: OK}
 - request:
@@ -1165,34 +724,22 @@
       Content-Length: ['0']
       User-Agent: [python-requests/2.11.1]
     method: DELETE
-    uri: https://fakestore.azuredatalakestore.net/webhdfs/v1/azure_test_dir/data?recursive=True&OP=DELETE
+    uri: https://fakestore.azuredatalakestore.net/webhdfs/v1/azure_test_dir/data?OP=DELETE&recursive=True
   response:
     body: {string: '{"boolean":true}'}
     headers:
       Cache-Control: [no-cache]
       Content-Length: ['16']
       Content-Type: [application/json; charset=utf-8]
-<<<<<<< HEAD
-      Date: ['Thu, 15 Sep 2016 21:38:05 GMT']
-      Expires: ['-1']
-      Pragma: [no-cache]
-      Server-Perf: ['[aec342f4-398e-42a6-9df9-2562c1855121][ AuthTime::0::PostAuthTime::0
-          ][S-FsDelete :: 00:00:045 ms]%0a[DELETE :: 00:00:046 ms]%0a']
-      Status: ['0x0']
-      Strict-Transport-Security: [max-age=15724800; includeSubDomains]
-      X-Content-Type-Options: [nosniff]
-      x-ms-request-id: [aec342f4-398e-42a6-9df9-2562c1855121]
-=======
-      Date: ['Wed, 14 Sep 2016 19:42:21 GMT']
-      Expires: ['-1']
-      Pragma: [no-cache]
-      Server-Perf: ['[fa905960-cb29-4fed-9760-eb8794e3a1d1][ AuthTime::0::PostAuthTime::0
-          ][S-FsDelete :: 00:00:051 ms]%0a[DELETE :: 00:00:052 ms]%0a']
-      Status: ['0x0']
-      Strict-Transport-Security: [max-age=15724800; includeSubDomains]
-      X-Content-Type-Options: [nosniff]
-      x-ms-request-id: [fa905960-cb29-4fed-9760-eb8794e3a1d1]
->>>>>>> 6d29b89a
+      Date: ['Thu, 15 Sep 2016 22:03:33 GMT']
+      Expires: ['-1']
+      Pragma: [no-cache]
+      Server-Perf: ['[9ec3720b-b5a2-4678-999e-3ea2fe48740b][ AuthTime::0::PostAuthTime::0
+          ][S-FsDelete :: 00:00:047 ms]%0a[DELETE :: 00:00:048 ms]%0a']
+      Status: ['0x0']
+      Strict-Transport-Security: [max-age=15724800; includeSubDomains]
+      X-Content-Type-Options: [nosniff]
+      x-ms-request-id: [9ec3720b-b5a2-4678-999e-3ea2fe48740b]
       x-ms-webhdfs-version: [16.07.18.01]
     status: {code: 200, message: OK}
 - request:
@@ -1205,36 +752,20 @@
     method: GET
     uri: https://fakestore.azuredatalakestore.net/webhdfs/v1/azure_test_dir?OP=LISTSTATUS
   response:
-<<<<<<< HEAD
-    body: {string: '{"FileStatuses":{"FileStatus":[{"length":6,"pathSuffix":"x.csv","type":"FILE","blockSize":268435456,"accessTime":1473975473925,"modificationTime":1473975474189,"replication":1,"permission":"770","owner":"49b2f9ec-818a-49ca-9424-249e1f19f7d7","group":"49b2f9ec-818a-49ca-9424-249e1f19f7d7"},{"length":6,"pathSuffix":"y.csv","type":"FILE","blockSize":268435456,"accessTime":1473975474556,"modificationTime":1473975474747,"replication":1,"permission":"770","owner":"49b2f9ec-818a-49ca-9424-249e1f19f7d7","group":"49b2f9ec-818a-49ca-9424-249e1f19f7d7"},{"length":6,"pathSuffix":"z.txt","type":"FILE","blockSize":268435456,"accessTime":1473975475509,"modificationTime":1473975476028,"replication":1,"permission":"770","owner":"49b2f9ec-818a-49ca-9424-249e1f19f7d7","group":"49b2f9ec-818a-49ca-9424-249e1f19f7d7"}]}}'}
-=======
-    body: {string: '{"FileStatuses":{"FileStatus":[{"length":6,"pathSuffix":"x.csv","type":"FILE","blockSize":268435456,"accessTime":1473882129982,"modificationTime":1473882130131,"replication":1,"permission":"770","owner":"49b2f9ec-818a-49ca-9424-249e1f19f7d7","group":"49b2f9ec-818a-49ca-9424-249e1f19f7d7"},{"length":6,"pathSuffix":"y.csv","type":"FILE","blockSize":268435456,"accessTime":1473882130881,"modificationTime":1473882131112,"replication":1,"permission":"770","owner":"49b2f9ec-818a-49ca-9424-249e1f19f7d7","group":"49b2f9ec-818a-49ca-9424-249e1f19f7d7"},{"length":6,"pathSuffix":"z.txt","type":"FILE","blockSize":268435456,"accessTime":1473882131611,"modificationTime":1473882131759,"replication":1,"permission":"770","owner":"49b2f9ec-818a-49ca-9424-249e1f19f7d7","group":"49b2f9ec-818a-49ca-9424-249e1f19f7d7"}]}}'}
->>>>>>> 6d29b89a
+    body: {string: '{"FileStatuses":{"FileStatus":[{"length":6,"pathSuffix":"x.csv","type":"FILE","blockSize":268435456,"accessTime":1473977002270,"modificationTime":1473977002483,"replication":1,"permission":"770","owner":"49b2f9ec-818a-49ca-9424-249e1f19f7d7","group":"49b2f9ec-818a-49ca-9424-249e1f19f7d7"},{"length":6,"pathSuffix":"y.csv","type":"FILE","blockSize":268435456,"accessTime":1473977002930,"modificationTime":1473977003100,"replication":1,"permission":"770","owner":"49b2f9ec-818a-49ca-9424-249e1f19f7d7","group":"49b2f9ec-818a-49ca-9424-249e1f19f7d7"},{"length":6,"pathSuffix":"z.txt","type":"FILE","blockSize":268435456,"accessTime":1473977003543,"modificationTime":1473977003652,"replication":1,"permission":"770","owner":"49b2f9ec-818a-49ca-9424-249e1f19f7d7","group":"49b2f9ec-818a-49ca-9424-249e1f19f7d7"}]}}'}
     headers:
       Cache-Control: [no-cache]
       Content-Length: ['810']
       Content-Type: [application/json; charset=utf-8]
-<<<<<<< HEAD
-      Date: ['Thu, 15 Sep 2016 21:38:04 GMT']
-      Expires: ['-1']
-      Pragma: [no-cache]
-      Server-Perf: ['[2da00f95-45a0-430a-87f7-854fff2aafaf][ AuthTime::0::PostAuthTime::0
-          ][S-HdfsListStatus :: 00:00:141 ms]%0a[LISTSTATUS :: 00:00:142 ms]%0a']
-      Status: ['0x0']
-      Strict-Transport-Security: [max-age=15724800; includeSubDomains]
-      X-Content-Type-Options: [nosniff]
-      x-ms-request-id: [2da00f95-45a0-430a-87f7-854fff2aafaf]
-=======
-      Date: ['Wed, 14 Sep 2016 19:42:22 GMT']
-      Expires: ['-1']
-      Pragma: [no-cache]
-      Server-Perf: ['[46f64b18-59a4-410d-9a98-19050aab0d59][ AuthTime::0::PostAuthTime::0
-          ][S-HdfsListStatus :: 00:00:013 ms]%0a[LISTSTATUS :: 00:00:014 ms]%0a']
-      Status: ['0x0']
-      Strict-Transport-Security: [max-age=15724800; includeSubDomains]
-      X-Content-Type-Options: [nosniff]
-      x-ms-request-id: [46f64b18-59a4-410d-9a98-19050aab0d59]
->>>>>>> 6d29b89a
+      Date: ['Thu, 15 Sep 2016 22:03:33 GMT']
+      Expires: ['-1']
+      Pragma: [no-cache]
+      Server-Perf: ['[0060be7d-7e18-41a8-b2b2-73bc7cb9f41f][ AuthTime::0::PostAuthTime::0
+          ][S-HdfsListStatus :: 00:00:121 ms]%0a[LISTSTATUS :: 00:00:121 ms]%0a']
+      Status: ['0x0']
+      Strict-Transport-Security: [max-age=15724800; includeSubDomains]
+      X-Content-Type-Options: [nosniff]
+      x-ms-request-id: [0060be7d-7e18-41a8-b2b2-73bc7cb9f41f]
       x-ms-webhdfs-version: [16.07.18.01]
     status: {code: 200, message: OK}
 - request:
@@ -1246,34 +777,22 @@
       Content-Length: ['0']
       User-Agent: [python-requests/2.11.1]
     method: DELETE
-    uri: https://fakestore.azuredatalakestore.net/webhdfs/v1/azure_test_dir/x.csv?recursive=True&OP=DELETE
+    uri: https://fakestore.azuredatalakestore.net/webhdfs/v1/azure_test_dir/x.csv?OP=DELETE&recursive=True
   response:
     body: {string: '{"boolean":true}'}
     headers:
       Cache-Control: [no-cache]
       Content-Length: ['16']
       Content-Type: [application/json; charset=utf-8]
-<<<<<<< HEAD
-      Date: ['Thu, 15 Sep 2016 21:38:05 GMT']
-      Expires: ['-1']
-      Pragma: [no-cache]
-      Server-Perf: ['[d69aa1ae-e5c5-48a6-b404-d79ff861890a][ AuthTime::0::PostAuthTime::0
-          ][S-FsDelete :: 00:00:067 ms]%0a[DELETE :: 00:00:068 ms]%0a']
-      Status: ['0x0']
-      Strict-Transport-Security: [max-age=15724800; includeSubDomains]
-      X-Content-Type-Options: [nosniff]
-      x-ms-request-id: [d69aa1ae-e5c5-48a6-b404-d79ff861890a]
-=======
-      Date: ['Wed, 14 Sep 2016 19:42:22 GMT']
-      Expires: ['-1']
-      Pragma: [no-cache]
-      Server-Perf: ['[a4f0c0be-4344-45dc-91ca-621a4654516d][ AuthTime::0::PostAuthTime::0
-          ][S-FsDelete :: 00:00:094 ms]%0a[DELETE :: 00:00:095 ms]%0a']
-      Status: ['0x0']
-      Strict-Transport-Security: [max-age=15724800; includeSubDomains]
-      X-Content-Type-Options: [nosniff]
-      x-ms-request-id: [a4f0c0be-4344-45dc-91ca-621a4654516d]
->>>>>>> 6d29b89a
+      Date: ['Thu, 15 Sep 2016 22:03:33 GMT']
+      Expires: ['-1']
+      Pragma: [no-cache]
+      Server-Perf: ['[ca38dbcb-6740-4268-be08-d38f67d2b849][ AuthTime::0::PostAuthTime::0
+          ][S-FsDelete :: 00:00:189 ms]%0a[DELETE :: 00:00:190 ms]%0a']
+      Status: ['0x0']
+      Strict-Transport-Security: [max-age=15724800; includeSubDomains]
+      X-Content-Type-Options: [nosniff]
+      x-ms-request-id: [ca38dbcb-6740-4268-be08-d38f67d2b849]
       x-ms-webhdfs-version: [16.07.18.01]
     status: {code: 200, message: OK}
 - request:
@@ -1286,36 +805,20 @@
     method: GET
     uri: https://fakestore.azuredatalakestore.net/webhdfs/v1/azure_test_dir?OP=LISTSTATUS
   response:
-<<<<<<< HEAD
-    body: {string: '{"FileStatuses":{"FileStatus":[{"length":6,"pathSuffix":"y.csv","type":"FILE","blockSize":268435456,"accessTime":1473975474556,"modificationTime":1473975474747,"replication":1,"permission":"770","owner":"49b2f9ec-818a-49ca-9424-249e1f19f7d7","group":"49b2f9ec-818a-49ca-9424-249e1f19f7d7"},{"length":6,"pathSuffix":"z.txt","type":"FILE","blockSize":268435456,"accessTime":1473975475509,"modificationTime":1473975476028,"replication":1,"permission":"770","owner":"49b2f9ec-818a-49ca-9424-249e1f19f7d7","group":"49b2f9ec-818a-49ca-9424-249e1f19f7d7"}]}}'}
-=======
-    body: {string: '{"FileStatuses":{"FileStatus":[{"length":6,"pathSuffix":"y.csv","type":"FILE","blockSize":268435456,"accessTime":1473882130881,"modificationTime":1473882131112,"replication":1,"permission":"770","owner":"49b2f9ec-818a-49ca-9424-249e1f19f7d7","group":"49b2f9ec-818a-49ca-9424-249e1f19f7d7"},{"length":6,"pathSuffix":"z.txt","type":"FILE","blockSize":268435456,"accessTime":1473882131611,"modificationTime":1473882131759,"replication":1,"permission":"770","owner":"49b2f9ec-818a-49ca-9424-249e1f19f7d7","group":"49b2f9ec-818a-49ca-9424-249e1f19f7d7"}]}}'}
->>>>>>> 6d29b89a
+    body: {string: '{"FileStatuses":{"FileStatus":[{"length":6,"pathSuffix":"y.csv","type":"FILE","blockSize":268435456,"accessTime":1473977002930,"modificationTime":1473977003100,"replication":1,"permission":"770","owner":"49b2f9ec-818a-49ca-9424-249e1f19f7d7","group":"49b2f9ec-818a-49ca-9424-249e1f19f7d7"},{"length":6,"pathSuffix":"z.txt","type":"FILE","blockSize":268435456,"accessTime":1473977003543,"modificationTime":1473977003652,"replication":1,"permission":"770","owner":"49b2f9ec-818a-49ca-9424-249e1f19f7d7","group":"49b2f9ec-818a-49ca-9424-249e1f19f7d7"}]}}'}
     headers:
       Cache-Control: [no-cache]
       Content-Length: ['551']
       Content-Type: [application/json; charset=utf-8]
-<<<<<<< HEAD
-      Date: ['Thu, 15 Sep 2016 21:38:05 GMT']
-      Expires: ['-1']
-      Pragma: [no-cache]
-      Server-Perf: ['[3d84f7ef-5340-463f-adee-731c24d6f016][ AuthTime::924.587923307955::PostAuthTime::206.984530472271
-          ][S-HdfsListStatus :: 00:00:013 ms]%0a[LISTSTATUS :: 00:00:013 ms]%0a']
-      Status: ['0x0']
-      Strict-Transport-Security: [max-age=15724800; includeSubDomains]
-      X-Content-Type-Options: [nosniff]
-      x-ms-request-id: [3d84f7ef-5340-463f-adee-731c24d6f016]
-=======
-      Date: ['Wed, 14 Sep 2016 19:42:23 GMT']
-      Expires: ['-1']
-      Pragma: [no-cache]
-      Server-Perf: ['[be4c6cf1-4078-4df0-8c11-bfec9575369b][ AuthTime::0::PostAuthTime::0
-          ][S-HdfsListStatus :: 00:00:012 ms]%0a[LISTSTATUS :: 00:00:012 ms]%0a']
-      Status: ['0x0']
-      Strict-Transport-Security: [max-age=15724800; includeSubDomains]
-      X-Content-Type-Options: [nosniff]
-      x-ms-request-id: [be4c6cf1-4078-4df0-8c11-bfec9575369b]
->>>>>>> 6d29b89a
+      Date: ['Thu, 15 Sep 2016 22:03:33 GMT']
+      Expires: ['-1']
+      Pragma: [no-cache]
+      Server-Perf: ['[1c558243-7266-4e1f-9527-71ac6db991b1][ AuthTime::0::PostAuthTime::0
+          ][S-HdfsListStatus :: 00:00:047 ms]%0a[LISTSTATUS :: 00:00:048 ms]%0a']
+      Status: ['0x0']
+      Strict-Transport-Security: [max-age=15724800; includeSubDomains]
+      X-Content-Type-Options: [nosniff]
+      x-ms-request-id: [1c558243-7266-4e1f-9527-71ac6db991b1]
       x-ms-webhdfs-version: [16.07.18.01]
     status: {code: 200, message: OK}
 - request:
@@ -1327,34 +830,22 @@
       Content-Length: ['0']
       User-Agent: [python-requests/2.11.1]
     method: DELETE
-    uri: https://fakestore.azuredatalakestore.net/webhdfs/v1/azure_test_dir/y.csv?recursive=True&OP=DELETE
+    uri: https://fakestore.azuredatalakestore.net/webhdfs/v1/azure_test_dir/y.csv?OP=DELETE&recursive=True
   response:
     body: {string: '{"boolean":true}'}
     headers:
       Cache-Control: [no-cache]
       Content-Length: ['16']
       Content-Type: [application/json; charset=utf-8]
-<<<<<<< HEAD
-      Date: ['Thu, 15 Sep 2016 21:38:06 GMT']
-      Expires: ['-1']
-      Pragma: [no-cache]
-      Server-Perf: ['[01580ffa-31c8-427b-a0b5-3fa8908bf5fb][ AuthTime::0::PostAuthTime::0
-          ][S-FsDelete :: 00:00:091 ms]%0a[DELETE :: 00:00:092 ms]%0a']
-      Status: ['0x0']
-      Strict-Transport-Security: [max-age=15724800; includeSubDomains]
-      X-Content-Type-Options: [nosniff]
-      x-ms-request-id: [01580ffa-31c8-427b-a0b5-3fa8908bf5fb]
-=======
-      Date: ['Wed, 14 Sep 2016 19:42:22 GMT']
-      Expires: ['-1']
-      Pragma: [no-cache]
-      Server-Perf: ['[173921c7-86ef-4702-a1fd-0b5e4a0fd288][ AuthTime::0::PostAuthTime::0
-          ][S-FsDelete :: 00:00:081 ms]%0a[DELETE :: 00:00:084 ms]%0a']
-      Status: ['0x0']
-      Strict-Transport-Security: [max-age=15724800; includeSubDomains]
-      X-Content-Type-Options: [nosniff]
-      x-ms-request-id: [173921c7-86ef-4702-a1fd-0b5e4a0fd288]
->>>>>>> 6d29b89a
+      Date: ['Thu, 15 Sep 2016 22:03:34 GMT']
+      Expires: ['-1']
+      Pragma: [no-cache]
+      Server-Perf: ['[b3ecab08-5256-4637-a33f-9398ffd9ad45][ AuthTime::0::PostAuthTime::0
+          ][S-FsDelete :: 00:00:055 ms]%0a[DELETE :: 00:00:057 ms]%0a']
+      Status: ['0x0']
+      Strict-Transport-Security: [max-age=15724800; includeSubDomains]
+      X-Content-Type-Options: [nosniff]
+      x-ms-request-id: [b3ecab08-5256-4637-a33f-9398ffd9ad45]
       x-ms-webhdfs-version: [16.07.18.01]
     status: {code: 200, message: OK}
 - request:
@@ -1367,36 +858,20 @@
     method: GET
     uri: https://fakestore.azuredatalakestore.net/webhdfs/v1/azure_test_dir?OP=LISTSTATUS
   response:
-<<<<<<< HEAD
-    body: {string: '{"FileStatuses":{"FileStatus":[{"length":6,"pathSuffix":"z.txt","type":"FILE","blockSize":268435456,"accessTime":1473975475509,"modificationTime":1473975476028,"replication":1,"permission":"770","owner":"49b2f9ec-818a-49ca-9424-249e1f19f7d7","group":"49b2f9ec-818a-49ca-9424-249e1f19f7d7"}]}}'}
-=======
-    body: {string: '{"FileStatuses":{"FileStatus":[{"length":6,"pathSuffix":"z.txt","type":"FILE","blockSize":268435456,"accessTime":1473882131611,"modificationTime":1473882131759,"replication":1,"permission":"770","owner":"49b2f9ec-818a-49ca-9424-249e1f19f7d7","group":"49b2f9ec-818a-49ca-9424-249e1f19f7d7"}]}}'}
->>>>>>> 6d29b89a
+    body: {string: '{"FileStatuses":{"FileStatus":[{"length":6,"pathSuffix":"z.txt","type":"FILE","blockSize":268435456,"accessTime":1473977003543,"modificationTime":1473977003652,"replication":1,"permission":"770","owner":"49b2f9ec-818a-49ca-9424-249e1f19f7d7","group":"49b2f9ec-818a-49ca-9424-249e1f19f7d7"}]}}'}
     headers:
       Cache-Control: [no-cache]
       Content-Length: ['292']
       Content-Type: [application/json; charset=utf-8]
-<<<<<<< HEAD
-      Date: ['Thu, 15 Sep 2016 21:38:05 GMT']
-      Expires: ['-1']
-      Pragma: [no-cache]
-      Server-Perf: ['[07e6875d-0419-413f-ac8a-c89365b96b62][ AuthTime::0::PostAuthTime::0
-          ][S-HdfsListStatus :: 00:00:012 ms]%0a[LISTSTATUS :: 00:00:012 ms]%0a']
-      Status: ['0x0']
-      Strict-Transport-Security: [max-age=15724800; includeSubDomains]
-      X-Content-Type-Options: [nosniff]
-      x-ms-request-id: [07e6875d-0419-413f-ac8a-c89365b96b62]
-=======
-      Date: ['Wed, 14 Sep 2016 19:42:23 GMT']
-      Expires: ['-1']
-      Pragma: [no-cache]
-      Server-Perf: ['[65c6d492-5119-4c2a-a310-81be8a7914b4][ AuthTime::1077.26131862088::PostAuthTime::227.512116516995
-          ][S-HdfsListStatus :: 00:00:011 ms]%0a[LISTSTATUS :: 00:00:011 ms]%0a']
-      Status: ['0x0']
-      Strict-Transport-Security: [max-age=15724800; includeSubDomains]
-      X-Content-Type-Options: [nosniff]
-      x-ms-request-id: [65c6d492-5119-4c2a-a310-81be8a7914b4]
->>>>>>> 6d29b89a
+      Date: ['Thu, 15 Sep 2016 22:03:35 GMT']
+      Expires: ['-1']
+      Pragma: [no-cache]
+      Server-Perf: ['[e9aaadeb-11b6-4880-92df-84ac66ec2194][ AuthTime::0::PostAuthTime::0
+          ][S-HdfsListStatus :: 00:00:092 ms]%0a[LISTSTATUS :: 00:00:093 ms]%0a']
+      Status: ['0x0']
+      Strict-Transport-Security: [max-age=15724800; includeSubDomains]
+      X-Content-Type-Options: [nosniff]
+      x-ms-request-id: [e9aaadeb-11b6-4880-92df-84ac66ec2194]
       x-ms-webhdfs-version: [16.07.18.01]
     status: {code: 200, message: OK}
 - request:
@@ -1408,34 +883,22 @@
       Content-Length: ['0']
       User-Agent: [python-requests/2.11.1]
     method: DELETE
-    uri: https://fakestore.azuredatalakestore.net/webhdfs/v1/azure_test_dir/z.txt?recursive=True&OP=DELETE
+    uri: https://fakestore.azuredatalakestore.net/webhdfs/v1/azure_test_dir/z.txt?OP=DELETE&recursive=True
   response:
     body: {string: '{"boolean":true}'}
     headers:
       Cache-Control: [no-cache]
       Content-Length: ['16']
       Content-Type: [application/json; charset=utf-8]
-<<<<<<< HEAD
-      Date: ['Thu, 15 Sep 2016 21:38:06 GMT']
-      Expires: ['-1']
-      Pragma: [no-cache]
-      Server-Perf: ['[0c229140-fe3d-49c2-a0b9-30fb0e520159][ AuthTime::0::PostAuthTime::0
-          ][S-FsDelete :: 00:00:292 ms]%0a[DELETE :: 00:00:293 ms]%0a']
-      Status: ['0x0']
-      Strict-Transport-Security: [max-age=15724800; includeSubDomains]
-      X-Content-Type-Options: [nosniff]
-      x-ms-request-id: [0c229140-fe3d-49c2-a0b9-30fb0e520159]
-=======
-      Date: ['Wed, 14 Sep 2016 19:42:23 GMT']
-      Expires: ['-1']
-      Pragma: [no-cache]
-      Server-Perf: ['[37bcded0-0691-475d-a4af-82c5a3f42180][ AuthTime::0::PostAuthTime::0
-          ][S-FsDelete :: 00:00:064 ms]%0a[DELETE :: 00:00:064 ms]%0a']
-      Status: ['0x0']
-      Strict-Transport-Security: [max-age=15724800; includeSubDomains]
-      X-Content-Type-Options: [nosniff]
-      x-ms-request-id: [37bcded0-0691-475d-a4af-82c5a3f42180]
->>>>>>> 6d29b89a
+      Date: ['Thu, 15 Sep 2016 22:03:35 GMT']
+      Expires: ['-1']
+      Pragma: [no-cache]
+      Server-Perf: ['[088cdb48-f2f2-4f1f-bff6-c3e5bd873cfd][ AuthTime::0::PostAuthTime::0
+          ][S-FsDelete :: 00:00:064 ms]%0a[DELETE :: 00:00:066 ms]%0a']
+      Status: ['0x0']
+      Strict-Transport-Security: [max-age=15724800; includeSubDomains]
+      X-Content-Type-Options: [nosniff]
+      x-ms-request-id: [088cdb48-f2f2-4f1f-bff6-c3e5bd873cfd]
       x-ms-webhdfs-version: [16.07.18.01]
     status: {code: 200, message: OK}
 version: 1