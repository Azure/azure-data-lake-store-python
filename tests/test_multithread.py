# -*- coding: utf-8 -*-
# coding=utf-8
# --------------------------------------------------------------------------
# Copyright (c) Microsoft Corporation. All rights reserved.
# Licensed under the MIT License. See License.txt in the project root for
# license information.
# --------------------------------------------------------------------------

from contextlib import contextmanager
import os
import pytest
import shutil
import tempfile

from azure.datalake.store.core import AzureDLPath
from azure.datalake.store.multithread import ADLDownloader, ADLUploader
from tests.testing import azure, azure_teardown, md5sum, my_vcr, posix, working_dir
from azure.datalake.store.transfer import ADLTransferClient

test_dir = working_dir()


@pytest.yield_fixture()
def tempdir():
    tmpdir = tempfile.mkdtemp()
    try:
        yield tmpdir
    finally:
        shutil.rmtree(tmpdir, True)


def linecount(infile):
    lines = 0
    with open(infile) as f:
        for line in f:
            lines += 1
    return lines

# TODO : when the uploader is ready, should place file in temp location
# rather than rely on file already in place.


@contextmanager
def setup_tree(azure):
    for directory in ['', 'data/a', 'data/b']:
        azure.mkdir(test_dir / directory)
        for filename in ['x.csv', 'y.csv', 'z.txt']:
            with azure.open(test_dir / directory / filename, 'wb') as f:
                f.write(b'123456')
    try:
        yield
    finally:
        for path in azure.ls(test_dir):
            if azure.exists(path):
                azure.rm(path, recursive=True)


def create_remote_csv(fs, name, columns, colwidth, lines):
    from hashlib import md5
    from itertools import cycle, islice
    hashobj = md5()
    haystack = '0123456789ABCDEF'
    row = ','.join([ch * colwidth for ch in islice(cycle(haystack), columns)]) + '\n'
    row = row.encode('utf-8')
    fsize = 0
    with fs.open(name, 'wb') as f:
        for _ in range(0, lines):
            hashobj.update(row)
            f.write(row)
            fsize += len(row)
    return fsize, hashobj.hexdigest()


@my_vcr.use_cassette
def test_download_single_file(tempdir, azure):
    with azure_teardown(azure):
        name = posix(test_dir, 'remote.csv')
        lines = 100
        size, checksum = create_remote_csv(azure, name, 10, 5, lines)
        fname = os.path.join(tempdir, 'local.csv')

        # single chunk
        down = ADLDownloader(azure, name, fname, 1, size + 10, overwrite=True)
        assert md5sum(fname) == checksum
        assert os.stat(fname).st_size == size
        assert linecount(fname) == lines
        os.remove(fname)

        # multiple chunks, one thread
        down = ADLDownloader(azure, name, fname, 1, size // 5, overwrite=True)
        assert md5sum(fname) == checksum
        assert os.stat(fname).st_size == size
        assert linecount(fname) == lines
        os.remove(fname)


@my_vcr.use_cassette
def test_download_single_to_dir(tempdir, azure):
    with azure_teardown(azure):
        name = posix(test_dir, 'remote.csv')
        lines = 100
        size, checksum = create_remote_csv(azure, name, 10, 5, lines)
        fname = os.path.join(tempdir, 'remote.csv')

        down = ADLDownloader(azure, name, tempdir, 1, 2**24, overwrite=True)
        assert md5sum(fname) == checksum
        assert os.stat(fname).st_size == size
        assert linecount(fname) == lines
        os.remove(fname)


@my_vcr.use_cassette
def test_download_many(tempdir, azure):
    with setup_tree(azure):
        down = ADLDownloader(azure, test_dir, tempdir, 1, 2**24, overwrite=True)
        nfiles = 0
        for dirpath, dirnames, filenames in os.walk(tempdir):
            nfiles += len(filenames)
        assert nfiles > 1


@my_vcr.use_cassette
def test_download_glob(tempdir, azure):
    with setup_tree(azure):
        remote_path = test_dir / 'data' / 'a' / '*.csv'
        down = ADLDownloader(azure, remote_path, tempdir, run=False,
                             overwrite=True)
        assert len(down.rfiles) == 2

        lfiles = [os.path.relpath(f, tempdir) for f in down.lfiles]
        assert lfiles == ['x.csv', 'y.csv']

        remote_path = test_dir / 'data' / '*' / '*.csv'
        down = ADLDownloader(azure, remote_path, tempdir, run=False,
                             overwrite=True)
        assert len(down.rfiles) == 4

        lfiles = [os.path.relpath(f, tempdir) for f in down.lfiles]
        assert lfiles == [
            os.path.join('a', 'x.csv'),
            os.path.join('a', 'y.csv'),
            os.path.join('b', 'x.csv'),
            os.path.join('b', 'y.csv')]

        remote_path = test_dir / 'data' / '*' / 'z.txt'
        down = ADLDownloader(azure, remote_path, tempdir, run=False,
                             overwrite=True)
        assert len(down.rfiles) == 2

        lfiles = [os.path.relpath(f, tempdir) for f in down.lfiles]
        assert lfiles == [
            os.path.join('a', 'z.txt'),
            os.path.join('b', 'z.txt')]


@my_vcr.use_cassette
def test_download_overwrite(tempdir, azure):
    with setup_tree(azure):
        with pytest.raises(OSError) as e:
            ADLDownloader(azure, test_dir, tempdir, 1, 2**24, run=False)
        assert tempdir in str(e)


@my_vcr.use_cassette
def test_save_down(tempdir, azure):
    with setup_tree(azure):
        down = ADLDownloader(azure, test_dir, tempdir, 1, 2**24, run=False,
                             overwrite=True)
        down.save()

        alldownloads = ADLDownloader.load()
        assert down.hash in alldownloads

        down.save(keep=False)
        alldownloads = ADLDownloader.load()
        assert down.hash not in alldownloads


@pytest.yield_fixture()
def local_files(tempdir):
    filenames = [os.path.join(tempdir, f) for f in ['bigfile', 'littlefile']]
    with open(filenames[0], 'wb') as f:
        for char in b"0 1 2 3 4 5 6 7 8 9".split():
            f.write(char * 1000)
    with open(filenames[1], 'wb') as f:
        f.write(b'0123456789')
    nestpath = os.path.join(tempdir, 'nested1', 'nested2')
    os.makedirs(nestpath)
    for filename in ['a', 'b', 'c']:
        filenames.append(os.path.join(nestpath, filename))
        with open(os.path.join(nestpath, filename), 'wb') as f:
            f.write(b'0123456789')
    yield filenames


@my_vcr.use_cassette
def test_upload_one(local_files, azure):
    with azure_teardown(azure):
        bigfile, littlefile, a, b, c = local_files

        # transfer client w/ deterministic temporary directory
<<<<<<< HEAD
        from adlfs.multithread import put_chunk
        client = ADLTransferClient(azure, transfer=put_chunk,
=======
        from azure.datalake.store.multithread import put_chunk
        client = ADLTransferClient(azure, 'foo', transfer=put_chunk,
>>>>>>> 27be9e61
                                   unique_temporary=False)

        # single chunk
        up = ADLUploader(azure, test_dir / 'littlefile', littlefile, nthreads=1,
                         overwrite=True)
        assert azure.info(test_dir / 'littlefile')['length'] == 10

        # multiple chunks, one thread
        size = 10000
        up = ADLUploader(azure, test_dir / 'bigfile', bigfile, nthreads=1,
                         chunksize=size//5, client=client, run=False,
                         overwrite=True)
        up.run()

        assert azure.info(test_dir / 'bigfile')['length'] == size

        azure.rm(test_dir / 'bigfile')


@my_vcr.use_cassette
def test_upload_many(local_files, azure):
    with azure_teardown(azure):
        bigfile, littlefile, a, b, c = local_files
        root = os.path.dirname(bigfile)

        # single thread
        up = ADLUploader(azure, test_dir, root, nthreads=1, overwrite=True)
        assert azure.info(test_dir / 'littlefile')['length'] == 10
        assert azure.cat(test_dir / 'nested1/nested2/a') == b'0123456789'
        assert len(azure.du(test_dir, deep=True)) == 5
        assert azure.du(test_dir, deep=True, total=True) == 10000 + 40


@my_vcr.use_cassette
def test_upload_glob(tempdir, azure):
    for directory in ['a', 'b']:
        d = os.path.join(tempdir, 'data', directory)
        os.makedirs(d)
        for data in ['x.csv', 'y.csv', 'z.txt']:
            with open(os.path.join(d, data), 'wb') as f:
                f.write(b'0123456789')

    with azure_teardown(azure):
        local_path = os.path.join(tempdir, 'data', 'a', '*.csv')
        up = ADLUploader(azure, test_dir, local_path, run=False,
                         overwrite=True)
        assert len(up.lfiles) == 2

        rfiles = [posix(AzureDLPath(f).relative_to(test_dir))
                  for f in up.rfiles]
        assert rfiles == ['x.csv', 'y.csv']

        local_path = os.path.join(tempdir, 'data', '*', '*.csv')
        up = ADLUploader(azure, test_dir, local_path, run=False,
                         overwrite=True)
        assert len(up.lfiles) == 4

        rfiles = [posix(AzureDLPath(f).relative_to(test_dir))
                  for f in up.rfiles]
        assert rfiles == [
            posix('a', 'x.csv'),
            posix('a', 'y.csv'),
            posix('b', 'x.csv'),
            posix('b', 'y.csv')]

        local_path = os.path.join(tempdir, 'data', '*', 'z.txt')
        up = ADLUploader(azure, test_dir, local_path, run=False,
                         overwrite=True)
        assert len(up.lfiles) == 2

        rfiles = [posix(AzureDLPath(f).relative_to(test_dir))
                  for f in up.rfiles]
        assert rfiles == [posix('a', 'z.txt'), posix('b', 'z.txt')]


@my_vcr.use_cassette
def test_upload_overwrite(local_files, azure):
    bigfile, littlefile, a, b, c = local_files

    with azure_teardown(azure):
        with pytest.raises(OSError) as e:
            ADLUploader(azure, test_dir, littlefile, nthreads=1)
        assert test_dir.as_posix() in str(e)


def test_save_up(local_files, azure):
    bigfile, littlefile, a, b, c = local_files
    root = os.path.dirname(bigfile)

    up = ADLUploader(azure, '', root, 1, 1000000, run=False, overwrite=True)
    up.save()

    alluploads = ADLUploader.load()
    assert up.hash in alluploads

    up.save(keep=False)
    alluploads = ADLUploader.load()
    assert up.hash not in alluploads<|MERGE_RESOLUTION|>--- conflicted
+++ resolved
@@ -199,13 +199,8 @@
         bigfile, littlefile, a, b, c = local_files
 
         # transfer client w/ deterministic temporary directory
-<<<<<<< HEAD
-        from adlfs.multithread import put_chunk
+        from azure.datalake.store.multithread import put_chunk
         client = ADLTransferClient(azure, transfer=put_chunk,
-=======
-        from azure.datalake.store.multithread import put_chunk
-        client = ADLTransferClient(azure, 'foo', transfer=put_chunk,
->>>>>>> 27be9e61
                                    unique_temporary=False)
 
         # single chunk
