# -*- coding: utf-8 -*-
# coding=utf-8
# --------------------------------------------------------------------------
# Copyright (c) Microsoft Corporation. All rights reserved.
# Licensed under the MIT License. See License.txt in the project root for
# license information.
# --------------------------------------------------------------------------

from contextlib import contextmanager
import os
import pytest
import shutil
import tempfile

from azure.datalake.store.core import AzureDLPath
from azure.datalake.store.multithread import ADLDownloader, ADLUploader
from tests.testing import azure, azure_teardown, md5sum, my_vcr, posix, working_dir
from azure.datalake.store.transfer import ADLTransferClient
from tests.settings import AZURE_ACL_TEST_APPID

test_dir = working_dir()


@pytest.yield_fixture()
def tempdir():
    tmpdir = tempfile.mkdtemp()
    try:
        yield tmpdir
    finally:
        shutil.rmtree(tmpdir, True)


def linecount(infile):
    lines = 0
    with open(infile) as f:
        for line in f:
            lines += 1
    return lines

# TODO : when the uploader is ready, should place file in temp location
# rather than rely on file already in place.


@contextmanager
def setup_tree(azure):
    for directory in ['', 'data/a', 'data/b']:
        azure.mkdir(test_dir / directory)
        for filename in ['x.csv', 'y.csv', 'z.txt']:
            with azure.open(test_dir / directory / filename, 'wb') as f:
                f.write(b'123456')
    azure.mkdir(test_dir / 'data/empty')
    azure.mkdir(test_dir / 'data/single/single')
    with azure.open(test_dir / 'data/single/single'/ 'single.txt', 'wb') as f:
        f.write(b'123456')
    try:
        yield
    finally:
        for path in azure.ls(test_dir, invalidate_cache=False):
            if azure.exists(path, invalidate_cache=False):
                azure.rm(path, recursive=True)


def create_remote_csv(fs, name, columns, colwidth, lines):
    from hashlib import md5
    from itertools import cycle, islice
    hashobj = md5()
    haystack = '0123456789ABCDEF'
    row = ','.join([ch * colwidth for ch in islice(cycle(haystack), columns)]) + '\n'
    row = row.encode('utf-8')
    fsize = 0
    with fs.open(name, 'wb') as f:
        for _ in range(0, lines):
            hashobj.update(row)
            f.write(row)
            fsize += len(row)
    return fsize, hashobj.hexdigest()


@my_vcr.use_cassette
def test_download_single_empty_file(tempdir, azure):
    with azure_teardown(azure):
        name = posix(test_dir, 'remote.csv')
        lines = 0 # the file should have no bytes in it
        size, checksum = create_remote_csv(azure, name, 10, 5, lines)
        fname = os.path.join(tempdir, 'local.csv')

        # single chunk
        try:
            down = ADLDownloader(azure, name, fname, 1, size + 10, overwrite=True)
            assert md5sum(fname) == checksum
            assert os.stat(fname).st_size == size
            assert linecount(fname) == lines
        finally:
            if os.path.isfile(fname):
                os.remove(fname)

@my_vcr.use_cassette
def test_download_single_file(tempdir, azure):
    with azure_teardown(azure):
        name = posix(test_dir, 'remote.csv')
        lines = 100
        fname = os.path.join(tempdir, 'local.csv')
        size, checksum = create_remote_csv(azure, name, 10, 5, lines)
        try:
            # single chunk
            down = ADLDownloader(azure, name, fname, 1, size + 10, overwrite=True)
            assert md5sum(fname) == checksum
            assert os.stat(fname).st_size == size
            assert linecount(fname) == lines
        finally:
            if os.path.isfile(fname):
                os.remove(fname)

        try:
            # multiple chunks, one thread
            down = ADLDownloader(azure, name, fname, 1, size // 5, overwrite=True)
            assert md5sum(fname) == checksum
            assert os.stat(fname).st_size == size
            assert linecount(fname) == lines
        finally:
            if os.path.isfile(fname):
                os.remove(fname)


@my_vcr.use_cassette
def test_download_single_to_dir(tempdir, azure):
    with azure_teardown(azure):
        name = posix(test_dir, 'remote.csv')
        lines = 100
        size, checksum = create_remote_csv(azure, name, 10, 5, lines)
        fname = os.path.join(tempdir, 'remote.csv')
        try:
            down = ADLDownloader(azure, name, tempdir, 1, 2**24, overwrite=True)
            assert md5sum(fname) == checksum
            assert os.stat(fname).st_size == size
            assert linecount(fname) == lines
        finally:
            if os.path.isfile(fname):
                os.remove(fname)

@my_vcr.use_cassette
def test_download_empty_directory(tempdir, azure):
    with setup_tree(azure):
        down = ADLDownloader(azure, test_dir, tempdir, 1, 2 ** 24, overwrite=True)
        dirname = os.path.join(tempdir, 'data/empty')
        assert os.path.isdir(dirname)

@my_vcr.use_cassette
def test_download_single_file_in_directory(tempdir, azure):
    with setup_tree(azure):
        down = ADLDownloader(azure, test_dir, tempdir, 1, 2 ** 24, overwrite=True)
        dirname = os.path.join(tempdir, 'data/single/single')
        assert os.path.isdir(dirname)
        assert os.path.isfile(os.path.join(dirname,'single.txt'))

@my_vcr.use_cassette
def test_download_many(tempdir, azure):
    with setup_tree(azure):
        down = ADLDownloader(azure, test_dir, tempdir, 1, 2**24, overwrite=True)
        nfiles = 0
        for dirpath, dirnames, filenames in os.walk(tempdir):
            nfiles += len(filenames)
        assert nfiles > 1

@my_vcr.use_cassette
def test_download_path(azure):
    with setup_tree(azure):
        down = ADLDownloader(
            azure,
            lpath="/lpath/test/testfolder",
            rpath='/' + test_dir.name,
            run=False)
        for lfile, rfile in down._file_pairs:
            if 'data' in lfile:
                lfile = AzureDLPath(lfile)
                assert lfile.as_posix().startswith('/lpath/test/testfolder/data')


@my_vcr.use_cassette
def test_download_glob(tempdir, azure):
    with setup_tree(azure):
        remote_path = test_dir / 'data' / 'a' / '*.csv'
        down = ADLDownloader(azure, remote_path, tempdir, run=False,
                             overwrite=True)
        file_pair_dict = dict(down._file_pairs)

        assert len(file_pair_dict.keys()) == 2

        lfiles = [os.path.relpath(f, tempdir) for f in file_pair_dict.keys()]
        assert sorted(lfiles) == sorted(['x.csv.inprogress', 'y.csv.inprogress'])

        remote_path = test_dir / 'data' / '*' / '*.csv'
        down = ADLDownloader(azure, remote_path, tempdir, run=False,
                             overwrite=True)

        file_pair_dict = dict(down._file_pairs)
        assert len(file_pair_dict.keys()) == 4

        lfiles = [os.path.relpath(f, tempdir) for f in file_pair_dict.keys()]
        assert sorted(lfiles) == sorted([
            os.path.join('a', 'x.csv.inprogress'),
            os.path.join('a', 'y.csv.inprogress'),
            os.path.join('b', 'x.csv.inprogress'),
            os.path.join('b', 'y.csv.inprogress')])

        remote_path = test_dir / 'data' / '*' / 'z.txt'
        down = ADLDownloader(azure, remote_path, tempdir, run=False,
                             overwrite=True)
        file_pair_dict = dict(down._file_pairs)
        assert len(file_pair_dict.keys()) == 2

        lfiles = [os.path.relpath(f, tempdir) for f in file_pair_dict.keys()]
        assert sorted(lfiles) == sorted([
            os.path.join('a', 'z.txt.inprogress'),
            os.path.join('b', 'z.txt.inprogress')])


@my_vcr.use_cassette
def test_download_overwrite(tempdir, azure):
    with setup_tree(azure):
        with open(os.path.join(tempdir, 'x.csv'), 'w') as f:
            f.write('12345')

        with pytest.raises(OSError) as e:
            ADLDownloader(azure, test_dir, tempdir, 1, 2**24, run=False)
        assert tempdir in str(e)


@my_vcr.use_cassette
def test_save_down(tempdir, azure):
    with setup_tree(azure):
        down = ADLDownloader(azure, test_dir, tempdir, 1, 2**24, run=False,
                             overwrite=True)
        down.save()

        alldownloads = ADLDownloader.load()
        assert down.hash in alldownloads

        down.save(keep=False)
        alldownloads = ADLDownloader.load()
        assert down.hash not in alldownloads


@pytest.yield_fixture()
def local_files(tempdir):
    filenames = [os.path.join(tempdir, f) for f in ['bigfile', 'littlefile', 'emptyfile']]
    with open(filenames[0], 'wb') as f:
        for char in b"0 1 2 3 4 5 6 7 8 9".split():
            f.write(char * 1000)
    with open(filenames[1], 'wb') as f:
        f.write(b'0123456789')
    with open(filenames[2], 'wb') as f: # just open an empty file and close it
        f.close()
    nestpath = os.path.join(tempdir, 'nested1', 'nested2')
    os.makedirs(nestpath)
    for filename in ['a', 'b', 'c']:
        filenames.append(os.path.join(nestpath, filename))
        with open(os.path.join(nestpath, filename), 'wb') as f:
            f.write(b'0123456789')
    yield filenames

@my_vcr.use_cassette
def test_upload_one(local_files, azure):
    with azure_teardown(azure):
        bigfile, littlefile, emptyfile, a, b, c = local_files

        # transfer client w/ deterministic temporary directory
        from azure.datalake.store.multithread import put_chunk
        client = ADLTransferClient(azure, transfer=put_chunk,
                                   unique_temporary=False)

        # single chunk
        up = ADLUploader(azure, test_dir / 'littlefile', littlefile, nthreads=1,
                         overwrite=True)
        assert azure.info(test_dir / 'littlefile')['length'] == 10

        # multiple chunks, one thread
        size = 10000
        up = ADLUploader(azure, test_dir / 'bigfile', bigfile, nthreads=1,
                         chunksize=size//5, client=client, run=False,
                         overwrite=True)
        up.run()

        assert azure.info(test_dir / 'bigfile')['length'] == size

        azure.rm(test_dir / 'bigfile')

@my_vcr.use_cassette
def test_upload_single_file_in_dir(tempdir, azure):
    with azure_teardown(azure):
        lpath_dir = tempdir
        lfilename = os.path.join(lpath_dir, 'singlefile')
        with open(lfilename, 'wb') as f:
            f.write(b'0123456789')

        # transfer client w/ deterministic temporary directory
        from azure.datalake.store.multithread import put_chunk
        client = ADLTransferClient(azure, transfer=put_chunk,
                                   unique_temporary=False)

        up = ADLUploader(azure, test_dir / 'singlefiledir', lpath_dir, nthreads=1,
                         overwrite=True)
        assert azure.info(test_dir / 'singlefiledir' / 'singlefile')['length'] == 10
        azure.rm(test_dir / 'singlefiledir' / 'singlefile')

@my_vcr.use_cassette
def test_upload_one_empty_file(local_files, azure):
    with azure_teardown(azure):
        bigfile, littlefile, emptyfile, a, b, c = local_files

        # transfer client w/ deterministic temporary directory
        from azure.datalake.store.multithread import put_chunk
        client = ADLTransferClient(azure, transfer=put_chunk,
                                   unique_temporary=False)

        # single chunk, empty file
        up = ADLUploader(azure, test_dir / 'emptyfile', emptyfile, nthreads=1,
                         overwrite=True)
        assert azure.info(test_dir / 'emptyfile')['length'] == 0
        azure.rm(test_dir / 'emptyfile')

@my_vcr.use_cassette
def test_upload_many(local_files, azure):
    with azure_teardown(azure):
        bigfile, littlefile, emptyfile, a, b, c = local_files
        root = os.path.dirname(bigfile)

        # single thread
        up = ADLUploader(azure, test_dir, root, nthreads=1, overwrite=True)
        assert azure.info(test_dir / 'littlefile')['length'] == 10
        assert azure.cat(test_dir / 'nested1/nested2/a') == b'0123456789'
        assert len(azure.du(test_dir, deep=True)) == 6
        assert azure.du(test_dir, deep=True, total=True) == 10000 + 40


@my_vcr.use_cassette
def test_upload_glob(tempdir, azure):
    for directory in ['a', 'b']:
        d = os.path.join(tempdir, 'data', directory)
        os.makedirs(d)
        for data in ['x.csv', 'y.csv', 'z.txt']:
            with open(os.path.join(d, data), 'wb') as f:
                f.write(b'0123456789')

    with azure_teardown(azure):
        local_path = os.path.join(tempdir, 'data', 'a', '*.csv')
        up = ADLUploader(azure, test_dir, local_path, run=False,
                         overwrite=True)

        file_pair_dict = dict(up._file_pairs)
        assert len(file_pair_dict.keys()) == 2
        rfiles = [posix(AzureDLPath(f).relative_to(test_dir))
                  for f in file_pair_dict.values()]
        assert sorted(rfiles) == sorted(['x.csv', 'y.csv'])

        local_path = os.path.join(tempdir, 'data', '*', '*.csv')
        up = ADLUploader(azure, test_dir, local_path, run=False,
                         overwrite=True)

        file_pair_dict = dict(up._file_pairs)
        assert len(file_pair_dict.keys()) == 4

        rfiles = [posix(AzureDLPath(f).relative_to(test_dir))
                  for f in file_pair_dict.values()]
        assert sorted(rfiles) == sorted([
            posix('a', 'x.csv'),
            posix('a', 'y.csv'),
            posix('b', 'x.csv'),
            posix('b', 'y.csv')])

        local_path = os.path.join(tempdir, 'data', '*', 'z.txt')
        up = ADLUploader(azure, test_dir, local_path, run=False,
                         overwrite=True)

        file_pair_dict = dict(up._file_pairs)
        assert len(file_pair_dict.keys()) == 2

        rfiles = [posix(AzureDLPath(f).relative_to(test_dir))
                  for f in file_pair_dict.values()]

        assert sorted(rfiles) == sorted([posix('a', 'z.txt'), posix('b', 'z.txt')])


@my_vcr.use_cassette
def test_upload_overwrite(local_files, azure):
    bigfile, littlefile, emptyfile, a, b, c = local_files

    with azure_teardown(azure):
        # make the file already exist.
        azure.touch('/{}/littlefile'.format(test_dir.as_posix()))

        with pytest.raises(OSError) as e:
            ADLUploader(azure, test_dir, littlefile, nthreads=1)
        assert test_dir.as_posix() in str(e)


@my_vcr.use_cassette
def test_save_up(local_files, azure):
    bigfile, littlefile, emptyfile, a, b, c = local_files
    root = os.path.dirname(bigfile)

    up = ADLUploader(azure, '', root, 1, 1000000, run=False, overwrite=True)
    up.save()

    alluploads = ADLUploader.load()
    assert up.hash in alluploads

    up.save(keep=False)
    alluploads = ADLUploader.load()
    assert up.hash not in alluploads


@my_vcr.use_cassette
def test_download_root_folder(azure, tempdir):
    with setup_tree(azure):
        rpath = AzureDLPath('/'/test_dir / 'data/single/single'/ 'single.txt')
        ADLDownloader(azure, rpath=rpath, lpath=tempdir)
        assert os.path.isfile(os.path.join(tempdir, 'single.txt'))

<<<<<<< HEAD

=======
>>>>>>> c80bc96b
@my_vcr.use_cassette
def test_upload_empty_folder(tempdir, azure):
    with azure_teardown(azure):
        os.mkdir(os.path.join(tempdir, "dir1"))
        os.mkdir(os.path.join(tempdir, "dir1", "b"))

        with open(os.path.join(tempdir, "dir1", "file.txt"), 'wb') as f:
            f.write(b'0123456789')

        # transfer client w/ deterministic temporary directory
        from azure.datalake.store.multithread import put_chunk
        client = ADLTransferClient(azure, transfer=put_chunk,
                                   unique_temporary=False)

        # single chunk, empty file
        up = ADLUploader(azure, test_dir / "dir1", os.path.join(tempdir, "dir1") , nthreads=1,
                         overwrite=True)
        assert azure.info(test_dir / "dir1" /"b")['type'] == 'DIRECTORY'
<<<<<<< HEAD
        azure.rm(test_dir / "dir1", recursive=True)


@my_vcr.use_cassette
def test_modify_acl_entries_recursive(azure):
    with setup_tree(azure):
        acluser = AZURE_ACL_TEST_APPID

        def check_acl_perms(path, permission):
            current_acl = azure.get_acl_status(path)
            acl_user_entry = [s for s in current_acl['entries'] if acluser in s]
            assert len(acl_user_entry) == 1
            assert acl_user_entry[0].split(':')[-1] == permission

        files = list(azure.walk(test_dir))
        directories = list(set([x[0] for x in map(os.path.split, files)]))

        permission = "---"
        azure.modify_acl_entries(test_dir, acl_spec="user:"+acluser+":"+permission, recursive=True)
        for path in files+directories:
            check_acl_perms(path, permission)

        permission = "rwx"
        azure.modify_acl_entries(test_dir, acl_spec="user:"+acluser+":"+permission, recursive=True)
        for path in files+directories:
            check_acl_perms(path, permission)


@my_vcr.use_cassette
def test_set_acl_recusrive(azure):
    with setup_tree(azure):
        acluser = AZURE_ACL_TEST_APPID
        set_acl_base ="user::rwx,group::rwx,other::---,"

        def check_acl_perms(path, permission):
            current_acl = azure.get_acl_status(path)
            acl_user_entry = [s for s in current_acl['entries'] if acluser in s]
            assert len(acl_user_entry) == 1
            assert acl_user_entry[0].split(':')[-1] == permission

        files = list(azure.walk(test_dir))
        directories = list(set([x[0] for x in map(os.path.split, files)]))

        permission = "rwx"
        azure.set_acl(test_dir, acl_spec=set_acl_base + "user:"+acluser+":"+permission, recursive=True)

        for path in files+directories:
            check_acl_perms(path, permission)


@my_vcr.use_cassette
def test_remove_acl_entries_recursive(azure):
    with setup_tree(azure):
        acluser = AZURE_ACL_TEST_APPID

        permission = "rwx"
        azure.modify_acl_entries(test_dir, acl_spec="user:"+acluser+":"+permission, recursive=True)

        files = list(azure.walk(test_dir))
        directories = list(set([x[0] for x in map(os.path.split, files)]))

        for path in files+directories:
            current_acl = azure.get_acl_status(path)
            acl_user_entry= [s for s in current_acl['entries'] if acluser in s]
            assert acl_user_entry != []

        azure.remove_acl_entries(test_dir, acl_spec="user:" + acluser, recursive=True)

        for path in files+directories:
            current_acl = azure.get_acl_status(path)
            acl_user_entry = [s for s in current_acl['entries'] if acluser in s]
            assert acl_user_entry == []
=======
        azure.rm(test_dir / "dir1", recursive=True)
>>>>>>> c80bc96b
<|MERGE_RESOLUTION|>--- conflicted
+++ resolved
@@ -417,10 +417,7 @@
         ADLDownloader(azure, rpath=rpath, lpath=tempdir)
         assert os.path.isfile(os.path.join(tempdir, 'single.txt'))
 
-<<<<<<< HEAD
-
-=======
->>>>>>> c80bc96b
+
 @my_vcr.use_cassette
 def test_upload_empty_folder(tempdir, azure):
     with azure_teardown(azure):
@@ -439,7 +436,6 @@
         up = ADLUploader(azure, test_dir / "dir1", os.path.join(tempdir, "dir1") , nthreads=1,
                          overwrite=True)
         assert azure.info(test_dir / "dir1" /"b")['type'] == 'DIRECTORY'
-<<<<<<< HEAD
         azure.rm(test_dir / "dir1", recursive=True)
 
 
@@ -511,7 +507,4 @@
         for path in files+directories:
             current_acl = azure.get_acl_status(path)
             acl_user_entry = [s for s in current_acl['entries'] if acluser in s]
-            assert acl_user_entry == []
-=======
-        azure.rm(test_dir / "dir1", recursive=True)
->>>>>>> c80bc96b
+            assert acl_user_entry == []