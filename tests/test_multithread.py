# -*- coding: utf-8 -*-
# coding=utf-8
# --------------------------------------------------------------------------
# Copyright (c) Microsoft Corporation. All rights reserved.
# Licensed under the MIT License. See License.txt in the project root for
# license information.
# --------------------------------------------------------------------------

import os
import pytest
import shutil
import signal
import tempfile
import threading

from adlfs.multithread import ADLDownloader, ADLUploader

from tests.testing import md5sum, my_vcr, open_azure

test_dir = 'azure_test_dir/'


@pytest.yield_fixture()
def tempdir():
    tmpdir = tempfile.mkdtemp()
    try:
        yield tmpdir
    finally:
        shutil.rmtree(tmpdir, True)


def linecount(infile):
    lines = 0
    with open(infile) as f:
        for line in f:
            lines += 1
    return lines

# TODO : when the uploader is ready, should place file in temp location
# rather than rely on file already in place.


@my_vcr.use_cassette
def test_download_single_file(tempdir):
    name = 'gdelt20150827.csv'
    checksum = 'ce58e380a5783120e31b3934bab1b04b'
    fname = os.path.join(tempdir, 'agelt.csv')
    size = 81840585
    lines = 217017

    with open_azure() as azure:
        # single chunk
        down = ADLDownloader(azure, name, fname, 1, size + 10)
        assert md5sum(fname) == checksum
        assert os.stat(fname).st_size == size
        assert linecount(fname) == lines
        os.remove(fname)

        # multiple chunks, one thread
        down = ADLDownloader(azure, name, fname, 1, 2**24)
        assert md5sum(fname) == checksum
        assert os.stat(fname).st_size == size
        assert linecount(fname) == lines
        os.remove(fname)


@my_vcr.use_cassette
def test_download_single_to_dir(tempdir):
    name = 'gdelt20150827.csv'
    checksum = 'ce58e380a5783120e31b3934bab1b04b'
    fname = os.path.join(tempdir, name)
    size = 81840585
    lines = 217017

    with open_azure() as azure:
        down = ADLDownloader(azure, name, tempdir, 1, 2**24)
        assert md5sum(fname) == checksum
        assert os.stat(fname).st_size == size
        assert linecount(fname) == lines
        os.remove(fname)


@my_vcr.use_cassette
def test_download_many(tempdir):
    with open_azure() as azure:
        down = ADLDownloader(azure, '', tempdir, 1, 2**24)
        nfiles = 0
        for dirpath, dirnames, filenames in os.walk(tempdir):
            nfiles += len(filenames)
        assert nfiles > 1

<<<<<<< HEAD
=======
def test_download_glob(azure, tempdir):
    for directory in ['data/a/', 'data/b/']:
        azure.mkdir(test_dir + directory)
        for f in ['x.csv', 'y.csv', 'z.txt']:
            azure.touch(test_dir + directory + f)

    down = ADLDownloader(azure, test_dir + 'data/a/*.csv', tempdir, run=False)
    assert len(down.rfiles) == 2

    lfiles = [os.path.relpath(f, tempdir) for f in down.lfiles]
    assert lfiles == ['x.csv', 'y.csv']

    down = ADLDownloader(azure, test_dir + 'data/*/*.csv', tempdir, run=False)
    assert len(down.rfiles) == 4

    lfiles = [os.path.relpath(f, tempdir) for f in down.lfiles]
    assert lfiles == ['a/x.csv', 'a/y.csv', 'b/x.csv', 'b/y.csv']

    down = ADLDownloader(azure, test_dir + 'data/*/z.txt', tempdir, run=False)
    assert len(down.rfiles) == 2

    lfiles = [os.path.relpath(f, tempdir) for f in down.lfiles]
    assert lfiles == ['a/z.txt', 'b/z.txt']


def test_save_down(azure, tempdir):
    down = ADLDownloader(azure, '', tempdir, 5, 2**24, run=False)
    down.save()
>>>>>>> 42786717

@my_vcr.use_cassette
def test_save_down(tempdir):
    with open_azure(directory=None) as azure:
        down = ADLDownloader(azure, '', tempdir, 1, 2**24, run=False)
        down.save()

        alldownloads = ADLDownloader.load()
        assert down.hash in alldownloads

        down.save(keep=False)
        alldownloads = ADLDownloader.load()
        assert down.hash not in alldownloads


@my_vcr.use_cassette
def test_interrupt_down(tempdir):
    with open_azure() as azure:
        down = ADLDownloader(azure, '', tempdir, 1, 2**24, run=False)

        def interrupt():
            os.kill(os.getpid(), signal.SIGINT)

        threading.Timer(1, interrupt).start()

        down.run()
        assert down.nchunks > 0

        down.run()
        assert down.nchunks == 0


@pytest.yield_fixture()
def local_files(tempdir):
    filenames = [os.path.join(tempdir, f) for f in ['bigfile', 'littlefile']]
    with open(filenames[0], 'wb') as f:
        for char in b"0 1 2 3 4 5 6 7 8 9".split():
            f.write(char * 1000000)
    with open(filenames[1], 'wb') as f:
        f.write(b'0123456789')
    nestpath = os.path.join(tempdir, 'nested1', 'nested2')
    os.makedirs(nestpath)
    for filename in ['a', 'b', 'c']:
        filenames.append(os.path.join(nestpath, filename))
        with open(os.path.join(nestpath, filename), 'wb') as f:
            f.write(b'0123456789')
    yield filenames


@my_vcr.use_cassette
def test_upload_one(local_files):
    bigfile, littlefile, a, b, c = local_files

    with open_azure() as azure:
        # single chunk
        up = ADLUploader(azure, test_dir+'littlefile', littlefile, nthreads=1)
        assert azure.info(test_dir+'littlefile')['length'] == 10

        # multiple chunks, one thread
        size = 10000000
        up = ADLUploader(azure, test_dir+'bigfile', bigfile, nthreads=1,
                         chunksize=size//5)
        assert azure.info(test_dir+'bigfile')['length'] == size

        azure.rm(test_dir+'bigfile')


@my_vcr.use_cassette
def test_upload_many(local_files):
    bigfile, littlefile, a, b, c = local_files
    root = os.path.dirname(bigfile)

    with open_azure() as azure:
        # single thread
        up = ADLUploader(azure, test_dir, root, nthreads=1)
        assert azure.info(test_dir+'littlefile')['length'] == 10
        assert azure.cat(test_dir+'/nested1/nested2/a') == b'0123456789'
        assert len(azure.du(test_dir, deep=True)) == 5
        assert azure.du(test_dir, deep=True, total=True) == 10000000 + 40


<<<<<<< HEAD
@my_vcr.use_cassette
def test_save_up(local_files):
=======
def test_upload_glob(azure, tempdir):
    for directory in ['data/a/', 'data/b/']:
        d = os.path.join(tempdir, directory)
        os.makedirs(d)
        for data in ['x.csv', 'y.csv', 'z.txt']:
            with open(d + '/' + data, 'wb') as f:
                f.write(b'0123456789')

    up = ADLUploader(azure, test_dir, tempdir + '/data/a/*.csv', run=False)
    assert len(up.lfiles) == 2

    rfiles = [os.path.relpath(f, test_dir) for f in up.rfiles]
    assert rfiles == ['x.csv', 'y.csv']

    up = ADLUploader(azure, test_dir, tempdir + '/data/*/*.csv', run=False)
    assert len(up.lfiles) == 4

    rfiles = [os.path.relpath(f, test_dir) for f in up.rfiles]
    assert rfiles == ['a/x.csv', 'a/y.csv', 'b/x.csv', 'b/y.csv']

    up = ADLUploader(azure, test_dir, tempdir + '/data/*/z.txt', run=False)
    assert len(up.lfiles) == 2

    rfiles = [os.path.relpath(f, test_dir) for f in up.rfiles]
    assert rfiles == ['a/z.txt', 'b/z.txt']


def test_save_up(azure, local_files):
>>>>>>> 42786717
    bigfile, littlefile, a, b, c = local_files
    root = os.path.dirname(bigfile)

    with open_azure(directory=None) as azure:
        up = ADLUploader(azure, '', root, 1, 1000000, run=False)
        up.save()

        alluploads = ADLUploader.load()
        assert up.hash in alluploads

        up.save(keep=False)
        alluploads = ADLUploader.load()
        assert up.hash not in alluploads


@my_vcr.use_cassette
def test_interrupt_up(local_files):
    bigfile, littlefile, a, b, c = local_files
    root = os.path.dirname(bigfile)

    with open_azure() as azure:
        up = ADLUploader(azure, test_dir, root, 1, 1000000, run=False)

        def interrupt():
            os.kill(os.getpid(), signal.SIGINT)

        threading.Timer(1, interrupt).start()

        up.run()
        assert up.nchunks > 0

        up.run()
        assert up.nchunks == 0<|MERGE_RESOLUTION|>--- conflicted
+++ resolved
@@ -89,37 +89,33 @@
             nfiles += len(filenames)
         assert nfiles > 1
 
-<<<<<<< HEAD
-=======
-def test_download_glob(azure, tempdir):
-    for directory in ['data/a/', 'data/b/']:
-        azure.mkdir(test_dir + directory)
-        for f in ['x.csv', 'y.csv', 'z.txt']:
-            azure.touch(test_dir + directory + f)
-
-    down = ADLDownloader(azure, test_dir + 'data/a/*.csv', tempdir, run=False)
-    assert len(down.rfiles) == 2
-
-    lfiles = [os.path.relpath(f, tempdir) for f in down.lfiles]
-    assert lfiles == ['x.csv', 'y.csv']
-
-    down = ADLDownloader(azure, test_dir + 'data/*/*.csv', tempdir, run=False)
-    assert len(down.rfiles) == 4
-
-    lfiles = [os.path.relpath(f, tempdir) for f in down.lfiles]
-    assert lfiles == ['a/x.csv', 'a/y.csv', 'b/x.csv', 'b/y.csv']
-
-    down = ADLDownloader(azure, test_dir + 'data/*/z.txt', tempdir, run=False)
-    assert len(down.rfiles) == 2
-
-    lfiles = [os.path.relpath(f, tempdir) for f in down.lfiles]
-    assert lfiles == ['a/z.txt', 'b/z.txt']
-
-
-def test_save_down(azure, tempdir):
-    down = ADLDownloader(azure, '', tempdir, 5, 2**24, run=False)
-    down.save()
->>>>>>> 42786717
+
+@my_vcr.use_cassette
+def test_download_glob(tempdir):
+    with open_azure() as azure:
+        for directory in ['data/a/', 'data/b/']:
+            azure.mkdir(test_dir + directory)
+            for f in ['x.csv', 'y.csv', 'z.txt']:
+                azure.touch(test_dir + directory + f)
+
+        down = ADLDownloader(azure, test_dir + 'data/a/*.csv', tempdir, run=False)
+        assert len(down.rfiles) == 2
+
+        lfiles = [os.path.relpath(f, tempdir) for f in down.lfiles]
+        assert lfiles == ['x.csv', 'y.csv']
+
+        down = ADLDownloader(azure, test_dir + 'data/*/*.csv', tempdir, run=False)
+        assert len(down.rfiles) == 4
+
+        lfiles = [os.path.relpath(f, tempdir) for f in down.lfiles]
+        assert lfiles == ['a/x.csv', 'a/y.csv', 'b/x.csv', 'b/y.csv']
+
+        down = ADLDownloader(azure, test_dir + 'data/*/z.txt', tempdir, run=False)
+        assert len(down.rfiles) == 2
+
+        lfiles = [os.path.relpath(f, tempdir) for f in down.lfiles]
+        assert lfiles == ['a/z.txt', 'b/z.txt']
+
 
 @my_vcr.use_cassette
 def test_save_down(tempdir):
@@ -201,39 +197,36 @@
         assert azure.du(test_dir, deep=True, total=True) == 10000000 + 40
 
 
-<<<<<<< HEAD
-@my_vcr.use_cassette
+@my_vcr.use_cassette
+def test_upload_glob(tempdir):
+    with open_azure(directory=None) as azure:
+        for directory in ['data/a/', 'data/b/']:
+            d = os.path.join(tempdir, directory)
+            os.makedirs(d)
+            for data in ['x.csv', 'y.csv', 'z.txt']:
+                with open(d + '/' + data, 'wb') as f:
+                    f.write(b'0123456789')
+
+        up = ADLUploader(azure, test_dir, tempdir + '/data/a/*.csv', run=False)
+        assert len(up.lfiles) == 2
+
+        rfiles = [os.path.relpath(f, test_dir) for f in up.rfiles]
+        assert rfiles == ['x.csv', 'y.csv']
+
+        up = ADLUploader(azure, test_dir, tempdir + '/data/*/*.csv', run=False)
+        assert len(up.lfiles) == 4
+
+        rfiles = [os.path.relpath(f, test_dir) for f in up.rfiles]
+        assert rfiles == ['a/x.csv', 'a/y.csv', 'b/x.csv', 'b/y.csv']
+
+        up = ADLUploader(azure, test_dir, tempdir + '/data/*/z.txt', run=False)
+        assert len(up.lfiles) == 2
+
+        rfiles = [os.path.relpath(f, test_dir) for f in up.rfiles]
+        assert rfiles == ['a/z.txt', 'b/z.txt']
+
+
 def test_save_up(local_files):
-=======
-def test_upload_glob(azure, tempdir):
-    for directory in ['data/a/', 'data/b/']:
-        d = os.path.join(tempdir, directory)
-        os.makedirs(d)
-        for data in ['x.csv', 'y.csv', 'z.txt']:
-            with open(d + '/' + data, 'wb') as f:
-                f.write(b'0123456789')
-
-    up = ADLUploader(azure, test_dir, tempdir + '/data/a/*.csv', run=False)
-    assert len(up.lfiles) == 2
-
-    rfiles = [os.path.relpath(f, test_dir) for f in up.rfiles]
-    assert rfiles == ['x.csv', 'y.csv']
-
-    up = ADLUploader(azure, test_dir, tempdir + '/data/*/*.csv', run=False)
-    assert len(up.lfiles) == 4
-
-    rfiles = [os.path.relpath(f, test_dir) for f in up.rfiles]
-    assert rfiles == ['a/x.csv', 'a/y.csv', 'b/x.csv', 'b/y.csv']
-
-    up = ADLUploader(azure, test_dir, tempdir + '/data/*/z.txt', run=False)
-    assert len(up.lfiles) == 2
-
-    rfiles = [os.path.relpath(f, test_dir) for f in up.rfiles]
-    assert rfiles == ['a/z.txt', 'b/z.txt']
-
-
-def test_save_up(azure, local_files):
->>>>>>> 42786717
     bigfile, littlefile, a, b, c = local_files
     root = os.path.dirname(bigfile)
 
