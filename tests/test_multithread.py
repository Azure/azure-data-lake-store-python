# -*- coding: utf-8 -*-
# coding=utf-8
# --------------------------------------------------------------------------
# Copyright (c) Microsoft Corporation. All rights reserved.
# Licensed under the MIT License. See License.txt in the project root for
# license information.
# --------------------------------------------------------------------------

from contextlib import contextmanager
import os
import pytest
import shutil
import signal
import tempfile
import threading

from adlfs.core import AzureDLPath
from adlfs.multithread import ADLDownloader, ADLUploader
from tests.testing import azure, azure_teardown, md5sum, my_vcr, posix, working_dir

test_dir = working_dir()


@pytest.yield_fixture()
def tempdir():
    tmpdir = tempfile.mkdtemp()
    try:
        yield tmpdir
    finally:
        shutil.rmtree(tmpdir, True)


def linecount(infile):
    lines = 0
    with open(infile) as f:
        for line in f:
            lines += 1
    return lines

# TODO : when the uploader is ready, should place file in temp location
# rather than rely on file already in place.


@contextmanager
def setup_tree(azure):
    for directory in ['', 'data/a', 'data/b']:
        azure.mkdir(test_dir / directory)
        for filename in ['x.csv', 'y.csv', 'z.txt']:
            with azure.open(test_dir / directory / filename, 'wb') as f:
                f.write(b'123456')
    try:
        yield
    finally:
        for path in azure.ls(test_dir):
            if azure.exists(path):
                azure.rm(path, recursive=True)


def create_remote_csv(fs, name, columns, colwidth, lines):
    from hashlib import md5
    from itertools import cycle, islice
    hashobj = md5()
    haystack = '0123456789ABCDEF'
    row = ','.join([ch * colwidth for ch in islice(cycle(haystack), columns)]) + '\n'
    row = row.encode('utf-8')
    fsize = 0
    with fs.open(name, 'wb') as f:
        for _ in range(0, lines):
            hashobj.update(row)
            f.write(row)
            fsize += len(row)
    return fsize, hashobj.hexdigest()


@my_vcr.use_cassette
def test_download_single_file(tempdir, azure):
    with azure_teardown(azure):
        name = posix(test_dir, 'remote.csv')
        lines = 100
        size, checksum = create_remote_csv(azure, name, 10, 5, lines)
        fname = os.path.join(tempdir, 'local.csv')

        # single chunk
        down = ADLDownloader(azure, name, fname, 1, size + 10)
        assert md5sum(fname) == checksum
        assert os.stat(fname).st_size == size
        assert linecount(fname) == lines
        os.remove(fname)

        # multiple chunks, one thread
        down = ADLDownloader(azure, name, fname, 1, size // 5)
        assert md5sum(fname) == checksum
        assert os.stat(fname).st_size == size
        assert linecount(fname) == lines
        os.remove(fname)


@my_vcr.use_cassette
def test_download_single_to_dir(tempdir, azure):
    with azure_teardown(azure):
        name = posix(test_dir, 'remote.csv')
        lines = 100
        size, checksum = create_remote_csv(azure, name, 10, 5, lines)
        fname = os.path.join(tempdir, 'remote.csv')

        down = ADLDownloader(azure, name, tempdir, 1, 2**24)
        assert md5sum(fname) == checksum
        assert os.stat(fname).st_size == size
        assert linecount(fname) == lines
        os.remove(fname)


@my_vcr.use_cassette
def test_download_many(tempdir, azure):
    with setup_tree(azure):
        down = ADLDownloader(azure, test_dir, tempdir, 1, 2**24)
        nfiles = 0
        for dirpath, dirnames, filenames in os.walk(tempdir):
            nfiles += len(filenames)
        assert nfiles > 1


@my_vcr.use_cassette
def test_download_glob(tempdir, azure):
    with setup_tree(azure):
        remote_path = test_dir / 'data' / 'a' / '*.csv'
        down = ADLDownloader(azure, remote_path, tempdir, run=False)
        assert len(down.rfiles) == 2

        lfiles = [os.path.relpath(f, tempdir) for f in down.lfiles]
        assert lfiles == ['x.csv', 'y.csv']

        remote_path = test_dir / 'data' / '*' / '*.csv'
        down = ADLDownloader(azure, remote_path, tempdir, run=False)
        assert len(down.rfiles) == 4

        lfiles = [os.path.relpath(f, tempdir) for f in down.lfiles]
        assert lfiles == [
            os.path.join('a', 'x.csv'),
            os.path.join('a', 'y.csv'),
            os.path.join('b', 'x.csv'),
            os.path.join('b', 'y.csv')]

        remote_path = test_dir / 'data' / '*' / 'z.txt'
        down = ADLDownloader(azure, remote_path, tempdir, run=False)
        assert len(down.rfiles) == 2

        lfiles = [os.path.relpath(f, tempdir) for f in down.lfiles]
        assert lfiles == [
            os.path.join('a', 'z.txt'),
            os.path.join('b', 'z.txt')]


@my_vcr.use_cassette
def test_save_down(tempdir, azure):
    with setup_tree(azure):
        down = ADLDownloader(azure, test_dir, tempdir, 1, 2**24, run=False)
        down.save()

        alldownloads = ADLDownloader.load()
        assert down.hash in alldownloads

        down.save(keep=False)
        alldownloads = ADLDownloader.load()
        assert down.hash not in alldownloads


@pytest.mark.skipif(True, reason="first assert fails during VCR playback")
def test_interrupt_down(tempdir, azure):
    with setup_tree(azure):
        down = ADLDownloader(azure, test_dir, tempdir, 1, 2**24, run=False)

        def interrupt():
            os.kill(os.getpid(), signal.SIGINT)

        threading.Timer(1, interrupt).start()

        down.run()
        assert down.nchunks > 0

        down.run()
        assert down.nchunks == 0


@pytest.yield_fixture()
def local_files(tempdir):
    filenames = [os.path.join(tempdir, f) for f in ['bigfile', 'littlefile']]
    with open(filenames[0], 'wb') as f:
        for char in b"0 1 2 3 4 5 6 7 8 9".split():
            f.write(char * 1000)
    with open(filenames[1], 'wb') as f:
        f.write(b'0123456789')
    nestpath = os.path.join(tempdir, 'nested1', 'nested2')
    os.makedirs(nestpath)
    for filename in ['a', 'b', 'c']:
        filenames.append(os.path.join(nestpath, filename))
        with open(os.path.join(nestpath, filename), 'wb') as f:
            f.write(b'0123456789')
    yield filenames


@my_vcr.use_cassette
def test_upload_one(local_files, azure):
    with azure_teardown(azure):
        bigfile, littlefile, a, b, c = local_files

        # single chunk
        up = ADLUploader(azure, test_dir / 'littlefile', littlefile, nthreads=1)
        assert azure.info(test_dir / 'littlefile')['length'] == 10

        # multiple chunks, one thread
        size = 10000
<<<<<<< HEAD
        up = ADLUploader(azure, test_dir+'bigfile', bigfile, nthreads=1,
                         chunksize=size//5, run=False)
        dic = list(up.progress.values())[0]
        dic['uuid'] = 'test'
        dic['files'] = [up.temp_upload_path+"test_%i" % i for i
                        in dic['waiting']]
        up.run()

        assert azure.info(test_dir+'bigfile')['length'] == size
=======
        up = ADLUploader(azure, test_dir / 'bigfile', bigfile, nthreads=1,
                            chunksize=size//5)
        assert azure.info(test_dir / 'bigfile')['length'] == size
>>>>>>> 18033657

        azure.rm(test_dir / 'bigfile')


@my_vcr.use_cassette
def test_upload_many(local_files, azure):
    with azure_teardown(azure):
        bigfile, littlefile, a, b, c = local_files
        root = os.path.dirname(bigfile)

        # single thread
        up = ADLUploader(azure, test_dir, root, nthreads=1)
        assert azure.info(test_dir / 'littlefile')['length'] == 10
        assert azure.cat(test_dir / 'nested1/nested2/a') == b'0123456789'
        assert len(azure.du(test_dir, deep=True)) == 5
        assert azure.du(test_dir, deep=True, total=True) == 10000 + 40


@my_vcr.use_cassette
def test_upload_glob(tempdir, azure):
    for directory in ['a', 'b']:
        d = os.path.join(tempdir, 'data', directory)
        os.makedirs(d)
        for data in ['x.csv', 'y.csv', 'z.txt']:
            with open(os.path.join(d, data), 'wb') as f:
                f.write(b'0123456789')

    with azure_teardown(azure):
        local_path = os.path.join(tempdir, 'data', 'a', '*.csv')
        up = ADLUploader(azure, test_dir, local_path, run=False)
        assert len(up.lfiles) == 2

        rfiles = [posix(AzureDLPath(f).relative_to(test_dir))
                  for f in up.rfiles]
        assert rfiles == ['x.csv', 'y.csv']

        local_path = os.path.join(tempdir, 'data', '*', '*.csv')
        up = ADLUploader(azure, test_dir, local_path, run=False)
        assert len(up.lfiles) == 4

        rfiles = [posix(AzureDLPath(f).relative_to(test_dir))
                  for f in up.rfiles]
        assert rfiles == [
            posix('a', 'x.csv'),
            posix('a', 'y.csv'),
            posix('b', 'x.csv'),
            posix('b', 'y.csv')]

        local_path = os.path.join(tempdir, 'data', '*', 'z.txt')
        up = ADLUploader(azure, test_dir, local_path, run=False)
        assert len(up.lfiles) == 2

        rfiles = [posix(AzureDLPath(f).relative_to(test_dir))
                  for f in up.rfiles]
        assert rfiles == [posix('a', 'z.txt'), posix('b', 'z.txt')]


def test_save_up(local_files, azure):
    bigfile, littlefile, a, b, c = local_files
    root = os.path.dirname(bigfile)

    up = ADLUploader(azure, '', root, 1, 1000000, run=False)
    up.save()

    alluploads = ADLUploader.load()
    assert up.hash in alluploads

    up.save(keep=False)
    alluploads = ADLUploader.load()
    assert up.hash not in alluploads


@pytest.mark.skipif(True, reason="first assert fails during VCR playback")
def test_interrupt_up(local_files, azure):
    bigfile, littlefile, a, b, c = local_files
    root = os.path.dirname(bigfile)

    with azure_teardown(azure):
        up = ADLUploader(azure, test_dir, root, 1, 1000000, run=False)

        def interrupt():
            os.kill(os.getpid(), signal.SIGINT)

        threading.Timer(1, interrupt).start()

        up.run()
        assert up.nchunks > 0

        up.run()
        assert up.nchunks == 0<|MERGE_RESOLUTION|>--- conflicted
+++ resolved
@@ -210,8 +210,7 @@
 
         # multiple chunks, one thread
         size = 10000
-<<<<<<< HEAD
-        up = ADLUploader(azure, test_dir+'bigfile', bigfile, nthreads=1,
+        up = ADLUploader(azure, test_dir / 'bigfile', bigfile, nthreads=1,
                          chunksize=size//5, run=False)
         dic = list(up.progress.values())[0]
         dic['uuid'] = 'test'
@@ -219,12 +218,7 @@
                         in dic['waiting']]
         up.run()
 
-        assert azure.info(test_dir+'bigfile')['length'] == size
-=======
-        up = ADLUploader(azure, test_dir / 'bigfile', bigfile, nthreads=1,
-                            chunksize=size//5)
         assert azure.info(test_dir / 'bigfile')['length'] == size
->>>>>>> 18033657
 
         azure.rm(test_dir / 'bigfile')
 
