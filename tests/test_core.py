--- conflicted
+++ resolved
@@ -465,7 +465,6 @@
         out = f.read()
         assert out == b'A' * 1000
 
-<<<<<<< HEAD
 @pytest.mark.parametrize('delimiter', [b'\n', b'--'])
 def test_delimiters(azure, delimiter):
     data = delimiter.join([b'123', b'456', b'789'])
@@ -478,7 +477,6 @@
         f.write(b'789')
     # close causes forced flush
     assert azure.cat(a) == data
-=======
 
 def test_chmod(azure):
     azure.touch(a)
@@ -503,4 +501,3 @@
         azure.ls(test_dir+'/deep')
 
     azure.chmod(test_dir+'/deep', '770')
->>>>>>> 01dec1f0
